use apollo_compiler::coord;
use apollo_compiler::schema::ExtendedType;
use apollo_compiler::validation::Valid;
use apollo_compiler::Schema;
use apollo_federation::error::FederationError;
use apollo_federation::ApiSchemaOptions;
use apollo_federation::Supergraph;

// TODO(@goto-bus-stop): inaccessible is in theory a standalone spec,
// but is only tested here as part of API schema, unlike in the JS implementation.
// This means that all test inputs must be valid supergraphs.
// Ideally we would pull out the inaccessible tests to only apply
// `InaccessibleSpecDefinition::remove_inaccessible_elements` to a `FederationSchema`,
// and remove the supergraph-specific `@link`s (`join`) below.
const INACCESSIBLE_V02_HEADER: &str = r#"
    directive @link(url: String!, as: String, import: [link__Import], for: link__Purpose) repeatable on SCHEMA

    scalar link__Import

    enum link__Purpose {
      EXECUTION
      SECURITY
    }

    directive @inaccessible on FIELD_DEFINITION | OBJECT | INTERFACE | UNION | ARGUMENT_DEFINITION | SCALAR | ENUM | ENUM_VALUE | INPUT_OBJECT | INPUT_FIELD_DEFINITION

    schema
      @link(url: "https://specs.apollo.dev/link/v1.0")
      @link(url: "https://specs.apollo.dev/join/v0.2", for: EXECUTION)
      @link(url: "https://specs.apollo.dev/inaccessible/v0.2")
    {
      query: Query
    }
"#;

fn inaccessible_to_api_schema(input: &str) -> Result<Valid<Schema>, FederationError> {
    let sdl = format!("{INACCESSIBLE_V02_HEADER}{input}");
    let graph = Supergraph::new(&sdl)?;
    Ok(graph.to_api_schema(Default::default())?.schema().clone())
}

#[test]
fn inaccessible_types_with_accessible_references() {
    let errors = inaccessible_to_api_schema(
        r#"
      # Query types can't be inaccessible
      type Query @inaccessible {
        someField: String
      }

      # Inaccessible object type
      type Object @inaccessible {
        someField: String
      }

      # Inaccessible object type can't be referenced by object field in the API
      # schema
      type Referencer1 implements Referencer2 {
        someField: Object!
      }

      # Inaccessible object type can't be referenced by interface field in the
      # API schema
      interface Referencer2 {
        someField: Object
      }

      # Inaccessible object type can't be referenced by union member with a
      # non-inaccessible parent and no non-inaccessible siblings
      union Referencer3 = Object
    "#,
    )
    .expect_err("should return validation errors");

    insta::assert_display_snapshot!(errors, @r###"
    The following errors occurred:

      - Type `Query` is @inaccessible but is the query root type, which must be in the API schema.

      - Type `Object` is @inaccessible but is referenced by `Referencer1.someField`, which is in the API schema.

      - Type `Object` is @inaccessible but is referenced by `Referencer2.someField`, which is in the API schema.

      - Type `Referencer3` is in the API schema but all of its members are @inaccessible.
    "###);
}

#[test]
fn removes_inaccessible_object_types() {
    let api_schema = inaccessible_to_api_schema(
        r#"
      extend schema {
        mutation: Mutation
        subscription: Subscription
      }

      # Non-inaccessible object type
      type Query {
        someField: String
      }

      # Inaccessible mutation types should be removed
      type Mutation @inaccessible {
        someObject: Object
      }

      # Inaccessible subscription types should be removed
      type Subscription @inaccessible {
        someField: String
      }

      # Inaccessible object type
      type Object @inaccessible {
        someField: String
      }

      # Inaccessible object type referenced by inaccessible object field
      type Referencer1 implements Referencer3 {
        someField: String
        privatefield: Object! @inaccessible
      }

      # Inaccessible object type referenced by non-inaccessible object field
      # with inaccessible parent
      type Referencer2 implements Referencer4 @inaccessible {
        privateField: [Object!]!
      }

      # Inaccessible object type referenced by inaccessible interface field
      interface Referencer3 {
        someField: String
        privatefield: Object @inaccessible
      }

      # Inaccessible object type referenced by non-inaccessible interface field
      # with inaccessible parent
      interface Referencer4 @inaccessible {
        privateField: [Object]
      }

      # Inaccessible object type referenced by union member with
      # non-inaccessible siblings and parent
      union Referencer5 = Query | Object

      # Inaccessible object type referenced by union member with no siblings
      # but with inaccessible parent
      union Referencer6 @inaccessible = Object
    "#,
    )
    .expect("should succeed");

    assert!(api_schema.types.contains_key("Query"));
    assert!(!api_schema.types.contains_key("Mutation"));
    assert!(!api_schema.types.contains_key("Subscription"));
    assert!(!api_schema.types.contains_key("Object"));
    assert!(coord!(Referencer1.someField).lookup(&api_schema).is_ok());
    assert!(coord!(Referencer1.privatefield)
        .lookup(&api_schema)
        .is_err());
    assert!(!api_schema.types.contains_key("Referencer2"));
    assert!(coord!(Referencer3.someField).lookup(&api_schema).is_ok());
    assert!(coord!(Referencer3.privatefield)
        .lookup(&api_schema)
        .is_err());
    assert!(!api_schema.types.contains_key("Referencer4"));

    let ExtendedType::Union(union_) = api_schema.types.get("Referencer5").unwrap() else {
        panic!("expected union");
    };
    assert!(union_.members.contains("Query"));
    assert!(!union_.members.contains("Object"));
    assert!(!api_schema.types.contains_key("Referencer6"));
}

#[test]
fn inaccessible_interface_with_accessible_references() {
    let errors = inaccessible_to_api_schema(
        r#"
      type Query {
        someField: String
      }

      # Inaccessible interface type
      interface Interface @inaccessible {
        someField: String
      }

      # Inaccessible interface type can't be referenced by object field in the
      # API schema
      type Referencer1 implements Referencer2 {
        someField: [Interface!]!
      }

      # Inaccessible interface type can't be referenced by interface field in
      # the API schema
      interface Referencer2 {
        someField: [Interface]
      }
    "#,
    )
    .expect_err("should return validation errors");

    insta::assert_display_snapshot!(errors, @r###"
    The following errors occurred:

      - Type `Interface` is @inaccessible but is referenced by `Referencer1.someField`, which is in the API schema.

      - Type `Interface` is @inaccessible but is referenced by `Referencer2.someField`, which is in the API schema.
    "###);
}

#[test]
fn removes_inaccessible_interface_types() {
    let api_schema = inaccessible_to_api_schema(
        r#"
      type Query {
        someField: String
      }

      # Non-inaccessible interface type
      interface VisibleInterface {
        someField: String
      }

      # Inaccessible interface type
      interface Interface @inaccessible {
        someField: String
      }

      # Inaccessible interface type referenced by inaccessible object field
      type Referencer1 implements Referencer3 {
        someField: String
        privatefield: Interface! @inaccessible
      }

      # Inaccessible interface type referenced by non-inaccessible object field
      # with inaccessible parent
      type Referencer2 implements Referencer4 @inaccessible {
        privateField: [Interface!]!
      }

      # Inaccessible interface type referenced by inaccessible interface field
      interface Referencer3 {
        someField: String
        privatefield: Interface @inaccessible
      }

      # Inaccessible interface type referenced by non-inaccessible interface
      # field with inaccessible parent
      interface Referencer4 @inaccessible {
        privateField: [Interface]
      }

      # Inaccessible interface type referenced by object type implements
      type Referencer5 implements VisibleInterface & Interface {
        someField: String
      }

      # Inaccessible interface type referenced by interface type implements
      interface Referencer6 implements VisibleInterface & Interface {
        someField: String
      }
    "#,
    )
    .expect("should succeed");

    assert!(api_schema.types.contains_key("VisibleInterface"));
    assert!(!api_schema.types.contains_key("Interface"));
    assert!(!api_schema.types.contains_key("Object"));
    assert!(api_schema.type_field("Referencer1", "someField").is_ok());
    assert!(api_schema
        .type_field("Referencer1", "privatefield")
        .is_err());
    assert!(!api_schema.types.contains_key("Referencer2"));
    assert!(api_schema.type_field("Referencer3", "someField").is_ok());
    assert!(api_schema
        .type_field("Referencer3", "privatefield")
        .is_err());
    assert!(!api_schema.types.contains_key("Referencer4"));

    let ExtendedType::Object(object) = api_schema.types.get("Referencer5").unwrap() else {
        panic!("expected object");
    };
    assert!(object.implements_interfaces.contains("VisibleInterface"));
    assert!(!object.implements_interfaces.contains("Interface"));

    let ExtendedType::Interface(interface) = api_schema.types.get("Referencer6").unwrap() else {
        panic!("expected interface");
    };
    assert!(interface.implements_interfaces.contains("VisibleInterface"));
    assert!(!interface.implements_interfaces.contains("Interface"));
}

#[test]
fn inaccessible_union_with_accessible_references() {
    let errors = inaccessible_to_api_schema(
        r#"
      type Query {
        someField: String
      }

      # Inaccessible union type
      union Union @inaccessible = Query

      # Inaccessible union type can't be referenced by object field in the API
      # schema
      type Referencer1 implements Referencer2 {
        someField: Union!
      }

      # Inaccessible union type can't be referenced by interface field in the
      # API schema
      interface Referencer2 {
        someField: Union
      }
    "#,
    )
    .expect_err("should return validation errors");

    insta::assert_display_snapshot!(errors, @r###"
    The following errors occurred:

      - Type `Union` is @inaccessible but is referenced by `Referencer1.someField`, which is in the API schema.

      - Type `Union` is @inaccessible but is referenced by `Referencer2.someField`, which is in the API schema.
    "###);
}

#[test]
fn removes_inaccessible_union_types() {
    let api_schema = inaccessible_to_api_schema(
        r#"
      type Query {
        someField: String
      }

      # Non-inaccessible union type
      union VisibleUnion = Query

      # Inaccessible union type
      union Union @inaccessible = Query

      # Inaccessible union type referenced by inaccessible object field
      type Referencer1 implements Referencer3 {
        someField: String
        privatefield: Union! @inaccessible
      }

      # Inaccessible union type referenced by non-inaccessible object field with
      # inaccessible parent
      type Referencer2 implements Referencer4 @inaccessible {
        privateField: [Union!]!
      }

      # Inaccessible union type referenced by inaccessible interface field
      interface Referencer3 {
        someField: String
        privatefield: Union @inaccessible
      }

      # Inaccessible union type referenced by non-inaccessible interface field
      # with inaccessible parent
      interface Referencer4 @inaccessible {
        privateField: [Union]
      }
    "#,
    )
    .expect("should succeed");

    assert!(api_schema.types.contains_key("VisibleUnion"));
    assert!(!api_schema.types.contains_key("Union"));
    assert!(!api_schema.types.contains_key("Object"));
    assert!(api_schema.type_field("Referencer1", "someField").is_ok());
    assert!(api_schema
        .type_field("Referencer1", "privatefield")
        .is_err());
    assert!(!api_schema.types.contains_key("Referencer2"));
    assert!(api_schema.type_field("Referencer3", "someField").is_ok());
    assert!(api_schema
        .type_field("Referencer3", "privatefield")
        .is_err());
    assert!(!api_schema.types.contains_key("Referencer4"));
}

#[test]
fn inaccessible_input_object_with_accessible_references() {
    let errors = inaccessible_to_api_schema(
        r#"
      type Query {
        someField: String
      }

      # Inaccessible input object type
      input InputObject @inaccessible {
        someField: String
      }

      # Inaccessible input object type can't be referenced by object field
      # argument in the API schema
      type Referencer1 implements Referencer2 {
        someField(someArg: InputObject): String
      }

      # Inaccessible input object type can't be referenced by interface field
      # argument in the API schema
      interface Referencer2 {
        someField(someArg: InputObject): String
      }

      # Inaccessible input object type can't be referenced by input object field
      # in the API schema
      input Referencer3 {
        someField: InputObject
      }

      # Inaccessible input object type can't be referenced by directive argument
      # in the API schema
      directive @referencer4(someArg: InputObject) on QUERY
    "#,
    )
    .expect_err("should return validation errors");

    insta::assert_display_snapshot!(errors, @r###"
    The following errors occurred:

      - Type `InputObject` is @inaccessible but is referenced by `Referencer3.someField`, which is in the API schema.

      - Type `InputObject` is @inaccessible but is referenced by `Referencer1.someField(someArg:)`, which is in the API schema.

      - Type `InputObject` is @inaccessible but is referenced by `Referencer2.someField(someArg:)`, which is in the API schema.

      - Type `InputObject` is @inaccessible but is referenced by `@referencer4(someArg:)`, which is in the API schema.
    "###);
}

#[test]
fn removes_inaccessible_input_object_types() {
    let api_schema = inaccessible_to_api_schema(
        r#"
      type Query {
        someField: String
      }

      # Non-inaccessible input object type
      input VisibleInputObject {
        someField: String
      }

      # Inaccessible input object type
      input InputObject @inaccessible {
        someField: String
      }

      # Inaccessible input object type referenced by inaccessible object field
      # argument
      type Referencer1 implements Referencer4 {
        someField(privateArg: InputObject @inaccessible): String
      }

      # Inaccessible input object type referenced by non-inaccessible object
      # field argument with inaccessible parent
      type Referencer2 implements Referencer5 {
        someField: String
        privateField(privateArg: InputObject!): String @inaccessible
      }

      # Inaccessible input object type referenced by non-inaccessible object
      # field argument with inaccessible grandparent
      type Referencer3 implements Referencer6 @inaccessible {
        privateField(privateArg: InputObject!): String
      }

      # Inaccessible input object type referenced by inaccessible interface
      # field argument
      interface Referencer4 {
        someField(privateArg: InputObject @inaccessible): String
      }

      # Inaccessible input object type referenced by non-inaccessible interface
      # field argument with inaccessible parent
      interface Referencer5 {
        someField: String
        privateField(privateArg: InputObject!): String @inaccessible
      }

      # Inaccessible input object type referenced by non-inaccessible interface
      # field argument with inaccessible grandparent
      interface Referencer6 @inaccessible {
        privateField(privateArg: InputObject!): String
      }

      # Inaccessible input object type referenced by inaccessible input object
      # field
      input Referencer7 {
        someField: String
        privateField: InputObject @inaccessible
      }

      # Inaccessible input object type referenced by non-inaccessible input
      # object field with inaccessible parent
      input Referencer8 @inaccessible {
        privateField: InputObject!
      }

      # Inaccessible input object type referenced by inaccessible directive
      # argument
      directive @referencer9(privateArg: InputObject @inaccessible) on FIELD
    "#,
    )
    .expect("should succeed");

    assert!(api_schema.types.contains_key("VisibleInputObject"));
    assert!(!api_schema.types.contains_key("InputObject"));
    assert!(coord!(Referencer1.someField).lookup(&api_schema).is_ok());
    assert!(coord!(Referencer1.someField(privateArg:))
        .lookup(&api_schema)
        .is_err());
    assert!(coord!(Referencer2.someField).lookup(&api_schema).is_ok());
    assert!(coord!(Referencer2.privateField)
        .lookup(&api_schema)
        .is_err());
    assert!(!api_schema.types.contains_key("Referencer3"));
    assert!(coord!(Referencer4.someField).lookup(&api_schema).is_ok());
    assert!(coord!(Referencer4.someField(privateArg:))
        .lookup(&api_schema)
        .is_err());
    assert!(coord!(Referencer4.someField).lookup(&api_schema).is_ok());
    assert!(coord!(Referencer4.privatefield)
        .lookup(&api_schema)
        .is_err());
    assert!(coord!(Referencer5.someField).lookup(&api_schema).is_ok());
    assert!(coord!(Referencer5.privateField)
        .lookup(&api_schema)
        .is_err());
    assert!(!api_schema.types.contains_key("Referencer6"));
    let ExtendedType::InputObject(input_object) = &api_schema.types["Referencer7"] else {
        panic!("expected input object");
    };
    assert!(input_object.fields.contains_key("someField"));
    assert!(!input_object.fields.contains_key("privatefield"));
    assert!(!api_schema.types.contains_key("Referencer8"));
    assert!(coord!(@referencer9).lookup(&api_schema).is_ok());
    assert!(coord!(@referencer9(privateArg:))
        .lookup(&api_schema)
        .is_err());
}

#[test]
fn inaccessible_enum_with_accessible_references() {
    let errors = inaccessible_to_api_schema(
        r#"
      type Query {
        someField: String
      }

      # Inaccessible enum type
      enum Enum @inaccessible {
        SOME_VALUE
      }

      # Inaccessible enum type can't be referenced by object field in the API
      # schema
      type Referencer1 implements Referencer2 {
        somefield: [Enum!]!
      }

      # Inaccessible enum type can't be referenced by interface field in the API
      # schema
      interface Referencer2 {
        somefield: [Enum]
      }

      # Inaccessible enum type can't be referenced by object field argument in
      # the API schema
      type Referencer3 implements Referencer4 {
        someField(someArg: Enum): String
      }

      # Inaccessible enum type can't be referenced by interface field argument
      # in the API schema
      interface Referencer4 {
        someField(someArg: Enum): String
      }

      # Inaccessible enum type can't be referenced by input object field in the
      # API schema
      input Referencer5 {
        someField: Enum
      }

      # Inaccessible enum type can't be referenced by directive argument in the
      # API schema
      directive @referencer6(someArg: Enum) on FRAGMENT_SPREAD
    "#,
    )
    .expect_err("should return validation errors");

    insta::assert_display_snapshot!(errors, @r###"
    The following errors occurred:

      - Type `Enum` is @inaccessible but is referenced by `Referencer1.somefield`, which is in the API schema.

      - Type `Enum` is @inaccessible but is referenced by `Referencer2.somefield`, which is in the API schema.

      - Type `Enum` is @inaccessible but is referenced by `Referencer5.someField`, which is in the API schema.

      - Type `Enum` is @inaccessible but is referenced by `Referencer3.someField(someArg:)`, which is in the API schema.

      - Type `Enum` is @inaccessible but is referenced by `Referencer4.someField(someArg:)`, which is in the API schema.

      - Type `Enum` is @inaccessible but is referenced by `@referencer6(someArg:)`, which is in the API schema.
    "###);
}

#[test]
fn removes_inaccessible_enum_types() {
    let api_schema = inaccessible_to_api_schema(
        r#"
      type Query {
        someField: String
      }

      # Non-inaccessible enum type
      enum VisibleEnum {
        SOME_VALUE
      }

      # Inaccessible enum type
      enum Enum @inaccessible {
        SOME_VALUE
      }

      # Inaccessible enum type referenced by inaccessible object field
      type Referencer1 implements Referencer3 {
        someField: String
        privatefield: Enum! @inaccessible
      }

      # Inaccessible enum type referenced by non-inaccessible object field with
      # inaccessible parent
      type Referencer2 implements Referencer4 @inaccessible {
        privateField: [Enum!]!
      }

      # Inaccessible enum type referenced by inaccessible interface field
      interface Referencer3 {
        someField: String
        privatefield: Enum @inaccessible
      }

      # Inaccessible enum type referenced by non-inaccessible interface field
      # with inaccessible parent
      interface Referencer4 @inaccessible {
        privateField: [Enum]
      }

      # Inaccessible enum type referenced by inaccessible object field argument
      type Referencer5 implements Referencer8 {
        someField(privateArg: Enum @inaccessible): String
      }

      # Inaccessible enum type referenced by non-inaccessible object field
      # argument with inaccessible parent
      type Referencer6 implements Referencer9 {
        someField: String
        privateField(privateArg: Enum!): String @inaccessible
      }

      # Inaccessible enum type referenced by non-inaccessible object field
      # argument with inaccessible grandparent
      type Referencer7 implements Referencer10 @inaccessible {
        privateField(privateArg: Enum!): String
      }

      # Inaccessible enum type referenced by inaccessible interface field
      # argument
      interface Referencer8 {
        someField(privateArg: Enum @inaccessible): String
      }

      # Inaccessible enum type referenced by non-inaccessible interface field
      # argument with inaccessible parent
      interface Referencer9 {
        someField: String
        privateField(privateArg: Enum!): String @inaccessible
      }

      # Inaccessible enum type referenced by non-inaccessible interface field
      # argument with inaccessible grandparent
      interface Referencer10 @inaccessible {
        privateField(privateArg: Enum!): String
      }

      # Inaccessible enum type referenced by inaccessible input object field
      input Referencer11 {
        someField: String
        privateField: Enum @inaccessible
      }

      # Inaccessible enum type referenced by non-inaccessible input object field
      # with inaccessible parent
      input Referencer12 @inaccessible {
        privateField: Enum!
      }

      # Inaccessible enum type referenced by inaccessible directive argument
      directive @referencer13(privateArg: Enum @inaccessible) on FRAGMENT_DEFINITION
    "#,
    )
    .expect("should succeed");

    assert!(api_schema.types.contains_key("VisibleEnum"));
    assert!(!api_schema.types.contains_key("Enum"));
    assert!(coord!(Referencer1.someField).lookup(&api_schema).is_ok());
    assert!(coord!(Referencer1.privatefield)
        .lookup(&api_schema)
        .is_err());
    assert!(coord!(Referencer1.someField(privateArg:))
        .lookup(&api_schema)
        .is_err());
    assert!(!api_schema.types.contains_key("Referencer2"));
    assert!(coord!(Referencer3.someField).lookup(&api_schema).is_ok());
    assert!(coord!(Referencer3.privatefield)
        .lookup(&api_schema)
        .is_err());
    assert!(!api_schema.types.contains_key("Referencer4"));
    assert!(coord!(Referencer5.someField).lookup(&api_schema).is_ok());
    assert!(coord!(Referencer5.someField(privateArg:))
        .lookup(&api_schema)
        .is_err());
    assert!(coord!(Referencer6.someField).lookup(&api_schema).is_ok());
    assert!(coord!(Referencer6.privateField)
        .lookup(&api_schema)
        .is_err());
    assert!(!api_schema.types.contains_key("Referencer7"));
    assert!(coord!(Referencer8.someField).lookup(&api_schema).is_ok());
    assert!(coord!(Referencer8.someField(privateArg:))
        .lookup(&api_schema)
        .is_err());
    assert!(coord!(Referencer9.privateField)
        .lookup(&api_schema)
        .is_err());
    assert!(!api_schema.types.contains_key("Referencer10"));
    let ExtendedType::InputObject(input_object) = &api_schema.types["Referencer11"] else {
        panic!("expected input object");
    };
    assert!(input_object.fields.contains_key("someField"));
    assert!(!input_object.fields.contains_key("privatefield"));
    assert!(!api_schema.types.contains_key("Referencer12"));
    assert!(api_schema
        .directive_definitions
        .contains_key("referencer13"));
    assert!(coord!(@referencer13(privateArg:))
        .lookup(&api_schema)
        .is_err());
}

#[test]
fn inaccessible_scalar_with_accessible_references() {
    let errors = inaccessible_to_api_schema(
        r#"
      type Query {
        someField: String
      }

      # Inaccessible scalar type
      scalar Scalar @inaccessible

      # Inaccessible scalar type can't be referenced by object field in the API
      # schema
      type Referencer1 implements Referencer2 {
        somefield: [[Scalar!]!]!
      }

      # Inaccessible scalar type can't be referenced by interface field in the
      # API schema
      interface Referencer2 {
        somefield: [[Scalar]]
      }

      # Inaccessible scalar type can't be referenced by object field argument in
      # the API schema
      type Referencer3 implements Referencer4 {
        someField(someArg: Scalar): String
      }

      # Inaccessible scalar type can't be referenced by interface field argument
      # in the API schema
      interface Referencer4 {
        someField(someArg: Scalar): String
      }

      # Inaccessible scalar type can't be referenced by input object field in
      # the API schema
      input Referencer5 {
        someField: Scalar
      }

      # Inaccessible scalar type can't be referenced by directive argument in
      # the API schema
      directive @referencer6(someArg: Scalar) on MUTATION
    "#,
    )
    .expect_err("should return validation errors");

    insta::assert_display_snapshot!(errors, @r###"
    The following errors occurred:

      - Type `Scalar` is @inaccessible but is referenced by `Referencer1.somefield`, which is in the API schema.

      - Type `Scalar` is @inaccessible but is referenced by `Referencer2.somefield`, which is in the API schema.

      - Type `Scalar` is @inaccessible but is referenced by `Referencer5.someField`, which is in the API schema.

      - Type `Scalar` is @inaccessible but is referenced by `Referencer3.someField(someArg:)`, which is in the API schema.

      - Type `Scalar` is @inaccessible but is referenced by `Referencer4.someField(someArg:)`, which is in the API schema.

      - Type `Scalar` is @inaccessible but is referenced by `@referencer6(someArg:)`, which is in the API schema.
    "###);
}

#[test]
fn removes_inaccessible_scalar_types() {
    let api_schema = inaccessible_to_api_schema(
        r#"
      type Query {
        someField: String
      }

      # Non-inaccessible scalar type
      scalar VisibleScalar

      # Inaccessible scalar type
      scalar Scalar @inaccessible

      # Inaccessible scalar type referenced by inaccessible object field
      type Referencer1 implements Referencer3 {
        someField: String
        privatefield: Scalar! @inaccessible
      }

      # Inaccessible scalar type referenced by non-inaccessible object field
      # with inaccessible parent
      type Referencer2 implements Referencer4 @inaccessible {
        privateField: [Scalar!]!
      }

      # Inaccessible scalar type referenced by inaccessible interface field
      interface Referencer3 {
        someField: String
        privatefield: Scalar @inaccessible
      }

      # Inaccessible scalar type referenced by non-inaccessible interface field
      # with inaccessible parent
      interface Referencer4 @inaccessible {
        privateField: [Scalar]
      }

      # Inaccessible scalar type referenced by inaccessible object field
      # argument
      type Referencer5 implements Referencer8 {
        someField(privateArg: Scalar @inaccessible): String
      }

      # Inaccessible scalar type referenced by non-inaccessible object field
      # argument with inaccessible parent
      type Referencer6 implements Referencer9 {
        someField: String
        privateField(privateArg: Scalar!): String @inaccessible
      }

      # Inaccessible scalar type referenced by non-inaccessible object field
      # argument with inaccessible grandparent
      type Referencer7 implements Referencer10 @inaccessible {
        privateField(privateArg: Scalar!): String
      }

      # Inaccessible scalar type referenced by inaccessible interface field
      # argument
      interface Referencer8 {
        someField(privateArg: Scalar @inaccessible): String
      }

      # Inaccessible scalar type referenced by non-inaccessible interface field
      # argument with inaccessible parent
      interface Referencer9 {
        someField: String
        privateField(privateArg: Scalar!): String @inaccessible
      }

      # Inaccessible scalar type referenced by non-inaccessible interface field
      # argument with inaccessible grandparent
      interface Referencer10 @inaccessible {
        privateField(privateArg: Scalar!): String
      }

      # Inaccessible scalar type referenced by inaccessible input object field
      input Referencer11 {
        someField: String
        privateField: Scalar @inaccessible
      }

      # Inaccessible scalar type referenced by non-inaccessible input object
      # field with inaccessible parent
      input Referencer12 @inaccessible {
        privateField: Scalar!
      }

      # Inaccessible scalar type referenced by inaccessible directive argument
      directive @referencer13(privateArg: Scalar @inaccessible) on INLINE_FRAGMENT
    "#,
    )
    .expect("should succeed");

    assert!(coord!(VisibleScalar).lookup(&api_schema).is_ok());
    assert!(coord!(Scalar).lookup(&api_schema).is_err());
    assert!(coord!(Referencer1.someField).lookup(&api_schema).is_ok());
    assert!(coord!(Referencer1.privatefield)
        .lookup(&api_schema)
        .is_err());
    assert!(coord!(Referencer2).lookup(&api_schema).is_err());
    assert!(coord!(Referencer3.someField).lookup(&api_schema).is_ok());
    assert!(coord!(Referencer3.privatefield)
        .lookup(&api_schema)
        .is_err());
    assert!(coord!(Referencer4).lookup(&api_schema).is_err());
    assert!(coord!(Referencer5.someField).lookup(&api_schema).is_ok());
    assert!(coord!(Referencer5.someField(privateArg:))
        .lookup(&api_schema)
        .is_err());
    assert!(coord!(Referencer6.someField).lookup(&api_schema).is_ok());
    assert!(coord!(Referencer6.privateField)
        .lookup(&api_schema)
        .is_err());
    assert!(coord!(Referencer7).lookup(&api_schema).is_err());
    assert!(coord!(Referencer8.someField).lookup(&api_schema).is_ok());
    assert!(coord!(Referencer8.someField(privateArg:))
        .lookup(&api_schema)
        .is_err());
    assert!(coord!(Referencer9.someField).lookup(&api_schema).is_ok());
    assert!(coord!(Referencer9.privateField)
        .lookup(&api_schema)
        .is_err());
    assert!(coord!(Referencer10).lookup(&api_schema).is_err());
    assert!(coord!(Referencer11).lookup(&api_schema).is_ok());
    assert!(coord!(Referencer11.someField).lookup(&api_schema).is_ok());
    assert!(coord!(Referencer11.privatefield)
        .lookup(&api_schema)
        .is_err());
    assert!(coord!(Referencer12).lookup(&api_schema).is_err());
    assert!(coord!(@referencer13).lookup(&api_schema).is_ok());
    assert!(coord!(@referencer13(privateArg:))
        .lookup(&api_schema)
        .is_err());
}

#[test]
fn inaccessible_object_field_with_accessible_references() {
    let errors = inaccessible_to_api_schema(
        r#"
      extend schema {
        mutation: Mutation
        subscription: Subscription
      }

      # Inaccessible object field can't have a non-inaccessible parent query
      # type and no non-inaccessible siblings
      type Query {
        privateField: String @inaccessible
        otherPrivateField: Float @inaccessible
      }

      # Inaccessible object field can't have a non-inaccessible parent mutation
      # type and no non-inaccessible siblings
      type Mutation {
        privateField: String @inaccessible
        otherPrivateField: Float @inaccessible
      }

      # Inaccessible object field can't have a non-inaccessible parent
      # subscription type and no non-inaccessible siblings
      type Subscription {
        privateField: String @inaccessible
        otherPrivateField: Float @inaccessible
      }

      # Inaccessible object field
      type Object implements Referencer1 {
        someField: String
        privateField: String @inaccessible
      }

      # Inaccessible object field can't be referenced by interface field in the
      # API schema
      interface Referencer1 {
        privateField: String
      }

      # Inaccessible object field can't have a non-inaccessible parent object
      # type and no non-inaccessible siblings
      type Referencer2 {
        privateField: String @inaccessible
        otherPrivateField: Float @inaccessible
      }
    "#,
    )
    .expect_err("should return validation errors");

    insta::assert_display_snapshot!(errors, @r###"
    The following errors occurred:

      - Type `Query` is in the API schema but all of its members are @inaccessible.

      - Type `Mutation` is in the API schema but all of its members are @inaccessible.

      - Type `Subscription` is in the API schema but all of its members are @inaccessible.

      - Field `Object.privateField` is @inaccessible but implements the interface field `Referencer1.privateField`, which is in the API schema.

      - Type `Referencer2` is in the API schema but all of its members are @inaccessible.
    "###);
}

#[test]
fn removes_inaccessible_object_fields() {
    let api_schema = inaccessible_to_api_schema(
        r#"
      extend schema {
        mutation: Mutation
        subscription: Subscription
      }

      # Inaccessible object field on query type
      type Query {
        someField: String
        privateField: String @inaccessible
      }

      # Inaccessible object field on mutation type
      type Mutation {
        someField: String
        privateField: String @inaccessible
      }

      # Inaccessible object field on subscription type
      type Subscription {
        someField: String
        privateField: String @inaccessible
      }

      # Inaccessible (and non-inaccessible) object field
      type Object implements Referencer1 & Referencer2 {
        someField: String
        privateField: String @inaccessible
      }

      # Inaccessible object field referenced by inaccessible interface field
      interface Referencer1 {
        someField: String
        privateField: String @inaccessible
      }

      # Inaccessible object field referenced by non-inaccessible interface field
      # with inaccessible parent
      interface Referencer2 @inaccessible {
        privateField: String
      }

      # Inaccessible object field with an inaccessible parent and no
      # non-inaccessible siblings
      type Referencer3 @inaccessible {
        privateField: String @inaccessible
        otherPrivateField: Float @inaccessible
      }
    "#,
    )
    .expect("should succeed");

    assert!(coord!(Query.someField).lookup(&api_schema).is_ok());
    assert!(coord!(Query.privateField).lookup(&api_schema).is_err());
    assert!(coord!(Mutation.someField).lookup(&api_schema).is_ok());
    assert!(coord!(Mutation.privateField).lookup(&api_schema).is_err());
    assert!(coord!(Subscription.someField).lookup(&api_schema).is_ok());
    assert!(coord!(Subscription.privateField)
        .lookup(&api_schema)
        .is_err());
    let ExtendedType::Object(object_type) = &api_schema.types["Object"] else {
        panic!("should be object");
    };
    assert!(object_type.implements_interfaces.contains("Referencer1"));
    assert!(!object_type.implements_interfaces.contains("Referencer2"));
    assert!(coord!(Object.someField).lookup(&api_schema).is_ok());
    assert!(coord!(Object.privateField).lookup(&api_schema).is_err());
    assert!(coord!(Referencer1.someField).lookup(&api_schema).is_ok());
    assert!(coord!(Referencer1.privatefield)
        .lookup(&api_schema)
        .is_err());
    assert!(api_schema.types.get("Referencer2").is_none());
    assert!(api_schema.types.get("Referencer3").is_none());
}

#[test]
fn inaccessible_interface_field_with_accessible_references() {
    let errors = inaccessible_to_api_schema(
        r#"
      type Query {
        someField: String
      }

      # Inaccessible interface field
      interface Interface implements Referencer1 {
        someField: String
        privateField: String @inaccessible
      }

      # Inaccessible interface field can't be referenced by interface field in
      # the API schema
      interface Referencer1 {
        privateField: String
      }

      # Inaccessible interface field can't have a non-inaccessible parent object
      # type and no non-inaccessible siblings
      interface Referencer2 {
        privateField: String @inaccessible
        otherPrivateField: Float @inaccessible
      }
    "#,
    )
    .expect_err("should return validation errors");

    insta::assert_display_snapshot!(errors, @r###"
    The following errors occurred:

      - Field `Interface.privateField` is @inaccessible but implements the interface field `Referencer1.privateField`, which is in the API schema.

      - Type `Referencer2` is in the API schema but all of its members are @inaccessible.
    "###);
}

#[test]
fn removes_inaccessible_interface_fields() {
    let api_schema = inaccessible_to_api_schema(
        r#"
      type Query {
        someField: String
      }

      # Inaccessible (and non-inaccessible) interface field
      interface Interface implements Referencer1 & Referencer2 {
        someField: String
        privateField: String @inaccessible
      }

      # Inaccessible interface field referenced by inaccessible interface field
      interface Referencer1 {
        someField: String
        privateField: String @inaccessible
      }

      # Inaccessible interface field referenced by non-inaccessible interface
      # field with inaccessible parent
      interface Referencer2 @inaccessible {
        privateField: String
      }

      # Inaccessible interface field with an inaccessible parent and no
      # non-inaccessible siblings
      interface Referencer3 @inaccessible {
        privateField: String @inaccessible
        otherPrivateField: Float @inaccessible
      }
    "#,
    )
    .expect("should succeed");

    let ExtendedType::Interface(interface_type) = &api_schema.types["Interface"] else {
        panic!("should be interface");
    };
    assert!(interface_type.implements_interfaces.contains("Referencer1"));
    assert!(!interface_type.implements_interfaces.contains("Referencer2"));
    assert!(coord!(Interface.someField).lookup(&api_schema).is_ok());
    assert!(coord!(Interface.privateField).lookup(&api_schema).is_err());
    assert!(coord!(Referencer1.someField).lookup(&api_schema).is_ok());
    assert!(coord!(Referencer1.privatefield)
        .lookup(&api_schema)
        .is_err());
    assert!(api_schema.types.get("Referencer2").is_none());
    assert!(api_schema.types.get("Referencer3").is_none());
}

#[test]
fn inaccessible_object_field_arguments_with_accessible_references() {
    let errors = inaccessible_to_api_schema(
        r#"
      type Query {
        someField(someArg: String): String
      }

      # Inaccessible object field argument
      type Object implements Referencer1 {
        someField(privateArg: String @inaccessible): String
      }

      # Inaccessible object field argument can't be referenced by interface
      # field argument in the API schema
      interface Referencer1 {
        someField(privateArg: String): String
      }

      # Inaccessible object field argument can't be a required argument
      type ObjectRequired {
        someField(privateArg: String! @inaccessible): String
      }
    "#,
    )
    .expect_err("should return validation errors");

    insta::assert_display_snapshot!(errors, @r###"
    The following errors occurred:

      - Argument `Object.someField(privateArg:)` is @inaccessible but implements the interface argument `Referencer1.someField(privateArg:)` which is in the API schema.

      - Argument `ObjectRequired.someField(privateArg:)` is @inaccessible but is a required argument of its field.
    "###);
}

#[test]
fn removes_inaccessible_object_field_arguments() {
    let api_schema = inaccessible_to_api_schema(
        r#"
      # Inaccessible object field argument in query type
      type Query {
        someField(privateArg: String @inaccessible): String
      }

      # Inaccessible object field argument in mutation type
      type Mutation {
        someField(privateArg: String @inaccessible): String
      }

      # Inaccessible object field argument in subscription type
      type Subscription {
        someField(privateArg: String @inaccessible): String
      }

      # Inaccessible (and non-inaccessible) object field argument
      type Object implements Referencer1 & Referencer2 & Referencer3 {
        someField(
          someArg: String,
          privateArg: String @inaccessible
        ): String
        someOtherField: Float
      }

      # Inaccessible object field argument referenced by inaccessible interface
      # field argument
      interface Referencer1 {
        someField(
          someArg: String,
          privateArg: String @inaccessible
        ): String
      }

      # Inaccessible object field argument referenced by non-inaccessible
      # interface field argument with inaccessible parent
      interface Referencer2 {
        someField(
          someArg: String,
          privateArg: String
        ): String @inaccessible
        someOtherField: Float
      }

      # Inaccessible object field argument referenced by non-inaccessible
      # interface field argument with inaccessible grandparent
      interface Referencer3 @inaccessible {
        someField(
          someArg: String,
          privateArg: String
        ): String
      }

      # Inaccessible non-nullable object field argument with default
      type ObjectDefault {
        someField(privateArg: String! = "default" @inaccessible): String
      }
    "#,
    )
    .expect("should succeed");

    assert!(coord!(Query.someField).lookup(&api_schema).is_ok());
    assert!(coord!(Query.someField(privateArg:))
        .lookup(&api_schema)
        .is_err());
    assert!(coord!(Mutation.someField).lookup(&api_schema).is_ok());
    assert!(coord!(Mutation.someField(privateArg:))
        .lookup(&api_schema)
        .is_err());
    assert!(coord!(Subscription.someField).lookup(&api_schema).is_ok());
    assert!(coord!(Subscription.someField(privateArg:))
        .lookup(&api_schema)
        .is_err());
    let ExtendedType::Object(object_type) = &api_schema.types["Object"] else {
        panic!("expected object");
    };
    assert!(object_type.implements_interfaces.contains("Referencer1"));
    assert!(object_type.implements_interfaces.contains("Referencer2"));
    assert!(!object_type.implements_interfaces.contains("Referencer3"));
    assert!(coord!(Object.someField(someArg:))
        .lookup(&api_schema)
        .is_ok());
    assert!(coord!(Object.someField(privateArg:))
        .lookup(&api_schema)
        .is_err());
    assert!(coord!(Referencer1.someField).lookup(&api_schema).is_ok());
    assert!(coord!(Referencer1.someField(privateArg:))
        .lookup(&api_schema)
        .is_err());
    assert!(coord!(Referencer2).lookup(&api_schema).is_ok());
    assert!(coord!(Referencer2.someField).lookup(&api_schema).is_err());
    assert!(!api_schema.types.contains_key("Referencer3"));
    assert!(coord!(ObjectDefault.someField).lookup(&api_schema).is_ok());
    assert!(coord!(ObjectDefault.someField(privateArg:))
        .lookup(&api_schema)
        .is_err());
}

#[test]
fn inaccessible_interface_field_arguments_with_accessible_references() {
    let errors = inaccessible_to_api_schema(
        r#"
      type Query {
        someField(someArg: String): String
      }

      # Inaccessible interface field argument
      interface Interface implements Referencer1 {
        someField(privateArg: String! = "default" @inaccessible): String
      }

      # Inaccessible interface field argument can't be referenced by interface
      # field argument in the API schema
      interface Referencer1 {
        someField(privateArg: String! = "default"): String
      }

      # Inaccessible object field argument can't be a required argument
      type InterfaceRequired {
        someField(privateArg: String! @inaccessible): String
      }

      # Inaccessible object field argument can't be implemented by a required
      # object field argument in the API schema
      type Referencer2 implements Interface & Referencer1 {
        someField(privateArg: String!): String
      }

      # Inaccessible object field argument can't be implemented by a required
      # interface field argument in the API schema
      interface Referencer3 implements Interface & Referencer1 {
        someField(privateArg: String!): String
      }
    "#,
    )
    .expect_err("should return validation errors");

    insta::assert_display_snapshot!(errors, @r###"
    The following errors occurred:

      - Argument `Interface.someField(privateArg:)` is @inaccessible but implements the interface argument `Referencer1.someField(privateArg:)` which is in the API schema.

      - Argument `InterfaceRequired.someField(privateArg:)` is @inaccessible but is a required argument of its field.

      - Argument `Interface.someField(privateArg:)` is @inaccessible but is implemented by the argument `Referencer2.someField(privateArg:)` which is in the API schema.

      - Argument `Interface.someField(privateArg:)` is @inaccessible but is implemented by the argument `Referencer3.someField(privateArg:)` which is in the API schema.
    "###);
}

#[test]
fn removes_inaccessible_interface_field_arguments() {
    let api_schema = inaccessible_to_api_schema(
        r#"
      type Query {
        someField: String
      }

      # Inaccessible (and non-inaccessible) interface field argument
      interface Interface implements Referencer1 & Referencer2 & Referencer3 {
        someField(
          someArg: String,
          privateArg: String @inaccessible
        ): String
        someOtherField: Float
      }

      # Inaccessible interface field argument referenced by inaccessible
      # interface field argument
      interface Referencer1 {
        someField(
          someArg: String,
          privateArg: String @inaccessible
        ): String
      }

      # Inaccessible interface field argument referenced by non-inaccessible
      # interface field argument with inaccessible parent
      interface Referencer2 {
        someField(
          someArg: String,
          privateArg: String
        ): String @inaccessible
        someOtherField: Float
      }

      # Inaccessible interface field argument referenced by non-inaccessible
      # interface field argument with inaccessible grandparent
      interface Referencer3 @inaccessible {
        someField(
          someArg: String,
          privateArg: String
        ): String
      }

      # Inaccessible non-nullable interface field argument with default
      interface InterfaceDefault {
        someField(privateArg: String! = "default" @inaccessible): String
      }

      # Inaccessible interface field argument referenced by non-inaccessible
      # non-required object field argument
      type Referencer4 implements InterfaceDefault {
        someField(privateArg: String! = "default"): String
      }

      # Inaccessible interface field argument referenced by non-inaccessible
      # required object field argument with inaccessible grandparent
      type Referencer5 implements InterfaceDefault @inaccessible {
        someField(privateArg: String!): String
      }

      # Inaccessible interface field argument referenced by non-inaccessible
      # non-required interface field argument
      interface Referencer6 implements InterfaceDefault {
        someField(privateArg: String! = "default"): String
      }

      # Inaccessible interface field argument referenced by non-inaccessible
      # required interface field argument with inaccessible grandparent
      interface Referencer7 implements InterfaceDefault @inaccessible {
        someField(privateArg: String!): String
      }
    "#,
    )
    .expect("should succeed");

    let ExtendedType::Interface(interface_type) = &api_schema.types["Interface"] else {
        panic!("expected interface");
    };
    assert!(interface_type.implements_interfaces.contains("Referencer1"));
    assert!(interface_type.implements_interfaces.contains("Referencer2"));
    assert!(!interface_type.implements_interfaces.contains("Referencer3"));
    assert!(coord!(Interface.someField(someArg:))
        .lookup(&api_schema)
        .is_ok());
    assert!(coord!(Interface.someField(privateArg:))
        .lookup(&api_schema)
        .is_err());
    assert!(coord!(Referencer1.someField).lookup(&api_schema).is_ok());
    assert!(coord!(Referencer1.someField(privateArg:))
        .lookup(&api_schema)
        .is_err());
    assert!(api_schema.types.contains_key("Referencer2"));
    assert!(coord!(Referencer2.someField).lookup(&api_schema).is_err());
    assert!(!api_schema.types.contains_key("Referencer3"));
    assert!(coord!(Interface.someField(privateArg:))
        .lookup(&api_schema)
        .is_err());
    let object_argument = coord!(Referencer4.someField(privateArg:))
        .lookup(&api_schema)
        .unwrap();
    assert!(!object_argument.is_required());
    assert!(!api_schema.types.contains_key("Referencer5"));
    let interface_argument = coord!(Referencer4.someField(privateArg:))
        .lookup(&api_schema)
        .unwrap();
    assert!(!interface_argument.is_required());
    assert!(!api_schema.types.contains_key("Referencer7"));
}

#[test]
fn inaccessible_input_object_fields_with_accessible_references() {
    let errors = inaccessible_to_api_schema(
        r#"
      type Query {
        someField: String
      }

      # Inaccessible input object field
      input InputObject {
        someField: String
        privateField: String @inaccessible
      }

      # Inaccessible input object field can't be referenced by default value of
      # object field argument in the API schema
      type Referencer1 implements Referencer2 {
        someField(someArg: InputObject = { privateField: "" }): String
      }

      # Inaccessible input object field can't be referenced by default value of
      # interface field argument in the API schema
      interface Referencer2 {
        someField(someArg: InputObject = { privateField: "" }): String
      }

      # Inaccessible input object field can't be referenced by default value of
      # input object field in the API schema
      input Referencer3 {
        someField: InputObject = { privateField: "" }
      }

      # Inaccessible input object field can't be referenced by default value of
      # directive argument in the API schema
      directive @referencer4(
        someArg: InputObject = { privateField: "" }
      ) on FIELD

      # Inaccessible input object field can't have a non-inaccessible parent
      # and no non-inaccessible siblings
      input Referencer5 {
        privateField: String @inaccessible
        otherPrivateField: Float @inaccessible
      }

      # Inaccessible input object field can't be a required field
      input InputObjectRequired {
        someField: String
        privateField: String! @inaccessible
      }
    "#,
    )
    .expect_err("should return validation errors");

    insta::assert_display_snapshot!(errors, @r###"
    The following errors occurred:

      - Input field `InputObject.privateField` is @inaccessible but is used in the default value of `Referencer1.someField(someArg:)`, which is in the API schema.

      - Input field `InputObject.privateField` is @inaccessible but is used in the default value of `Referencer2.someField(someArg:)`, which is in the API schema.

      - Input field `InputObject.privateField` is @inaccessible but is used in the default value of `Referencer3.someField`, which is in the API schema.

      - Type `Referencer5` is in the API schema but all of its input fields are @inaccessible.

      - Input field `InputObjectRequired` is @inaccessible but is a required input field of its type.

      - Input field `InputObject.privateField` is @inaccessible but is used in the default value of `@referencer4(someArg:)`, which is in the API schema.
    "###);
}

#[test]
fn removes_inaccessible_input_object_fields() {
    let schema = inaccessible_to_api_schema(
        r#"
      type Query {
        someField: String
      }

      # Inaccessible (and non-inaccessible) input object field
      input InputObject {
        someField: String
        privateField: String @inaccessible
      }

      # Inaccessible input object field referenced by default value of
      # inaccessible object field argument
      type Referencer1 implements Referencer4 {
        someField(
          privateArg: InputObject = { privateField: "" } @inaccessible
        ): String
      }

      # Inaccessible input object field referenced by default value of
      # non-inaccessible object field argument with inaccessible parent
      type Referencer2 implements Referencer5 {
        someField: String
        privateField(
          privateArg: InputObject! = { privateField: "" }
        ): String @inaccessible
      }

      # Inaccessible input object field referenced by default value of
      # non-inaccessible object field argument with inaccessible grandparent
      type Referencer3 implements Referencer6 @inaccessible {
        privateField(privateArg: InputObject! = { privateField: "" }): String
      }

      # Inaccessible input object field referenced by default value of
      # inaccessible interface field argument
      interface Referencer4 {
        someField(
          privateArg: InputObject = { privateField: "" } @inaccessible
        ): String
      }

      # Inaccessible input object field referenced by default value of
      # non-inaccessible interface field argument with inaccessible parent
      interface Referencer5 {
        someField: String
        privateField(
          privateArg: InputObject! = { privateField: "" }
        ): String @inaccessible
      }

      # Inaccessible input object field referenced by default value of
      # non-inaccessible interface field argument with inaccessible grandparent
      interface Referencer6 @inaccessible {
        privateField(privateArg: InputObject! = { privateField: "" }): String
      }

      # Inaccessible input object field referenced by default value of
      # inaccessible input object field
      input Referencer7 {
        someField: String
        privateField: InputObject = { privateField: "" } @inaccessible
      }

      # Inaccessible input object field referenced by default value of
      # non-inaccessible input object field with inaccessible parent
      input Referencer8 @inaccessible {
        privateField: InputObject! = { privateField: "" }
      }

      # Inaccessible input object field referenced by default value of
      # inaccessible directive argument
      directive @referencer9(
        privateArg: InputObject = { privateField: "" } @inaccessible
      ) on SUBSCRIPTION

      # Inaccessible input object field not referenced (but type is referenced)
      # by default value of object field argument in the API schema
      type Referencer10 {
        someField(privateArg: InputObject = { someField: "" }): String
      }

      # Inaccessible input object field with an inaccessible parent and no
      # non-inaccessible siblings
      input Referencer11 @inaccessible {
        privateField: String @inaccessible
        otherPrivateField: Float @inaccessible
      }

      # Inaccessible non-nullable input object field with default
      input InputObjectDefault {
        someField: String
        privateField: String! = "default" @inaccessible
      }
    "#,
    )
    .expect("should succeed");

    assert!(coord!(InputObject.someField)
        .lookup_input_field(&schema)
        .is_ok());
    assert!(coord!(InputObject.privateField)
        .lookup_input_field(&schema)
        .is_err());
    assert!(coord!(Referencer1.someField).lookup(&schema).is_ok());
    assert!(coord!(Referencer1.someField(privateArg:))
        .lookup(&schema)
        .is_err());
    assert!(coord!(Referencer2.someField).lookup(&schema).is_ok());
    assert!(coord!(Referencer2.privateField).lookup(&schema).is_err());
    assert!(!schema.types.contains_key("Referencer3"));
    assert!(coord!(Referencer4.someField).lookup(&schema).is_ok());
    assert!(coord!(Referencer4.someField(privateArg:))
        .lookup(&schema)
        .is_err());
    assert!(coord!(Referencer5.someField).lookup(&schema).is_ok());
    assert!(coord!(Referencer5.privateField).lookup(&schema).is_err());
    assert!(!schema.types.contains_key("Referencer6"));
    assert!(schema
        .get_input_object("Referencer7")
        .unwrap()
        .fields
        .contains_key("someField"));
    assert!(!schema
        .get_input_object("Referencer7")
        .unwrap()
        .fields
        .contains_key("privatefield"));
    assert!(!schema.types.contains_key("Referencer8"));
    assert!(schema.directive_definitions.contains_key("referencer9"));
    assert!(coord!(@referencer9(privateArg:)).lookup(&schema).is_err());
    assert!(coord!(Referencer10.someField(privateArg:))
        .lookup(&schema)
        .is_ok());
    assert!(!schema.types.contains_key("Referencer11"));
    assert!(coord!(InputObjectDefault.someField)
        .lookup_input_field(&schema)
        .is_ok());
    assert!(coord!(InputObjectDefault.privatefield)
        .lookup_input_field(&schema)
        .is_err());
}

#[test]
fn inaccessible_enum_values_with_accessible_references() {
    let errors = inaccessible_to_api_schema(
        r#"
      type Query {
        someField: String
      }

      # Inaccessible enum value
      enum Enum {
        SOME_VALUE
        PRIVATE_VALUE @inaccessible
      }

      # Inaccessible enum value can't be referenced by default value of object
      # field argument in the API schema
      type Referencer1 implements Referencer2 {
        someField(someArg: Enum = PRIVATE_VALUE): String
      }

      # Inaccessible enum value can't be referenced by default value of
      # interface field argument in the API schema
      interface Referencer2 {
        someField(someArg: Enum = PRIVATE_VALUE): String
      }

      # Inaccessible enum value can't be referenced by default value of input
      # object field in the API schema
      input Referencer3 {
        someField: Enum = PRIVATE_VALUE
      }

      # Inaccessible input enum value can't be referenced by default value of
      # directive argument in the API schema
      directive @referencer4(someArg: Enum = PRIVATE_VALUE) on INLINE_FRAGMENT

      # Inaccessible enum value can't have a non-inaccessible parent and no
      # non-inaccessible siblings
      enum Referencer5 {
        PRIVATE_VALUE @inaccessible
        OTHER_PRIVATE_VALUE @inaccessible
      }
    "#,
    )
    .expect_err("should return validation errors");

    insta::assert_display_snapshot!(errors, @r###"
    The following errors occurred:

      - Enum value `Enum.PRIVATE_VALUE` is @inaccessible but is used in the default value of `Referencer1.someField(someArg:)`, which is in the API schema.

      - Enum value `Enum.PRIVATE_VALUE` is @inaccessible but is used in the default value of `Referencer2.someField(someArg:)`, which is in the API schema.

      - Enum value `Enum.PRIVATE_VALUE` is @inaccessible but is used in the default value of `Referencer3.someField`, which is in the API schema.

      - Type `Referencer5` is in the API schema but all of its members are @inaccessible.

      - Enum value `Enum.PRIVATE_VALUE` is @inaccessible but is used in the default value of `@referencer4(someArg:)`, which is in the API schema.
    "###);
}

#[test]
fn removes_inaccessible_enum_values() {
    let api_schema = inaccessible_to_api_schema(
        r#"
      type Query {
        someField: String
      }

      # Inaccessible (and non-inaccessible) enum value
      enum Enum {
        SOME_VALUE
        PRIVATE_VALUE @inaccessible
      }

      # Inaccessible enum value referenced by default value of inaccessible
      # object field argument
      type Referencer1 implements Referencer4 {
        someField(
          privateArg: Enum = PRIVATE_VALUE @inaccessible
        ): String
      }

      # Inaccessible enum value referenced by default value of non-inaccessible
      # object field argument with inaccessible parent
      type Referencer2 implements Referencer5 {
        someField: String
        privateField(
          privateArg: Enum! = PRIVATE_VALUE
        ): String @inaccessible
      }

      # Inaccessible enum value referenced by default value of non-inaccessible
      # object field argument with inaccessible grandparent
      type Referencer3 implements Referencer6 @inaccessible {
        privateField(privateArg: Enum! = PRIVATE_VALUE): String
      }

      # Inaccessible enum value referenced by default value of inaccessible
      # interface field argument
      interface Referencer4 {
        someField(
          privateArg: Enum = PRIVATE_VALUE @inaccessible
        ): String
      }

      # Inaccessible enum value referenced by default value of non-inaccessible
      # interface field argument with inaccessible parent
      interface Referencer5 {
        someField: String
        privateField(
          privateArg: Enum! = PRIVATE_VALUE
        ): String @inaccessible
      }

      # Inaccessible enum value referenced by default value of non-inaccessible
      # interface field argument with inaccessible grandparent
      interface Referencer6 @inaccessible {
        privateField(privateArg: Enum! = PRIVATE_VALUE): String
      }

      # Inaccessible enum value referenced by default value of inaccessible
      # input object field
      input Referencer7 {
        someField: String
        privateField: Enum = PRIVATE_VALUE @inaccessible
      }

      # Inaccessible enum value referenced by default value of non-inaccessible
      # input object field with inaccessible parent
      input Referencer8 @inaccessible {
        privateField: Enum! = PRIVATE_VALUE
      }

      # Inaccessible enum value referenced by default value of inaccessible
      # directive argument
      directive @referencer9(
        privateArg: Enum = PRIVATE_VALUE @inaccessible
      ) on FRAGMENT_SPREAD

      # Inaccessible enum value not referenced (but type is referenced) by
      # default value of object field argument in the API schema
      type Referencer10 {
        someField(privateArg: Enum = SOME_VALUE): String
      }

      # Inaccessible enum value with an inaccessible parent and no
      # non-inaccessible siblings
      enum Referencer11 @inaccessible {
        PRIVATE_VALUE @inaccessible
        OTHER_PRIVATE_VALUE @inaccessible
      }
    "#,
    )
    .expect("should succeed");

    assert!(coord!(Enum.SOME_VALUE)
        .lookup_enum_value(&api_schema)
        .is_ok());
    assert!(coord!(Enum.PRIVATE_VALUE)
        .lookup_enum_value(&api_schema)
        .is_err());
    assert!(coord!(Referencer1.someField).lookup(&api_schema).is_ok());
    assert!(coord!(Referencer1.someField(privateArg:))
        .lookup(&api_schema)
        .is_err());
    assert!(coord!(Referencer2.someField).lookup(&api_schema).is_ok());
    assert!(coord!(Referencer2.privateField)
        .lookup(&api_schema)
        .is_err());
    assert!(!api_schema.types.contains_key("Referencer3"));
    assert!(coord!(Referencer4.someField).lookup(&api_schema).is_ok());
    assert!(coord!(Referencer4.someField(privateArg:))
        .lookup(&api_schema)
        .is_err());
    assert!(coord!(Referencer5.someField).lookup(&api_schema).is_ok());
    assert!(coord!(Referencer5.privateField)
        .lookup(&api_schema)
        .is_err());
    assert!(!api_schema.types.contains_key("Referencer6"));
    assert!(coord!(Referencer7.someField)
        .lookup_input_field(&api_schema)
        .is_ok());
    assert!(coord!(Referencer7.privatefield)
        .lookup_input_field(&api_schema)
        .is_err());
    assert!(!api_schema.types.contains_key("Referencer8"));
    assert!(coord!(@referencer9).lookup(&api_schema).is_ok());
    assert!(coord!(@referencer9(privateArg:))
        .lookup(&api_schema)
        .is_err());
    assert!(coord!(Referencer10.someField(privateArg:))
        .lookup(&api_schema)
        .is_ok());
    assert!(!api_schema.types.contains_key("Referencer11"));
}

#[test]
fn inaccessible_complex_default_values() {
    let errors = inaccessible_to_api_schema(
        r#"
      type Query {
        someField(arg1: [[RootInputObject!]]! = [
          {
            foo: {
              # 2 references (with nesting)
              privateField: [PRIVATE_VALUE]
            }
            bar: SOME_VALUE
            # 0 references since scalar
            baz: { privateField: PRIVATE_VALUE }
          },
          [{
            foo: [{
              someField: "foo"
            }]
            # 1 reference
            bar: PRIVATE_VALUE
          }]
        ]): String
      }

      input RootInputObject {
        foo: [NestedInputObject]
        bar: Enum!
        baz: Scalar! = { default: 4 }
      }

      input NestedInputObject {
        someField: String
        privateField: [Enum!] @inaccessible
      }

      enum Enum {
        SOME_VALUE
        PRIVATE_VALUE @inaccessible
      }

      scalar Scalar
    "#,
    )
    .expect_err("should return validation errors");

    insta::assert_display_snapshot!(errors, @r###"
    The following errors occurred:

      - Input field `NestedInputObject.privateField` is @inaccessible but is used in the default value of `Query.someField(arg1:)`, which is in the API schema.

      - Enum value `Enum.PRIVATE_VALUE` is @inaccessible but is used in the default value of `Query.someField(arg1:)`, which is in the API schema.

      - Enum value `Enum.PRIVATE_VALUE` is @inaccessible but is used in the default value of `Query.someField(arg1:)`, which is in the API schema.
    "###);
}

/// It's not GraphQL-spec-compliant to allow a string for an enum value, but
/// since we're allowing it, we need to make sure this logic keeps working
/// until we're allowed to make breaking changes and remove it.
#[test]
fn inaccessible_enum_value_as_string() {
    let errors = inaccessible_to_api_schema(
        r#"
      type Query {
        someField(arg1: Enum! = "PRIVATE_VALUE"): String
      }

      enum Enum {
        SOME_VALUE
        PRIVATE_VALUE @inaccessible
      }
    "#,
    )
    .expect_err("should return validation errors");

    insta::assert_display_snapshot!(errors, @r###"
    The following errors occurred:

      - Enum value `Enum.PRIVATE_VALUE` is @inaccessible but is used in the default value of `Query.someField(arg1:)`, which is in the API schema.
    "###);
}

#[test]
fn inaccessible_directive_arguments_with_accessible_references() {
    let errors = inaccessible_to_api_schema(
        r#"
      type Query {
        someField: String
      }

      # Inaccessible directive argument
      directive @directive(privateArg: String @inaccessible) on SUBSCRIPTION

      # Inaccessible directive argument can't be a required field
      directive @directiveRequired(
        someArg: String
        privateArg: String! @inaccessible
      ) on FRAGMENT_DEFINITION
    "#,
    )
    .expect_err("should return validation errors");

    insta::assert_display_snapshot!(errors, @r###"
    The following errors occurred:

      - Argument `@directiveRequired(privateArg:)` is @inaccessible but is a required argument of its directive.
    "###);
}

#[test]
fn removes_inaccessible_directive_arguments() {
    let api_schema = inaccessible_to_api_schema(
        r#"
      type Query {
        someField: String
      }

      # Inaccessible (and non-inaccessible) directive argument
      directive @directive(
        someArg: String
        privateArg: String @inaccessible
      ) on QUERY

      # Inaccessible non-nullable directive argument with default
      directive @directiveDefault(
        someArg: String
        privateArg: String! = "default" @inaccessible
      ) on MUTATION
    "#,
    )
    .expect("should succeed");

    assert!(coord!(@directive(someArg:)).lookup(&api_schema).is_ok());
    assert!(coord!(@directive(privateArg:)).lookup(&api_schema).is_err());
    assert!(coord!(@directiveDefault(someArg:))
        .lookup(&api_schema)
        .is_ok());
    assert!(coord!(@directiveDefault(privateArg:))
        .lookup(&api_schema)
        .is_err());
}

#[test]
fn inaccessible_directive_on_schema_elements() {
    let errors = inaccessible_to_api_schema(
        r#"
      type Query {
        someField: String
      }

      directive @foo(arg1: String @inaccessible) repeatable on OBJECT

      directive @bar(arg2: String, arg3: String @inaccessible) repeatable on SCHEMA | FIELD
    "#,
    )
    .expect_err("should return validation errors");

    insta::assert_display_snapshot!(errors, @r###"
    The following errors occurred:

      - Directive `@foo` cannot use @inaccessible because it may be applied to these type-system locations: OBJECT

      - Directive `@bar` cannot use @inaccessible because it may be applied to these type-system locations: SCHEMA
    "###);
}

#[test]
fn inaccessible_on_builtins() {
    let errors = inaccessible_to_api_schema(
        r#"
      type Query {
        someField: String
      }

      # Built-in scalar
      scalar String @inaccessible

      # Built-in directive
      directive @deprecated(
        reason: String = "No longer supported" @inaccessible
      ) on FIELD_DEFINITION | ENUM_VALUE
    "#,
    )
    .expect_err("should return validation errors");

    // Note this is different from the JS implementation
    insta::assert_display_snapshot!(errors, @r###"
    The following errors occurred:

      - built-in scalar definitions must be omitted
    "###);
}

#[test]
fn inaccessible_on_imported_elements() {
    // TODO(@goto-bus-stop): this `@link`s the join spec but doesn't use it, just because the
    // testing code goes through the Supergraph API. See comment at top of file
    let graph = Supergraph::new(
        r#"
      directive @link(url: String!, as: String, import: [link__Import] @inaccessible, for: link__Purpose) repeatable on SCHEMA

      scalar link__Import

      enum link__Purpose {
        EXECUTION @inaccessible
        SECURITY
      }

      directive @inaccessible on FIELD_DEFINITION | OBJECT | INTERFACE | UNION | ARGUMENT_DEFINITION | SCALAR | ENUM | ENUM_VALUE | INPUT_OBJECT | INPUT_FIELD_DEFINITION

      schema
        @link(url: "https://specs.apollo.dev/link/v1.0")
        @link(url: "https://specs.apollo.dev/join/v0.2")
        @link(url: "https://specs.apollo.dev/inaccessible/v0.2")
        @link(url: "http://localhost/foo/v1.0")
      {
        query: Query
      }

      type Query {
        someField: String!
      }

      # Object type
      type foo__Object1 @inaccessible {
        foo__Field: String!
      }

      # Object field
      type foo__Object2 implements foo__Interface2 {
        foo__Field: foo__Enum1! @inaccessible
      }

      # Object field argument
      type foo__Object3 {
        someField(someArg: foo__Enum1 @inaccessible): foo__Enum2!
      }

      # Interface type
      interface foo__Interface1 @inaccessible {
        foo__Field: String!
      }

      # Interface field
      interface foo__Interface2 {
        foo__Field: foo__Enum1! @inaccessible
      }

      # Interface field argument
      interface foo__Interface3 {
        someField(someArg: foo__InputObject1 @inaccessible): foo__Enum2!
      }

      # Union type
      union foo__Union @inaccessible = foo__Object1 | foo__Object2 | foo__Object3

      # Input object type
      input foo__InputObject1 @inaccessible {
        someField: foo__Enum1
      }

      # Input object field
      input foo__InputObject2 {
        someField: foo__Scalar @inaccessible
      }

      # Enum type
      enum foo__Enum1 @inaccessible {
        someValue
      }

      # Enum value
      enum foo__Enum2 {
        someValue @inaccessible
      }

      # Scalar type
      scalar foo__Scalar @inaccessible

      # Directive argument
      directive @foo(arg: foo__InputObject2 @inaccessible) repeatable on OBJECT
    "#,
    )
    .unwrap();

    let errors = graph
        .to_api_schema(Default::default())
        .expect_err("should return validation errors");

    insta::assert_display_snapshot!(errors, @r###"
    The following errors occurred:

      - Core feature type `link__Purpose` cannot use @inaccessible.

      - Core feature type `foo__Object1` cannot use @inaccessible.

      - Core feature type `foo__Object2` cannot use @inaccessible.

      - Core feature type `foo__Object3` cannot use @inaccessible.

      - Core feature type `foo__Interface1` cannot use @inaccessible.

      - Core feature type `foo__Interface2` cannot use @inaccessible.

      - Core feature type `foo__Interface3` cannot use @inaccessible.

      - Core feature type `foo__Union` cannot use @inaccessible.

      - Core feature type `foo__InputObject1` cannot use @inaccessible.

      - Core feature type `foo__InputObject2` cannot use @inaccessible.

      - Core feature type `foo__Enum1` cannot use @inaccessible.

      - Core feature type `foo__Enum2` cannot use @inaccessible.

      - Core feature type `foo__Scalar` cannot use @inaccessible.

      - Core feature directive `@link` cannot use @inaccessible.

      - Core feature directive `@foo` cannot use @inaccessible.
    "###);
}

#[test]
fn propagates_default_input_values() {
    let api_schema = inaccessible_to_api_schema(
        r#"
        type Query {
            field(input: Input = { one: 0, nested: { one: 2 } }): Int
        }
        input Input {
            one: Int! = 1
            two: Int! = 2
            three: Int! = 3
            object: InputObject = { value: 2 }
            nested: Nested
            nestedWithDefault: Nested! = {}
        }
        input InputObject {
            value: Int
        }
        input Nested {
            noDefault: String
            one: Int! = 1
            two: Int! = 2
            default: String = "default"
        }
        "#,
    )
    .expect("should succeed");

    insta::assert_display_snapshot!(api_schema, @r###"
    type Query {
      field(input: Input = {one: 0, nested: {one: 2, two: 2, default: "default"}, two: 2, three: 3, object: {value: 2}, nestedWithDefault: {one: 1, two: 2, default: "default"}}): Int
    }

    input Input {
      one: Int! = 1
      two: Int! = 2
      three: Int! = 3
      object: InputObject = {
        value: 2,
      }
      nested: Nested
      nestedWithDefault: Nested! = {
        one: 1,
        two: 2,
        default: "default",
      }
    }

    input InputObject {
      value: Int
    }

    input Nested {
      noDefault: String
      one: Int! = 1
      two: Int! = 2
      default: String = "default"
    }
    "###);
}

#[test]
fn matches_graphql_js_directive_applications() {
    let api_schema = inaccessible_to_api_schema(
        r#"
        type Query {
            a: Int @deprecated
            b: Int @deprecated(reason: null)
            c: Int @deprecated(reason: "Reason")
            d: Int @deprecated(reason: "No longer supported")
        }
        "#,
    )
    .expect("should succeed");

    insta::assert_display_snapshot!(api_schema, @r###"
        type Query {
          a: Int @deprecated
          b: Int
          c: Int @deprecated(reason: "Reason")
          d: Int @deprecated
        }
    "###);
}

#[test]
fn matches_graphql_js_default_value_propagation() {
    let api_schema = inaccessible_to_api_schema(
        r#"
        type Query {
          defaultShouldBeRemoved(arg: OneRequiredOneDefault = {}): Int
          defaultShouldHavePropagatedValues(arg: OneOptionalOneDefault = {}): Int
        }

        input OneOptionalOneDefault {
          notDefaulted: Int
          defaulted: Boolean = false
        }

        input OneRequiredOneDefault {
          notDefaulted: Int!
          defaulted: Boolean = false
        }
        "#,
    )
    .expect("should succeed");

    insta::assert_display_snapshot!(api_schema, @r###"
    type Query {
      defaultShouldBeRemoved(arg: OneRequiredOneDefault): Int
      defaultShouldHavePropagatedValues(arg: OneOptionalOneDefault = {defaulted: false}): Int
    }

    input OneOptionalOneDefault {
      notDefaulted: Int
      defaulted: Boolean = false
    }

    input OneRequiredOneDefault {
      notDefaulted: Int!
      defaulted: Boolean = false
    }
    "###);
}

#[test]
fn remove_referencing_directive_argument() {
    let api_schema = inaccessible_to_api_schema(
        r#"
        extend schema @link(url: "https://example.com/directives/v0.0", as: "d")

        # Set up a chain of core feature directives
        # that are referenced in each other's arguments
        # to make sure we remove directives safely
        directive @d__example_2(
            arg1: Int @d__example(arg: 1)
            arg: Int @d__arg
        ) on ARGUMENT_DEFINITION | FIELD
        directive @d__arg(
            arg: Int
        ) on ARGUMENT_DEFINITION | FIELD
        directive @d__example(
            arg: Int! @d__arg
        ) on ARGUMENT_DEFINITION | FIELD
        directive @d__example_3(
            arg: Int! @d__example_2
        ) on ARGUMENT_DEFINITION | FIELD

        type Query {
            a: Int
        }
    "#,
    )
    .expect("should succeed");

    insta::assert_display_snapshot!(api_schema, @r###"
    type Query {
      a: Int
    }
    "###);
}

#[test]
fn include_supergraph_directives() -> Result<(), FederationError> {
    let sdl = format!(
        "
      {INACCESSIBLE_V02_HEADER}
      type Query {{
        a: Int
      }}
    "
    );
    let graph = Supergraph::new(&sdl)?;
    let api_schema = graph.to_api_schema(ApiSchemaOptions {
        include_defer: true,
        include_stream: true,
    })?;

<<<<<<< HEAD
    insta::assert_display_snapshot!(api_schema.schema(), @r###"
    """
    The `@defer` directive may be provided for fragment spreads and inline fragments
    to inform the executor to delay the execution of the current fragment to
    indicate deprioritization of the current fragment. A query with `@defer`
    directive will cause the request to potentially return multiple responses, where
    non-deferred data is delivered in the initial response and data deferred is
    delivered in a subsequent response. `@include` and `@skip` take precedence over
    `@defer`.
    """
    directive @defer(label: String, if: Boolean! = true) on FIELD

    """
    The `@stream` directive may be provided for a field of `List` type so that the
    backend can leverage technology such as asynchronous iterators to provide a
    partial list in the initial response, and additional list items in subsequent
    responses. `@include` and `@skip` take precedence over `@stream`.
    """
=======
    insta::assert_display_snapshot!(api_schema, @r###"
    directive @defer(label: String, if: Boolean! = true) on FRAGMENT_SPREAD | INLINE_FRAGMENT

>>>>>>> adb0b4a1
    directive @stream(label: String, if: Boolean! = true, initialCount: Int = 0) on FIELD

    type Query {
      a: Int
    }
    "###);

    Ok(())
}<|MERGE_RESOLUTION|>--- conflicted
+++ resolved
@@ -2408,30 +2408,9 @@
         include_stream: true,
     })?;
 
-<<<<<<< HEAD
     insta::assert_display_snapshot!(api_schema.schema(), @r###"
-    """
-    The `@defer` directive may be provided for fragment spreads and inline fragments
-    to inform the executor to delay the execution of the current fragment to
-    indicate deprioritization of the current fragment. A query with `@defer`
-    directive will cause the request to potentially return multiple responses, where
-    non-deferred data is delivered in the initial response and data deferred is
-    delivered in a subsequent response. `@include` and `@skip` take precedence over
-    `@defer`.
-    """
-    directive @defer(label: String, if: Boolean! = true) on FIELD
-
-    """
-    The `@stream` directive may be provided for a field of `List` type so that the
-    backend can leverage technology such as asynchronous iterators to provide a
-    partial list in the initial response, and additional list items in subsequent
-    responses. `@include` and `@skip` take precedence over `@stream`.
-    """
-=======
-    insta::assert_display_snapshot!(api_schema, @r###"
     directive @defer(label: String, if: Boolean! = true) on FRAGMENT_SPREAD | INLINE_FRAGMENT
 
->>>>>>> adb0b4a1
     directive @stream(label: String, if: Boolean! = true, initialCount: Int = 0) on FIELD
 
     type Query {
