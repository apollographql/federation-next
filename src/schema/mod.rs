--- conflicted
+++ resolved
@@ -155,10 +155,6 @@
     }
 
     pub(crate) fn validate(self) -> Result<ValidFederationSchema, FederationError> {
-<<<<<<< HEAD
-        let schema = self.schema.validate()?.into_inner();
-        ValidFederationSchema::assume_valid(FederationSchema { schema, ..self })
-=======
         self.validate_or_return_self().map_err(|e| e.1)
     }
 
@@ -174,14 +170,7 @@
                 return Err((self, e.errors.into()));
             }
         };
-        Ok(ValidFederationSchema(Arc::new(Valid::assume_valid(
-            FederationSchema {
-                schema,
-                metadata: self.metadata,
-                referencers: self.referencers,
-            },
-        ))))
->>>>>>> 85b1ff71
+        Ok(ValidFederationSchema::assume_valid(FederationSchema { schema, ..self }))
     }
 
     pub(crate) fn assume_valid(self) -> Result<ValidFederationSchema, FederationError> {
