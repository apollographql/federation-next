--- conflicted
+++ resolved
@@ -19,11 +19,8 @@
 use std::ops::Deref;
 use std::sync::Arc;
 
-<<<<<<< HEAD
 pub(crate) mod definitions;
-=======
 pub(crate) mod field_set;
->>>>>>> c7b1b5f7
 pub(crate) mod position;
 pub(crate) mod referencer;
 pub(crate) mod subgraph_metadata;
@@ -224,6 +221,10 @@
         Self::new_assume_valid(schema).map_err(|(_schema, error)| error)
     }
 
+    pub(crate) fn ptr_eq(&self, other: &Self) -> bool {
+        Arc::ptr_eq(&self.0, &other.0)
+    }
+
     /// Construct a ValidFederationSchema by assuming the given FederationSchema is valid.
     fn new_assume_valid(
         mut schema: FederationSchema,
@@ -275,6 +276,25 @@
 
         todo!()
     }
+
+    pub(crate) fn federation_type_name_in_schema(
+        &self,
+        name: &str,
+    ) -> Result<Name, FederationError> {
+        // Currently, the types used to define the federation operations, that is _Any, _Entity and _Service,
+        // are not considered part of the federation spec, and are instead hardcoded to the names above.
+        // The reason being that there is no way to maintain backward compatbility with fed2 if we were to add
+        // those to the federation spec without requiring users to add those types to their @link `import`,
+        // and that wouldn't be a good user experience (because most users don't really know what those types
+        // are/do). And so we special case it.
+        if name.starts_with("_") {
+            return NodeStr::new(name)
+                .try_into()
+                .map_err(|_| FederationError::internal("invalid name".to_string()));
+        }
+
+        todo!()
+    }
 }
 
 impl Deref for ValidFederationSchema {
