use crate::error::{FederationError, SingleFederationError};
use crate::link::database::links_metadata;
use crate::link::spec_definition::SpecDefinition;
use crate::query_graph::QueryGraphNodeType;
use crate::schema::referencer::{
    DirectiveReferencers, EnumTypeReferencers, InputObjectTypeReferencers,
    InterfaceTypeReferencers, ObjectTypeReferencers, Referencers, ScalarTypeReferencers,
    UnionTypeReferencers,
};
use crate::schema::FederationSchema;
use apollo_compiler::schema::{
    Component, ComponentName, Directive, DirectiveDefinition, EnumType, EnumValueDefinition,
    ExtendedType, FieldDefinition, InputObjectType, InputValueDefinition, InterfaceType, Name,
    ObjectType, ScalarType, SchemaDefinition, UnionType,
};
use apollo_compiler::{ast, name, Node, Schema};
use indexmap::{Equivalent, IndexSet};
use lazy_static::lazy_static;
use std::fmt::{Debug, Display, Formatter};
use std::hash::Hash;
use std::ops::Deref;
use strum::IntoEnumIterator;

#[derive(Clone, PartialEq, Eq, Hash, derive_more::From, derive_more::Display)]
pub(crate) enum TypeDefinitionPosition {
    Scalar(ScalarTypeDefinitionPosition),
    Object(ObjectTypeDefinitionPosition),
    Interface(InterfaceTypeDefinitionPosition),
    Union(UnionTypeDefinitionPosition),
    Enum(EnumTypeDefinitionPosition),
    InputObject(InputObjectTypeDefinitionPosition),
}

impl Debug for TypeDefinitionPosition {
    fn fmt(&self, f: &mut Formatter<'_>) -> std::fmt::Result {
        match self {
            Self::Scalar(p) => write!(f, "Scalar({p})"),
            Self::Object(p) => write!(f, "Object({p})"),
            Self::Interface(p) => write!(f, "Interface({p})"),
            Self::Union(p) => write!(f, "Union({p})"),
            Self::Enum(p) => write!(f, "Enum({p})"),
            Self::InputObject(p) => write!(f, "InputObject({p})"),
        }
    }
}

impl TypeDefinitionPosition {
    pub(crate) fn type_name(&self) -> &Name {
        match self {
            TypeDefinitionPosition::Scalar(type_) => &type_.type_name,
            TypeDefinitionPosition::Object(type_) => &type_.type_name,
            TypeDefinitionPosition::Interface(type_) => &type_.type_name,
            TypeDefinitionPosition::Union(type_) => &type_.type_name,
            TypeDefinitionPosition::Enum(type_) => &type_.type_name,
            TypeDefinitionPosition::InputObject(type_) => &type_.type_name,
        }
    }

    pub(crate) fn get<'schema>(
        &self,
        schema: &'schema Schema,
    ) -> Result<&'schema ExtendedType, FederationError> {
        let type_name = self.type_name();
        let type_ = schema
            .types
            .get(type_name)
            .ok_or_else(|| SingleFederationError::Internal {
                message: format!("Schema has no type \"{}\"", self),
            })?;
        let type_matches = match type_ {
            ExtendedType::Scalar(_) => matches!(self, TypeDefinitionPosition::Scalar(_)),
            ExtendedType::Object(_) => matches!(self, TypeDefinitionPosition::Object(_)),
            ExtendedType::Interface(_) => matches!(self, TypeDefinitionPosition::Interface(_)),
            ExtendedType::Union(_) => matches!(self, TypeDefinitionPosition::Union(_)),
            ExtendedType::Enum(_) => matches!(self, TypeDefinitionPosition::Enum(_)),
            ExtendedType::InputObject(_) => matches!(self, TypeDefinitionPosition::InputObject(_)),
        };
        if type_matches {
            Ok(type_)
        } else {
            Err(SingleFederationError::Internal {
                message: format!("Schema type \"{}\" is the wrong kind", self),
            }
            .into())
        }
    }

    pub(crate) fn try_get<'schema>(
        &self,
        schema: &'schema Schema,
    ) -> Option<&'schema ExtendedType> {
        self.get(schema).ok()
    }
}

#[derive(Clone, PartialEq, Eq, Hash, derive_more::From, derive_more::Display)]
pub(crate) enum OutputTypeDefinitionPosition {
    Scalar(ScalarTypeDefinitionPosition),
    Object(ObjectTypeDefinitionPosition),
    Interface(InterfaceTypeDefinitionPosition),
    Union(UnionTypeDefinitionPosition),
    Enum(EnumTypeDefinitionPosition),
}

impl Debug for OutputTypeDefinitionPosition {
    fn fmt(&self, f: &mut Formatter<'_>) -> std::fmt::Result {
        match self {
            Self::Scalar(p) => write!(f, "Scalar({p})"),
            Self::Object(p) => write!(f, "Object({p})"),
            Self::Interface(p) => write!(f, "Interface({p})"),
            Self::Union(p) => write!(f, "Union({p})"),
            Self::Enum(p) => write!(f, "Enum({p})"),
        }
    }
}

impl OutputTypeDefinitionPosition {
    pub(crate) fn type_name(&self) -> &Name {
        match self {
            OutputTypeDefinitionPosition::Scalar(type_) => &type_.type_name,
            OutputTypeDefinitionPosition::Object(type_) => &type_.type_name,
            OutputTypeDefinitionPosition::Interface(type_) => &type_.type_name,
            OutputTypeDefinitionPosition::Union(type_) => &type_.type_name,
            OutputTypeDefinitionPosition::Enum(type_) => &type_.type_name,
        }
    }
}

impl TryFrom<TypeDefinitionPosition> for OutputTypeDefinitionPosition {
    type Error = FederationError;

    fn try_from(value: TypeDefinitionPosition) -> Result<Self, Self::Error> {
        match value {
            TypeDefinitionPosition::Scalar(value) => {
                Ok(OutputTypeDefinitionPosition::Scalar(value))
            }
            TypeDefinitionPosition::Object(value) => {
                Ok(OutputTypeDefinitionPosition::Object(value))
            }
            TypeDefinitionPosition::Interface(value) => {
                Ok(OutputTypeDefinitionPosition::Interface(value))
            }
            TypeDefinitionPosition::Union(value) => Ok(OutputTypeDefinitionPosition::Union(value)),
            TypeDefinitionPosition::Enum(value) => Ok(OutputTypeDefinitionPosition::Enum(value)),
            _ => Err(SingleFederationError::Internal {
                message: format!("Type \"{}\" was unexpectedly not an output type", value,),
            }
            .into()),
        }
    }
}

impl From<AbstractTypeDefinitionPosition> for OutputTypeDefinitionPosition {
    fn from(value: AbstractTypeDefinitionPosition) -> Self {
        match value {
            AbstractTypeDefinitionPosition::Interface(value) => {
                OutputTypeDefinitionPosition::Interface(value)
            }
            AbstractTypeDefinitionPosition::Union(value) => {
                OutputTypeDefinitionPosition::Union(value)
            }
        }
    }
}

#[derive(Clone, PartialEq, Eq, Hash, derive_more::From, derive_more::Display)]
pub(crate) enum CompositeTypeDefinitionPosition {
    Object(ObjectTypeDefinitionPosition),
    Interface(InterfaceTypeDefinitionPosition),
    Union(UnionTypeDefinitionPosition),
}

impl Debug for CompositeTypeDefinitionPosition {
    fn fmt(&self, f: &mut Formatter<'_>) -> std::fmt::Result {
        match self {
            Self::Object(p) => write!(f, "Object({p})"),
            Self::Interface(p) => write!(f, "Interface({p})"),
            Self::Union(p) => write!(f, "Union({p})"),
        }
    }
}

impl CompositeTypeDefinitionPosition {
    pub(crate) fn type_name(&self) -> &Name {
        match self {
            CompositeTypeDefinitionPosition::Object(type_) => &type_.type_name,
            CompositeTypeDefinitionPosition::Interface(type_) => &type_.type_name,
            CompositeTypeDefinitionPosition::Union(type_) => &type_.type_name,
        }
    }

    pub(crate) fn field(
        &self,
        field_name: Name,
    ) -> Result<FieldDefinitionPosition, FederationError> {
        match self {
            CompositeTypeDefinitionPosition::Object(type_) => Ok(type_.field(field_name).into()),
            CompositeTypeDefinitionPosition::Interface(type_) => Ok(type_.field(field_name).into()),
            CompositeTypeDefinitionPosition::Union(type_) => {
                let field = type_.introspection_typename_field();
                if *field.field_name() == field_name {
                    Ok(field.into())
                } else {
                    Err(SingleFederationError::Internal {
                        message: format!(
                            "Union types don't have field \"{}\", only \"{}\"",
                            field_name,
                            field.field_name(),
                        ),
                    }
                    .into())
                }
            }
        }
    }

    pub(crate) fn introspection_typename_field(&self) -> FieldDefinitionPosition {
        match self {
            CompositeTypeDefinitionPosition::Object(type_) => {
                type_.introspection_typename_field().into()
            }
            CompositeTypeDefinitionPosition::Interface(type_) => {
                type_.introspection_typename_field().into()
            }
            CompositeTypeDefinitionPosition::Union(type_) => {
                type_.introspection_typename_field().into()
            }
        }
    }
}

impl TryFrom<TypeDefinitionPosition> for CompositeTypeDefinitionPosition {
    type Error = FederationError;

    fn try_from(value: TypeDefinitionPosition) -> Result<Self, Self::Error> {
        match value {
            TypeDefinitionPosition::Object(value) => {
                Ok(CompositeTypeDefinitionPosition::Object(value))
            }
            TypeDefinitionPosition::Interface(value) => {
                Ok(CompositeTypeDefinitionPosition::Interface(value))
            }
            TypeDefinitionPosition::Union(value) => {
                Ok(CompositeTypeDefinitionPosition::Union(value))
            }
            _ => Err(SingleFederationError::Internal {
                message: format!(r#"Type "{value}" was unexpectedly not a composite type"#),
            }
            .into()),
        }
    }
}

impl TryFrom<OutputTypeDefinitionPosition> for CompositeTypeDefinitionPosition {
    type Error = FederationError;

    fn try_from(value: OutputTypeDefinitionPosition) -> Result<Self, Self::Error> {
        match value {
            OutputTypeDefinitionPosition::Object(value) => {
                Ok(CompositeTypeDefinitionPosition::Object(value))
            }
            OutputTypeDefinitionPosition::Interface(value) => {
                Ok(CompositeTypeDefinitionPosition::Interface(value))
            }
            OutputTypeDefinitionPosition::Union(value) => {
                Ok(CompositeTypeDefinitionPosition::Union(value))
            }
<<<<<<< HEAD
            _ => Err(SingleFederationError::Internal {
                message: format!(r#"Type "{value}" was unexpectedly not a composite type"#),
            }
            .into()),
=======
            _ => Err(FederationError::internal(format!(
                "Type `{value}` was unexpectedly not a composite type"
            ))),
        }
    }
}

impl TryFrom<OutputTypeDefinitionPosition> for ObjectTypeDefinitionPosition {
    type Error = FederationError;

    fn try_from(value: OutputTypeDefinitionPosition) -> Result<Self, Self::Error> {
        match value {
            OutputTypeDefinitionPosition::Object(value) => Ok(value),
            _ => Err(FederationError::internal(format!(
                "Type `{value}` was unexpectedly not an object type"
            ))),
>>>>>>> c00b9b94
        }
    }
}

impl From<AbstractTypeDefinitionPosition> for CompositeTypeDefinitionPosition {
    fn from(value: AbstractTypeDefinitionPosition) -> Self {
        match value {
            AbstractTypeDefinitionPosition::Interface(value) => value.into(),
            AbstractTypeDefinitionPosition::Union(value) => value.into(),
        }
    }
}

impl From<ObjectOrInterfaceTypeDefinitionPosition> for CompositeTypeDefinitionPosition {
    fn from(value: ObjectOrInterfaceTypeDefinitionPosition) -> Self {
        match value {
            ObjectOrInterfaceTypeDefinitionPosition::Object(value) => value.into(),
            ObjectOrInterfaceTypeDefinitionPosition::Interface(value) => value.into(),
        }
    }
}

<<<<<<< HEAD
#[derive(Clone, PartialEq, Eq, Hash, derive_more::From, derive_more::Display)]
=======
impl TryFrom<QueryGraphNodeType> for CompositeTypeDefinitionPosition {
    type Error = FederationError;

    fn try_from(value: QueryGraphNodeType) -> Result<Self, Self::Error> {
        match value {
            QueryGraphNodeType::SchemaType(ty) => ty.try_into(),
            QueryGraphNodeType::FederatedRootType(_) => Err(FederationError::internal(format!(
                "Type `{value}` was unexpectedly not a composite type"
            ))),
        }
    }
}

impl TryFrom<QueryGraphNodeType> for ObjectTypeDefinitionPosition {
    type Error = FederationError;

    fn try_from(value: QueryGraphNodeType) -> Result<Self, Self::Error> {
        match value {
            QueryGraphNodeType::SchemaType(ty) => ty.try_into(),
            QueryGraphNodeType::FederatedRootType(_) => Err(FederationError::internal(format!(
                "Type `{value}` was unexpectedly not a composite type"
            ))),
        }
    }
}

#[derive(Debug, Clone, PartialEq, Eq, Hash, derive_more::From, derive_more::Display)]
>>>>>>> c00b9b94
pub(crate) enum AbstractTypeDefinitionPosition {
    Interface(InterfaceTypeDefinitionPosition),
    Union(UnionTypeDefinitionPosition),
}

impl Debug for AbstractTypeDefinitionPosition {
    fn fmt(&self, f: &mut Formatter<'_>) -> std::fmt::Result {
        match self {
            Self::Interface(p) => write!(f, "Interface({p})"),
            Self::Union(p) => write!(f, "Union({p})"),
        }
    }
}

impl AbstractTypeDefinitionPosition {
    pub(crate) fn type_name(&self) -> &Name {
        match self {
            AbstractTypeDefinitionPosition::Interface(type_) => &type_.type_name,
            AbstractTypeDefinitionPosition::Union(type_) => &type_.type_name,
        }
    }
}

impl TryFrom<TypeDefinitionPosition> for AbstractTypeDefinitionPosition {
    type Error = FederationError;

    fn try_from(value: TypeDefinitionPosition) -> Result<Self, Self::Error> {
        match value {
            TypeDefinitionPosition::Interface(value) => {
                Ok(AbstractTypeDefinitionPosition::Interface(value))
            }
            TypeDefinitionPosition::Union(value) => {
                Ok(AbstractTypeDefinitionPosition::Union(value))
            }
            _ => Err(FederationError::internal(format!(
                "Type \"{}\" was unexpectedly not an interface/union type",
                value,
            ))),
        }
    }
}

impl TryFrom<OutputTypeDefinitionPosition> for AbstractTypeDefinitionPosition {
    type Error = FederationError;

    fn try_from(value: OutputTypeDefinitionPosition) -> Result<Self, Self::Error> {
        match value {
            OutputTypeDefinitionPosition::Interface(value) => {
                Ok(AbstractTypeDefinitionPosition::Interface(value))
            }
            OutputTypeDefinitionPosition::Union(value) => {
                Ok(AbstractTypeDefinitionPosition::Union(value))
            }
            _ => Err(FederationError::internal(format!(
                "Type \"{}\" was unexpectedly not an interface/union type",
                value,
            ))),
        }
    }
}

#[derive(Clone, PartialEq, Eq, Hash, derive_more::From, derive_more::Display)]
pub(crate) enum ObjectOrInterfaceTypeDefinitionPosition {
    Object(ObjectTypeDefinitionPosition),
    Interface(InterfaceTypeDefinitionPosition),
}

impl Debug for ObjectOrInterfaceTypeDefinitionPosition {
    fn fmt(&self, f: &mut Formatter<'_>) -> std::fmt::Result {
        match self {
            Self::Object(p) => write!(f, "Object({p})"),
            Self::Interface(p) => write!(f, "Interface({p})"),
        }
    }
}

impl ObjectOrInterfaceTypeDefinitionPosition {
    pub(crate) fn type_name(&self) -> &Name {
        match self {
            ObjectOrInterfaceTypeDefinitionPosition::Object(type_) => &type_.type_name,
            ObjectOrInterfaceTypeDefinitionPosition::Interface(type_) => &type_.type_name,
        }
    }

    pub(crate) fn field(&self, field_name: Name) -> ObjectOrInterfaceFieldDefinitionPosition {
        match self {
            ObjectOrInterfaceTypeDefinitionPosition::Object(type_) => {
                type_.field(field_name).into()
            }
            ObjectOrInterfaceTypeDefinitionPosition::Interface(type_) => {
                type_.field(field_name).into()
            }
        }
    }
}

impl TryFrom<TypeDefinitionPosition> for ObjectOrInterfaceTypeDefinitionPosition {
    type Error = FederationError;

    fn try_from(value: TypeDefinitionPosition) -> Result<Self, Self::Error> {
        match value {
            TypeDefinitionPosition::Object(value) => {
                Ok(ObjectOrInterfaceTypeDefinitionPosition::Object(value))
            }
            TypeDefinitionPosition::Interface(value) => {
                Ok(ObjectOrInterfaceTypeDefinitionPosition::Interface(value))
            }
            _ => Err(SingleFederationError::Internal {
                message: format!(
                    "Type \"{}\" was unexpectedly not an object/interface type",
                    value,
                ),
            }
            .into()),
        }
    }
}

impl TryFrom<OutputTypeDefinitionPosition> for ObjectOrInterfaceTypeDefinitionPosition {
    type Error = FederationError;

    fn try_from(value: OutputTypeDefinitionPosition) -> Result<Self, Self::Error> {
        match value {
            OutputTypeDefinitionPosition::Object(value) => {
                Ok(ObjectOrInterfaceTypeDefinitionPosition::Object(value))
            }
            OutputTypeDefinitionPosition::Interface(value) => {
                Ok(ObjectOrInterfaceTypeDefinitionPosition::Interface(value))
            }
            _ => Err(SingleFederationError::Internal {
                message: format!(
                    "Output type \"{}\" was unexpectedly not an object/interface type",
                    value,
                ),
            }
            .into()),
        }
    }
}

#[derive(Clone, PartialEq, Eq, Hash, derive_more::From, derive_more::Display)]
pub(crate) enum FieldDefinitionPosition {
    Object(ObjectFieldDefinitionPosition),
    Interface(InterfaceFieldDefinitionPosition),
    Union(UnionTypenameFieldDefinitionPosition),
}

impl Debug for FieldDefinitionPosition {
    fn fmt(&self, f: &mut Formatter<'_>) -> std::fmt::Result {
        match self {
            Self::Object(p) => write!(f, "Object({p})"),
            Self::Interface(p) => write!(f, "Interface({p})"),
            Self::Union(p) => write!(f, "Union({p})"),
        }
    }
}

impl FieldDefinitionPosition {
    pub(crate) fn type_name(&self) -> &Name {
        match self {
            FieldDefinitionPosition::Object(field) => &field.type_name,
            FieldDefinitionPosition::Interface(field) => &field.type_name,
            FieldDefinitionPosition::Union(field) => &field.type_name,
        }
    }

    pub(crate) fn field_name(&self) -> &Name {
        match self {
            FieldDefinitionPosition::Object(field) => &field.field_name,
            FieldDefinitionPosition::Interface(field) => &field.field_name,
            FieldDefinitionPosition::Union(field) => field.field_name(),
        }
    }

    pub(crate) fn is_introspection_typename_field(&self) -> bool {
        *self.field_name() == *INTROSPECTION_TYPENAME_FIELD_NAME
    }

    pub(crate) fn parent(&self) -> CompositeTypeDefinitionPosition {
        match self {
            FieldDefinitionPosition::Object(field) => field.parent().into(),
            FieldDefinitionPosition::Interface(field) => field.parent().into(),
            FieldDefinitionPosition::Union(field) => field.parent().into(),
        }
    }

    pub(crate) fn get<'schema>(
        &self,
        schema: &'schema Schema,
    ) -> Result<&'schema Component<FieldDefinition>, FederationError> {
        match self {
            FieldDefinitionPosition::Object(field) => field.get(schema),
            FieldDefinitionPosition::Interface(field) => field.get(schema),
            FieldDefinitionPosition::Union(field) => field.get(schema),
        }
    }
}

impl From<ObjectOrInterfaceFieldDefinitionPosition> for FieldDefinitionPosition {
    fn from(value: ObjectOrInterfaceFieldDefinitionPosition) -> Self {
        match value {
            ObjectOrInterfaceFieldDefinitionPosition::Object(value) => value.into(),
            ObjectOrInterfaceFieldDefinitionPosition::Interface(value) => value.into(),
        }
    }
}

#[derive(Clone, PartialEq, Eq, Hash, derive_more::From, derive_more::Display)]
pub(crate) enum ObjectOrInterfaceFieldDefinitionPosition {
    Object(ObjectFieldDefinitionPosition),
    Interface(InterfaceFieldDefinitionPosition),
}

impl Debug for ObjectOrInterfaceFieldDefinitionPosition {
    fn fmt(&self, f: &mut Formatter<'_>) -> std::fmt::Result {
        match self {
            Self::Object(p) => write!(f, "Object({p})"),
            Self::Interface(p) => write!(f, "Interface({p})"),
        }
    }
}

impl ObjectOrInterfaceFieldDefinitionPosition {
    pub(crate) fn type_name(&self) -> &Name {
        match self {
            ObjectOrInterfaceFieldDefinitionPosition::Object(field) => &field.type_name,
            ObjectOrInterfaceFieldDefinitionPosition::Interface(field) => &field.type_name,
        }
    }

    pub(crate) fn field_name(&self) -> &Name {
        match self {
            ObjectOrInterfaceFieldDefinitionPosition::Object(field) => &field.field_name,
            ObjectOrInterfaceFieldDefinitionPosition::Interface(field) => &field.field_name,
        }
    }

    pub(crate) fn is_introspection_typename_field(&self) -> bool {
        *self.field_name() == *INTROSPECTION_TYPENAME_FIELD_NAME
    }

    pub(crate) fn parent(&self) -> ObjectOrInterfaceTypeDefinitionPosition {
        match self {
            ObjectOrInterfaceFieldDefinitionPosition::Object(field) => field.parent().into(),
            ObjectOrInterfaceFieldDefinitionPosition::Interface(field) => field.parent().into(),
        }
    }

    pub(crate) fn get<'schema>(
        &self,
        schema: &'schema Schema,
    ) -> Result<&'schema Component<FieldDefinition>, FederationError> {
        match self {
            ObjectOrInterfaceFieldDefinitionPosition::Object(field) => field.get(schema),
            ObjectOrInterfaceFieldDefinitionPosition::Interface(field) => field.get(schema),
        }
    }

    pub(crate) fn insert_directive(
        &self,
        schema: &mut FederationSchema,
        directive: Node<Directive>,
    ) -> Result<(), FederationError> {
        match self {
            ObjectOrInterfaceFieldDefinitionPosition::Object(field) => {
                field.insert_directive(schema, directive)
            }
            ObjectOrInterfaceFieldDefinitionPosition::Interface(field) => {
                field.insert_directive(schema, directive)
            }
        }
    }

    pub(crate) fn remove_directive(
        &self,
        schema: &mut FederationSchema,
        directive: &Node<Directive>,
    ) {
        match self {
            ObjectOrInterfaceFieldDefinitionPosition::Object(field) => {
                field.remove_directive(schema, directive)
            }
            ObjectOrInterfaceFieldDefinitionPosition::Interface(field) => {
                field.remove_directive(schema, directive)
            }
        }
    }
}

#[derive(Debug, Clone, PartialEq, Eq, Hash)]
pub(crate) struct SchemaDefinitionPosition;

impl SchemaDefinitionPosition {
    pub(crate) fn get<'schema>(&self, schema: &'schema Schema) -> &'schema Node<SchemaDefinition> {
        &schema.schema_definition
    }

    fn make_mut<'schema>(
        &self,
        schema: &'schema mut Schema,
    ) -> &'schema mut Node<SchemaDefinition> {
        &mut schema.schema_definition
    }

    pub(crate) fn insert_directive(
        &self,
        schema: &mut FederationSchema,
        directive: Component<Directive>,
    ) -> Result<(), FederationError> {
        let schema_definition = self.make_mut(&mut schema.schema);
        if schema_definition
            .directives
            .iter()
            .any(|other_directive| other_directive.ptr_eq(&directive))
        {
            return Err(SingleFederationError::Internal {
                message: format!(
                    "Directive application \"@{}\" already exists on schema definition",
                    directive.name,
                ),
            }
            .into());
        }
        let name = directive.name.clone();
        schema_definition.make_mut().directives.push(directive);
        self.insert_directive_name_references(&mut schema.referencers, &name)?;
        schema.metadata = links_metadata(&schema.schema)?;
        Ok(())
    }

    pub(crate) fn remove_directive_name<Q: Hash + Equivalent<Name>>(
        &self,
        schema: &mut FederationSchema,
        name: &Q,
    ) -> Result<(), FederationError> {
        let is_link = Self::is_link(schema, name)?;
        self.remove_directive_name_references(&mut schema.referencers, name);
        self.make_mut(&mut schema.schema)
            .make_mut()
            .directives
            .retain(|other_directive| !name.equivalent(&other_directive.name));
        if is_link {
            schema.metadata = links_metadata(&schema.schema)?;
        }
        Ok(())
    }

    pub(crate) fn remove_directive(
        &self,
        schema: &mut FederationSchema,
        directive: &Component<Directive>,
    ) -> Result<(), FederationError> {
        let is_link = Self::is_link(schema, &directive.name)?;
        let schema_definition = self.make_mut(&mut schema.schema);
        if !schema_definition.directives.iter().any(|other_directive| {
            (other_directive.name == directive.name) && !other_directive.ptr_eq(directive)
        }) {
            self.remove_directive_name_references(&mut schema.referencers, &directive.name);
        }
        schema_definition
            .make_mut()
            .directives
            .retain(|other_directive| !other_directive.ptr_eq(directive));
        if is_link {
            schema.metadata = links_metadata(&schema.schema)?;
        }
        Ok(())
    }

    fn insert_references(
        &self,
        schema_definition: &Node<SchemaDefinition>,
        schema: &Schema,
        referencers: &mut Referencers,
    ) -> Result<(), FederationError> {
        validate_component_directives(schema_definition.directives.deref())?;
        for directive_reference in schema_definition.directives.iter() {
            self.insert_directive_name_references(referencers, &directive_reference.name)?;
        }
        for root_kind in SchemaRootDefinitionKind::iter() {
            let child = SchemaRootDefinitionPosition { root_kind };
            match root_kind {
                SchemaRootDefinitionKind::Query => {
                    if let Some(root_type) = &schema_definition.query {
                        child.insert_references(root_type, schema, referencers)?;
                    }
                }
                SchemaRootDefinitionKind::Mutation => {
                    if let Some(root_type) = &schema_definition.mutation {
                        child.insert_references(root_type, schema, referencers)?;
                    }
                }
                SchemaRootDefinitionKind::Subscription => {
                    if let Some(root_type) = &schema_definition.subscription {
                        child.insert_references(root_type, schema, referencers)?;
                    }
                }
            }
        }
        Ok(())
    }

    fn insert_directive_name_references(
        &self,
        referencers: &mut Referencers,
        name: &Name,
    ) -> Result<(), FederationError> {
        let directive_referencers = referencers.directives.get_mut(name).ok_or_else(|| {
            SingleFederationError::Internal {
                message: format!(
                    "Schema definition's directive application \"@{}\" does not refer to an existing directive.",
                    name,
                ),
            }
        })?;
        directive_referencers.schema = Some(SchemaDefinitionPosition);
        Ok(())
    }

    fn remove_directive_name_references<Q: Hash + Equivalent<Name>>(
        &self,
        referencers: &mut Referencers,
        name: &Q,
    ) {
        let Some(directive_referencers) = referencers.directives.get_mut(name) else {
            return;
        };
        directive_referencers.schema = None;
    }

    fn is_link<Q: Hash + Equivalent<Name>>(
        schema: &FederationSchema,
        name: &Q,
    ) -> Result<bool, FederationError> {
        Ok(match &schema.metadata {
            Some(metadata) => {
                let link_spec_definition = metadata.link_spec_definition()?;
                let link_name_in_schema = link_spec_definition
                    .directive_name_in_schema(schema, &link_spec_definition.identity().name)?
                    .ok_or_else(|| SingleFederationError::Internal {
                        message: "Unexpectedly could not find core/link spec usage".to_owned(),
                    })?;
                name.equivalent(&link_name_in_schema)
            }
            None => false,
        })
    }
}

#[derive(
    Debug, Copy, Clone, PartialEq, Eq, Hash, strum_macros::Display, strum_macros::EnumIter,
)]
pub(crate) enum SchemaRootDefinitionKind {
    #[strum(to_string = "query")]
    Query,
    #[strum(to_string = "mutation")]
    Mutation,
    #[strum(to_string = "subscription")]
    Subscription,
}

impl From<SchemaRootDefinitionKind> for ast::OperationType {
    fn from(value: SchemaRootDefinitionKind) -> Self {
        match value {
            SchemaRootDefinitionKind::Query => ast::OperationType::Query,
            SchemaRootDefinitionKind::Mutation => ast::OperationType::Mutation,
            SchemaRootDefinitionKind::Subscription => ast::OperationType::Subscription,
        }
    }
}

#[derive(Debug, Clone, PartialEq, Eq, Hash)]
pub(crate) struct SchemaRootDefinitionPosition {
    pub(crate) root_kind: SchemaRootDefinitionKind,
}

impl SchemaRootDefinitionPosition {
    pub(crate) fn parent(&self) -> SchemaDefinitionPosition {
        SchemaDefinitionPosition
    }

    pub(crate) fn get<'schema>(
        &self,
        schema: &'schema Schema,
    ) -> Result<&'schema ComponentName, FederationError> {
        let schema_definition = self.parent().get(schema);

        match self.root_kind {
            SchemaRootDefinitionKind::Query => schema_definition.query.as_ref().ok_or_else(|| {
                SingleFederationError::Internal {
                    message: format!("Schema definition has no root {} type", self),
                }
                .into()
            }),
            SchemaRootDefinitionKind::Mutation => {
                schema_definition.mutation.as_ref().ok_or_else(|| {
                    SingleFederationError::Internal {
                        message: format!("Schema definition has no root {} type", self),
                    }
                    .into()
                })
            }
            SchemaRootDefinitionKind::Subscription => {
                schema_definition.subscription.as_ref().ok_or_else(|| {
                    SingleFederationError::Internal {
                        message: format!("Schema definition has no root {} type", self),
                    }
                    .into()
                })
            }
        }
    }

    pub(crate) fn try_get<'schema>(
        &self,
        schema: &'schema Schema,
    ) -> Option<&'schema ComponentName> {
        self.get(schema).ok()
    }

    fn make_mut<'schema>(
        &self,
        schema: &'schema mut Schema,
    ) -> Result<&'schema mut ComponentName, FederationError> {
        let schema_definition = self.parent().make_mut(schema).make_mut();

        match self.root_kind {
            SchemaRootDefinitionKind::Query => schema_definition.query.as_mut().ok_or_else(|| {
                SingleFederationError::Internal {
                    message: format!("Schema definition has no root {} type", self),
                }
                .into()
            }),
            SchemaRootDefinitionKind::Mutation => {
                schema_definition.mutation.as_mut().ok_or_else(|| {
                    SingleFederationError::Internal {
                        message: format!("Schema definition has no root {} type", self),
                    }
                    .into()
                })
            }
            SchemaRootDefinitionKind::Subscription => {
                schema_definition.subscription.as_mut().ok_or_else(|| {
                    SingleFederationError::Internal {
                        message: format!("Schema definition has no root {} type", self),
                    }
                    .into()
                })
            }
        }
    }

    fn try_make_mut<'schema>(
        &self,
        schema: &'schema mut Schema,
    ) -> Option<&'schema mut ComponentName> {
        if self.try_get(schema).is_some() {
            self.make_mut(schema).ok()
        } else {
            None
        }
    }

    pub(crate) fn insert(
        &self,
        schema: &mut FederationSchema,
        root_type: ComponentName,
    ) -> Result<(), FederationError> {
        if self.try_get(&schema.schema).is_some() {
            return Err(SingleFederationError::Internal {
                message: format!("Root {} already exists on schema definition", self),
            }
            .into());
        }
        let parent = self.parent().make_mut(&mut schema.schema).make_mut();
        match self.root_kind {
            SchemaRootDefinitionKind::Query => {
                parent.query = Some(root_type);
            }
            SchemaRootDefinitionKind::Mutation => {
                parent.mutation = Some(root_type);
            }
            SchemaRootDefinitionKind::Subscription => {
                parent.subscription = Some(root_type);
            }
        }
        self.insert_references(
            self.get(&schema.schema)?,
            &schema.schema,
            &mut schema.referencers,
        )
    }

    pub(crate) fn remove(&self, schema: &mut FederationSchema) -> Result<(), FederationError> {
        let Some(root_type) = self.try_get(&schema.schema) else {
            return Ok(());
        };
        self.remove_references(root_type, &schema.schema, &mut schema.referencers)?;
        let parent = self.parent().make_mut(&mut schema.schema).make_mut();
        match self.root_kind {
            SchemaRootDefinitionKind::Query => {
                parent.query = None;
            }
            SchemaRootDefinitionKind::Mutation => {
                parent.mutation = None;
            }
            SchemaRootDefinitionKind::Subscription => {
                parent.subscription = None;
            }
        }
        Ok(())
    }

    fn insert_references(
        &self,
        root_type: &ComponentName,
        schema: &Schema,
        referencers: &mut Referencers,
    ) -> Result<(), FederationError> {
        let object_type_referencers = referencers
            .object_types
            .get_mut(root_type.deref())
            .ok_or_else(|| SingleFederationError::Internal {
                message: format!(
                    "Root {} type \"{}\" does not refer to an existing object type.",
                    self,
                    root_type.deref()
                ),
            })?;
        object_type_referencers.schema_roots.insert(self.clone());
        if self.root_kind == SchemaRootDefinitionKind::Query {
            ObjectTypeDefinitionPosition {
                type_name: root_type.name.clone(),
            }
            .insert_root_query_references(schema, referencers)?;
        }
        Ok(())
    }

    fn remove_references(
        &self,
        root_type: &ComponentName,
        schema: &Schema,
        referencers: &mut Referencers,
    ) -> Result<(), FederationError> {
        if self.root_kind == SchemaRootDefinitionKind::Query {
            ObjectTypeDefinitionPosition {
                type_name: root_type.name.clone(),
            }
            .remove_root_query_references(schema, referencers)?;
        }
        let Some(object_type_referencers) = referencers.object_types.get_mut(root_type.deref())
        else {
            return Ok(());
        };
        object_type_referencers.schema_roots.shift_remove(self);
        Ok(())
    }
}

impl Display for SchemaRootDefinitionPosition {
    fn fmt(&self, f: &mut Formatter<'_>) -> std::fmt::Result {
        write!(f, "{}", self.root_kind)
    }
}

#[derive(Debug, Clone, PartialEq, Eq, Hash)]
pub(crate) struct ScalarTypeDefinitionPosition {
    pub(crate) type_name: Name,
}

impl ScalarTypeDefinitionPosition {
    pub(crate) fn get<'schema>(
        &self,
        schema: &'schema Schema,
    ) -> Result<&'schema Node<ScalarType>, FederationError> {
        schema
            .types
            .get(&self.type_name)
            .ok_or_else(|| {
                SingleFederationError::Internal {
                    message: format!("Schema has no type \"{}\"", self),
                }
                .into()
            })
            .and_then(|type_| {
                if let ExtendedType::Scalar(type_) = type_ {
                    Ok(type_)
                } else {
                    Err(SingleFederationError::Internal {
                        message: format!("Schema type \"{}\" was not a scalar", self),
                    }
                    .into())
                }
            })
    }

    pub(crate) fn try_get<'schema>(
        &self,
        schema: &'schema Schema,
    ) -> Option<&'schema Node<ScalarType>> {
        self.get(schema).ok()
    }

    fn make_mut<'schema>(
        &self,
        schema: &'schema mut Schema,
    ) -> Result<&'schema mut Node<ScalarType>, FederationError> {
        schema
            .types
            .get_mut(&self.type_name)
            .ok_or_else(|| {
                SingleFederationError::Internal {
                    message: format!("Schema has no type \"{}\"", self),
                }
                .into()
            })
            .and_then(|type_| {
                if let ExtendedType::Scalar(type_) = type_ {
                    Ok(type_)
                } else {
                    Err(SingleFederationError::Internal {
                        message: format!("Schema type \"{}\" was not a scalar", self),
                    }
                    .into())
                }
            })
    }

    fn try_make_mut<'schema>(
        &self,
        schema: &'schema mut Schema,
    ) -> Option<&'schema mut Node<ScalarType>> {
        if self.try_get(schema).is_some() {
            self.make_mut(schema).ok()
        } else {
            None
        }
    }

    pub(crate) fn pre_insert(&self, schema: &mut FederationSchema) -> Result<(), FederationError> {
        if schema.referencers.contains_type_name(&self.type_name) {
            // TODO: Allow built-in shadowing instead of ignoring them
            if is_graphql_reserved_name(&self.type_name)
                || GRAPHQL_BUILTIN_SCALAR_NAMES.contains(&self.type_name)
            {
                return Ok(());
            }
            return Err(SingleFederationError::Internal {
                message: format!("Type \"{}\" has already been pre-inserted", self),
            }
            .into());
        }
        schema
            .referencers
            .scalar_types
            .insert(self.type_name.clone(), Default::default());
        Ok(())
    }

    pub(crate) fn insert(
        &self,
        schema: &mut FederationSchema,
        type_: Node<ScalarType>,
    ) -> Result<(), FederationError> {
        if self.type_name != type_.name {
            return Err(SingleFederationError::Internal {
                message: format!(
                    "Scalar type \"{}\" given type named \"{}\"",
                    self, type_.name,
                ),
            }
            .into());
        }
        if !schema
            .referencers
            .scalar_types
            .contains_key(&self.type_name)
        {
            return Err(SingleFederationError::Internal {
                message: format!("Type \"{}\" has not been pre-inserted", self),
            }
            .into());
        }
        if schema.schema.types.contains_key(&self.type_name) {
            // TODO: Allow built-in shadowing instead of ignoring them
            if is_graphql_reserved_name(&self.type_name)
                || GRAPHQL_BUILTIN_SCALAR_NAMES.contains(&self.type_name)
            {
                return Ok(());
            }
            return Err(SingleFederationError::Internal {
                message: format!("Type \"{}\" already exists in schema", self),
            }
            .into());
        }
        schema
            .schema
            .types
            .insert(self.type_name.clone(), ExtendedType::Scalar(type_));
        self.insert_references(self.get(&schema.schema)?, &mut schema.referencers)
    }

    pub(crate) fn remove(
        &self,
        schema: &mut FederationSchema,
    ) -> Result<Option<ScalarTypeReferencers>, FederationError> {
        let Some(referencers) = self.remove_internal(schema)? else {
            return Ok(None);
        };
        for field in &referencers.object_fields {
            field.remove(schema)?;
        }
        for argument in &referencers.object_field_arguments {
            argument.remove(schema)?;
        }
        for field in &referencers.interface_fields {
            field.remove(schema)?;
        }
        for argument in &referencers.interface_field_arguments {
            argument.remove(schema)?;
        }
        for field in &referencers.input_object_fields {
            field.remove(schema)?;
        }
        for argument in &referencers.directive_arguments {
            argument.remove(schema)?;
        }
        Ok(Some(referencers))
    }

    pub(crate) fn remove_recursive(
        &self,
        schema: &mut FederationSchema,
    ) -> Result<(), FederationError> {
        let Some(referencers) = self.remove_internal(schema)? else {
            return Ok(());
        };
        for field in referencers.object_fields {
            field.remove_recursive(schema)?;
        }
        for argument in referencers.object_field_arguments {
            argument.remove(schema)?;
        }
        for field in referencers.interface_fields {
            field.remove_recursive(schema)?;
        }
        for argument in referencers.interface_field_arguments {
            argument.remove(schema)?;
        }
        for field in referencers.input_object_fields {
            field.remove_recursive(schema)?;
        }
        for argument in referencers.directive_arguments {
            argument.remove(schema)?;
        }
        Ok(())
    }

    fn remove_internal(
        &self,
        schema: &mut FederationSchema,
    ) -> Result<Option<ScalarTypeReferencers>, FederationError> {
        let Some(type_) = self.try_get(&schema.schema) else {
            return Ok(None);
        };
        self.remove_references(type_, &mut schema.referencers);
        schema.schema.types.shift_remove(&self.type_name);
        Ok(Some(
            schema
                .referencers
                .scalar_types
                .shift_remove(&self.type_name)
                .ok_or_else(|| SingleFederationError::Internal {
                    message: format!("Schema missing referencers for type \"{}\"", self),
                })?,
        ))
    }

    pub(crate) fn insert_directive(
        &self,
        schema: &mut FederationSchema,
        directive: Component<Directive>,
    ) -> Result<(), FederationError> {
        let type_ = self.make_mut(&mut schema.schema)?;
        if type_
            .directives
            .iter()
            .any(|other_directive| other_directive.ptr_eq(&directive))
        {
            return Err(SingleFederationError::Internal {
                message: format!(
                    "Directive application \"@{}\" already exists on scalar type \"{}\"",
                    directive.name, self,
                ),
            }
            .into());
        }
        let name = directive.name.clone();
        type_.make_mut().directives.push(directive);
        self.insert_directive_name_references(&mut schema.referencers, &name)
    }

    pub(crate) fn remove_directive_name<Q: Hash + Equivalent<Name>>(
        &self,
        schema: &mut FederationSchema,
        name: &Q,
    ) {
        let Some(type_) = self.try_make_mut(&mut schema.schema) else {
            return;
        };
        self.remove_directive_name_references(&mut schema.referencers, name);
        type_
            .make_mut()
            .directives
            .retain(|other_directive| !name.equivalent(&other_directive.name));
    }

    pub(crate) fn remove_directive(
        &self,
        schema: &mut FederationSchema,
        directive: &Component<Directive>,
    ) {
        let Some(type_) = self.try_make_mut(&mut schema.schema) else {
            return;
        };
        if !type_.directives.iter().any(|other_directive| {
            (other_directive.name == directive.name) && !other_directive.ptr_eq(directive)
        }) {
            self.remove_directive_name_references(&mut schema.referencers, &directive.name);
        }
        type_
            .make_mut()
            .directives
            .retain(|other_directive| !other_directive.ptr_eq(directive));
    }

    fn insert_references(
        &self,
        type_: &Node<ScalarType>,
        referencers: &mut Referencers,
    ) -> Result<(), FederationError> {
        validate_component_directives(type_.directives.deref())?;
        for directive_reference in type_.directives.iter() {
            self.insert_directive_name_references(referencers, &directive_reference.name)?;
        }
        Ok(())
    }

    fn remove_references(&self, type_: &Node<ScalarType>, referencers: &mut Referencers) {
        for directive_reference in type_.directives.iter() {
            self.remove_directive_name_references(referencers, &directive_reference.name);
        }
    }

    fn insert_directive_name_references(
        &self,
        referencers: &mut Referencers,
        name: &Name,
    ) -> Result<(), FederationError> {
        let directive_referencers = referencers.directives.get_mut(name).ok_or_else(|| {
            SingleFederationError::Internal {
                message: format!(
                    "Scalar type \"{}\"'s directive application \"@{}\" does not refer to an existing directive.",
                    self,
                    name,
                ),
            }
        })?;
        directive_referencers.scalar_types.insert(self.clone());
        Ok(())
    }

    fn remove_directive_name_references<Q: Hash + Equivalent<Name>>(
        &self,
        referencers: &mut Referencers,
        name: &Q,
    ) {
        let Some(directive_referencers) = referencers.directives.get_mut(name) else {
            return;
        };
        directive_referencers.scalar_types.shift_remove(self);
    }
}

impl Display for ScalarTypeDefinitionPosition {
    fn fmt(&self, f: &mut Formatter<'_>) -> std::fmt::Result {
        write!(f, "{}", self.type_name)
    }
}

#[derive(Clone, PartialEq, Eq, Hash)]
pub(crate) struct ObjectTypeDefinitionPosition {
    pub(crate) type_name: Name,
}

impl ObjectTypeDefinitionPosition {
    pub(crate) fn new(type_name: Name) -> Self {
        Self { type_name }
    }

    pub(crate) fn field(&self, field_name: Name) -> ObjectFieldDefinitionPosition {
        ObjectFieldDefinitionPosition {
            type_name: self.type_name.clone(),
            field_name,
        }
    }

    pub(crate) fn introspection_typename_field(&self) -> ObjectFieldDefinitionPosition {
        self.field(INTROSPECTION_TYPENAME_FIELD_NAME.clone())
    }

    pub(crate) fn introspection_schema_field(&self) -> ObjectFieldDefinitionPosition {
        self.field(name!("__schema"))
    }

    pub(crate) fn introspection_type_field(&self) -> ObjectFieldDefinitionPosition {
        self.field(name!("__type"))
    }

    pub(crate) fn get<'schema>(
        &self,
        schema: &'schema Schema,
    ) -> Result<&'schema Node<ObjectType>, FederationError> {
        schema
            .types
            .get(&self.type_name)
            .ok_or_else(|| {
                SingleFederationError::Internal {
                    message: format!("Schema has no type \"{}\"", self),
                }
                .into()
            })
            .and_then(|type_| {
                if let ExtendedType::Object(type_) = type_ {
                    Ok(type_)
                } else {
                    Err(SingleFederationError::Internal {
                        message: format!("Schema type \"{}\" was not an object", self),
                    }
                    .into())
                }
            })
    }

    pub(crate) fn try_get<'schema>(
        &self,
        schema: &'schema Schema,
    ) -> Option<&'schema Node<ObjectType>> {
        self.get(schema).ok()
    }

    fn make_mut<'schema>(
        &self,
        schema: &'schema mut Schema,
    ) -> Result<&'schema mut Node<ObjectType>, FederationError> {
        schema
            .types
            .get_mut(&self.type_name)
            .ok_or_else(|| {
                SingleFederationError::Internal {
                    message: format!("Schema has no type \"{}\"", self),
                }
                .into()
            })
            .and_then(|type_| {
                if let ExtendedType::Object(type_) = type_ {
                    Ok(type_)
                } else {
                    Err(SingleFederationError::Internal {
                        message: format!("Schema type \"{}\" was not an object", self),
                    }
                    .into())
                }
            })
    }

    fn try_make_mut<'schema>(
        &self,
        schema: &'schema mut Schema,
    ) -> Option<&'schema mut Node<ObjectType>> {
        if self.try_get(schema).is_some() {
            self.make_mut(schema).ok()
        } else {
            None
        }
    }

    pub(crate) fn pre_insert(&self, schema: &mut FederationSchema) -> Result<(), FederationError> {
        if schema.referencers.contains_type_name(&self.type_name) {
            // TODO: Allow built-in shadowing instead of ignoring them
            if is_graphql_reserved_name(&self.type_name) {
                return Ok(());
            }
            return Err(SingleFederationError::Internal {
                message: format!("Type \"{}\" has already been pre-inserted", self),
            }
            .into());
        }
        schema
            .referencers
            .object_types
            .insert(self.type_name.clone(), Default::default());
        Ok(())
    }

    pub(crate) fn insert(
        &self,
        schema: &mut FederationSchema,
        type_: Node<ObjectType>,
    ) -> Result<(), FederationError> {
        if self.type_name != type_.name {
            return Err(SingleFederationError::Internal {
                message: format!(
                    "Object type \"{}\" given type named \"{}\"",
                    self, type_.name,
                ),
            }
            .into());
        }
        if !schema
            .referencers
            .object_types
            .contains_key(&self.type_name)
        {
            return Err(SingleFederationError::Internal {
                message: format!("Type \"{}\" has not been pre-inserted", self),
            }
            .into());
        }
        if schema.schema.types.contains_key(&self.type_name) {
            // TODO: Allow built-in shadowing instead of ignoring them
            if is_graphql_reserved_name(&self.type_name) {
                return Ok(());
            }
            return Err(SingleFederationError::Internal {
                message: format!("Type \"{}\" already exists in schema", self),
            }
            .into());
        }
        schema
            .schema
            .types
            .insert(self.type_name.clone(), ExtendedType::Object(type_));
        self.insert_references(
            self.get(&schema.schema)?,
            &schema.schema,
            &mut schema.referencers,
        )
    }

    pub(crate) fn remove(
        &self,
        schema: &mut FederationSchema,
    ) -> Result<Option<ObjectTypeReferencers>, FederationError> {
        let Some(referencers) = self.remove_internal(schema)? else {
            return Ok(None);
        };
        for root in &referencers.schema_roots {
            root.remove(schema)?;
        }
        for field in &referencers.object_fields {
            field.remove(schema)?;
        }
        for field in &referencers.interface_fields {
            field.remove(schema)?;
        }
        for type_ in &referencers.union_types {
            type_.remove_member(schema, &self.type_name);
        }
        Ok(Some(referencers))
    }

    pub(crate) fn remove_recursive(
        &self,
        schema: &mut FederationSchema,
    ) -> Result<(), FederationError> {
        let Some(referencers) = self.remove_internal(schema)? else {
            return Ok(());
        };
        for root in referencers.schema_roots {
            root.remove(schema)?;
        }
        for field in referencers.object_fields {
            field.remove_recursive(schema)?;
        }
        for field in referencers.interface_fields {
            field.remove_recursive(schema)?;
        }
        for type_ in referencers.union_types {
            type_.remove_member_recursive(schema, &self.type_name)?;
        }
        Ok(())
    }

    fn remove_internal(
        &self,
        schema: &mut FederationSchema,
    ) -> Result<Option<ObjectTypeReferencers>, FederationError> {
        let Some(type_) = self.try_get(&schema.schema) else {
            return Ok(None);
        };
        self.remove_references(type_, &schema.schema, &mut schema.referencers)?;
        schema.schema.types.shift_remove(&self.type_name);
        Ok(Some(
            schema
                .referencers
                .object_types
                .shift_remove(&self.type_name)
                .ok_or_else(|| SingleFederationError::Internal {
                    message: format!("Schema missing referencers for type \"{}\"", self),
                })?,
        ))
    }

    pub(crate) fn insert_directive(
        &self,
        schema: &mut FederationSchema,
        directive: Component<Directive>,
    ) -> Result<(), FederationError> {
        let type_ = self.make_mut(&mut schema.schema)?;
        if type_
            .directives
            .iter()
            .any(|other_directive| other_directive.ptr_eq(&directive))
        {
            return Err(SingleFederationError::Internal {
                message: format!(
                    "Directive application \"@{}\" already exists on object type \"{}\"",
                    directive.name, self,
                ),
            }
            .into());
        }
        let name = directive.name.clone();
        type_.make_mut().directives.push(directive);
        self.insert_directive_name_references(&mut schema.referencers, &name)
    }

    pub(crate) fn remove_directive_name<Q: Hash + Equivalent<Name>>(
        &self,
        schema: &mut FederationSchema,
        name: &Q,
    ) {
        let Some(type_) = self.try_make_mut(&mut schema.schema) else {
            return;
        };
        self.remove_directive_name_references(&mut schema.referencers, name);
        type_
            .make_mut()
            .directives
            .retain(|other_directive| !name.equivalent(&other_directive.name));
    }

    pub(crate) fn remove_directive(
        &self,
        schema: &mut FederationSchema,
        directive: &Component<Directive>,
    ) {
        let Some(type_) = self.try_make_mut(&mut schema.schema) else {
            return;
        };
        if !type_.directives.iter().any(|other_directive| {
            (other_directive.name == directive.name) && !other_directive.ptr_eq(directive)
        }) {
            self.remove_directive_name_references(&mut schema.referencers, &directive.name);
        }
        type_
            .make_mut()
            .directives
            .retain(|other_directive| !other_directive.ptr_eq(directive));
    }

    pub(crate) fn insert_implements_interface(
        &self,
        schema: &mut FederationSchema,
        name: ComponentName,
    ) -> Result<(), FederationError> {
        let type_ = self.make_mut(&mut schema.schema)?;
        type_.make_mut().implements_interfaces.insert(name.clone());
        self.insert_implements_interface_references(&mut schema.referencers, &name)
    }

    pub(crate) fn remove_implements_interface<Q: Hash + Equivalent<Name>>(
        &self,
        schema: &mut FederationSchema,
        name: &Q,
    ) {
        let Some(type_) = self.try_make_mut(&mut schema.schema) else {
            return;
        };
        self.remove_implements_interface_references(&mut schema.referencers, name);
        type_
            .make_mut()
            .implements_interfaces
            .retain(|other_type| !name.equivalent(other_type.deref()));
    }

    fn insert_references(
        &self,
        type_: &Node<ObjectType>,
        schema: &Schema,
        referencers: &mut Referencers,
    ) -> Result<(), FederationError> {
        validate_component_directives(type_.directives.deref())?;
        for directive_reference in type_.directives.iter() {
            self.insert_directive_name_references(referencers, &directive_reference.name)?;
        }
        for interface_type_reference in type_.implements_interfaces.iter() {
            self.insert_implements_interface_references(
                referencers,
                interface_type_reference.deref(),
            )?;
        }
        let introspection_typename_field = self.introspection_typename_field();
        introspection_typename_field.insert_references(
            introspection_typename_field.get(schema)?,
            schema,
            referencers,
            true,
        )?;
        if let Some(root_query_type) = (SchemaRootDefinitionPosition {
            root_kind: SchemaRootDefinitionKind::Query,
        })
        .try_get(schema)
        {
            // Note that when inserting an object type that's the root query type, it's possible for
            // the root query type to have been set before this insertion. During that set, while
            // we would call insert_root_query_references(), it would ultimately do nothing since
            // the meta-fields wouldn't be found (since the type has only been pre-inserted at that
            // point, not fully inserted). We instead need to execute the reference insertion here,
            // as it's right after the type has been inserted.
            if self.type_name == root_query_type.name {
                self.insert_root_query_references(schema, referencers)?;
            }
        }
        for (field_name, field) in type_.fields.iter() {
            self.field(field_name.clone())
                .insert_references(field, schema, referencers, false)?;
        }
        Ok(())
    }

    fn remove_references(
        &self,
        type_: &Node<ObjectType>,
        schema: &Schema,
        referencers: &mut Referencers,
    ) -> Result<(), FederationError> {
        for directive_reference in type_.directives.iter() {
            self.remove_directive_name_references(referencers, &directive_reference.name);
        }
        for interface_type_reference in type_.implements_interfaces.iter() {
            self.remove_implements_interface_references(
                referencers,
                interface_type_reference.deref(),
            );
        }
        let introspection_typename_field = self.introspection_typename_field();
        introspection_typename_field.remove_references(
            introspection_typename_field.get(schema)?,
            schema,
            referencers,
            true,
        )?;
        if let Some(root_query_type) = (SchemaRootDefinitionPosition {
            root_kind: SchemaRootDefinitionKind::Query,
        })
        .try_get(schema)
        {
            // Note that when removing an object type that's the root query type, it will eventually
            // call SchemaRootDefinitionPosition.remove() to unset the root query type, and there's
            // code there to call remove_root_query_references(). However, that code won't find the
            // meta-fields __schema or __type, as the type has already been removed from the schema
            // before it executes. We instead need to execute the reference removal here, as it's
            // right before the type has been removed.
            if self.type_name == root_query_type.name {
                self.remove_root_query_references(schema, referencers)?;
            }
        }
        for (field_name, field) in type_.fields.iter() {
            self.field(field_name.clone())
                .remove_references(field, schema, referencers, false)?;
        }
        Ok(())
    }

    fn insert_directive_name_references(
        &self,
        referencers: &mut Referencers,
        name: &Name,
    ) -> Result<(), FederationError> {
        let directive_referencers = referencers.directives.get_mut(name).ok_or_else(|| {
            SingleFederationError::Internal {
                message: format!(
                    "Object type \"{}\"'s directive application \"@{}\" does not refer to an existing directive.",
                    self,
                    name,
                ),
            }
        })?;
        directive_referencers.object_types.insert(self.clone());
        Ok(())
    }

    fn remove_directive_name_references<Q: Hash + Equivalent<Name>>(
        &self,
        referencers: &mut Referencers,
        name: &Q,
    ) {
        let Some(directive_referencers) = referencers.directives.get_mut(name) else {
            return;
        };
        directive_referencers.object_types.shift_remove(self);
    }

    fn insert_implements_interface_references(
        &self,
        referencers: &mut Referencers,
        name: &Name,
    ) -> Result<(), FederationError> {
        let interface_type_referencers = referencers.interface_types.get_mut(name).ok_or_else(|| {
            SingleFederationError::Internal {
                message: format!(
                    "Object type \"{}\"'s implements \"{}\" does not refer to an existing interface.",
                    self,
                    name,
                ),
            }
        })?;
        interface_type_referencers.object_types.insert(self.clone());
        Ok(())
    }

    fn remove_implements_interface_references<Q: Hash + Equivalent<Name>>(
        &self,
        referencers: &mut Referencers,
        name: &Q,
    ) {
        let Some(interface_type_referencers) = referencers.interface_types.get_mut(name) else {
            return;
        };
        interface_type_referencers.object_types.shift_remove(self);
    }

    fn insert_root_query_references(
        &self,
        schema: &Schema,
        referencers: &mut Referencers,
    ) -> Result<(), FederationError> {
        // Note that unlike most insert logic in this file, the underlying elements being inserted
        // here (the meta-fields __schema and __type) actually depend on two elements existing
        // instead of one: the object type, and the schema root query type. This code is called at
        // insertions for both of those elements, but needs to be able to handle if one doesn't
        // exist, so accordingly we don't use get() below/we don't error if try_get() returns None.
        let introspection_schema_field = self.introspection_schema_field();
        if let Some(field) = introspection_schema_field.try_get(schema) {
            introspection_schema_field.insert_references(field, schema, referencers, true)?;
        }
        let introspection_type_field = self.introspection_type_field();
        if let Some(field) = introspection_type_field.try_get(schema) {
            introspection_type_field.insert_references(field, schema, referencers, true)?;
        }
        Ok(())
    }

    fn remove_root_query_references(
        &self,
        schema: &Schema,
        referencers: &mut Referencers,
    ) -> Result<(), FederationError> {
        let introspection_schema_field = self.introspection_schema_field();
        if let Some(field) = introspection_schema_field.try_get(schema) {
            introspection_schema_field.remove_references(field, schema, referencers, true)?;
        }
        let introspection_type_field = self.introspection_type_field();
        if let Some(field) = introspection_type_field.try_get(schema) {
            introspection_type_field.remove_references(field, schema, referencers, true)?;
        }
        Ok(())
    }
}

impl Display for ObjectTypeDefinitionPosition {
    fn fmt(&self, f: &mut Formatter<'_>) -> std::fmt::Result {
        write!(f, "{}", self.type_name)
    }
}

impl Debug for ObjectTypeDefinitionPosition {
    fn fmt(&self, f: &mut Formatter<'_>) -> std::fmt::Result {
        write!(f, "Object({self})")
    }
}

#[derive(Clone, PartialEq, Eq, Hash)]
pub(crate) struct ObjectFieldDefinitionPosition {
    pub(crate) type_name: Name,
    pub(crate) field_name: Name,
}

impl ObjectFieldDefinitionPosition {
    pub(crate) fn is_introspection_typename_field(&self) -> bool {
        self.field_name == *INTROSPECTION_TYPENAME_FIELD_NAME
    }

    pub(crate) fn parent(&self) -> ObjectTypeDefinitionPosition {
        ObjectTypeDefinitionPosition {
            type_name: self.type_name.clone(),
        }
    }

    pub(crate) fn argument(&self, argument_name: Name) -> ObjectFieldArgumentDefinitionPosition {
        ObjectFieldArgumentDefinitionPosition {
            type_name: self.type_name.clone(),
            field_name: self.field_name.clone(),
            argument_name,
        }
    }

    pub(crate) fn get<'schema>(
        &self,
        schema: &'schema Schema,
    ) -> Result<&'schema Component<FieldDefinition>, FederationError> {
        let parent = self.parent();
        parent.get(schema)?;

        schema
            .type_field(&self.type_name, &self.field_name)
            .map_err(|_| {
                SingleFederationError::Internal {
                    message: format!(
                        "Object type \"{}\" has no field \"{}\"",
                        parent, self.field_name
                    ),
                }
                .into()
            })
    }

    pub(crate) fn try_get<'schema>(
        &self,
        schema: &'schema Schema,
    ) -> Option<&'schema Component<FieldDefinition>> {
        self.get(schema).ok()
    }

    fn make_mut<'schema>(
        &self,
        schema: &'schema mut Schema,
    ) -> Result<&'schema mut Component<FieldDefinition>, FederationError> {
        let parent = self.parent();
        let type_ = parent.make_mut(schema)?.make_mut();

        if is_graphql_reserved_name(&self.field_name) {
            return Err(SingleFederationError::Internal {
                message: format!("Cannot mutate reserved object field \"{}\"", self),
            }
            .into());
        }
        type_.fields.get_mut(&self.field_name).ok_or_else(|| {
            SingleFederationError::Internal {
                message: format!(
                    "Object type \"{}\" has no field \"{}\"",
                    parent, self.field_name
                ),
            }
            .into()
        })
    }

    fn try_make_mut<'schema>(
        &self,
        schema: &'schema mut Schema,
    ) -> Option<&'schema mut Component<FieldDefinition>> {
        if self.try_get(schema).is_some() {
            self.make_mut(schema).ok()
        } else {
            None
        }
    }

    pub(crate) fn insert(
        &self,
        schema: &mut FederationSchema,
        field: Component<FieldDefinition>,
    ) -> Result<(), FederationError> {
        if self.field_name != field.name {
            return Err(SingleFederationError::Internal {
                message: format!(
                    "Object field \"{}\" given field named \"{}\"",
                    self, field.name,
                ),
            }
            .into());
        }
        if self.try_get(&schema.schema).is_some() {
            return Err(SingleFederationError::Internal {
                message: format!("Object field \"{}\" already exists in schema", self),
            }
            .into());
        }
        self.parent()
            .make_mut(&mut schema.schema)?
            .make_mut()
            .fields
            .insert(self.field_name.clone(), field);
        self.insert_references(
            self.get(&schema.schema)?,
            &schema.schema,
            &mut schema.referencers,
            false,
        )?;
        Ok(())
    }

    pub(crate) fn remove(&self, schema: &mut FederationSchema) -> Result<(), FederationError> {
        let Some(field) = self.try_get(&schema.schema) else {
            return Ok(());
        };
        self.remove_references(field, &schema.schema, &mut schema.referencers, false)?;
        self.parent()
            .make_mut(&mut schema.schema)?
            .make_mut()
            .fields
            .shift_remove(&self.field_name);
        Ok(())
    }

    pub(crate) fn remove_recursive(
        &self,
        schema: &mut FederationSchema,
    ) -> Result<(), FederationError> {
        self.remove(schema)?;
        let parent = self.parent();
        let Some(type_) = parent.try_get(&schema.schema) else {
            return Ok(());
        };
        if type_.fields.is_empty() {
            parent.remove_recursive(schema)?;
        }
        Ok(())
    }

    pub(crate) fn insert_directive(
        &self,
        schema: &mut FederationSchema,
        directive: Node<Directive>,
    ) -> Result<(), FederationError> {
        let field = self.make_mut(&mut schema.schema)?;
        if field
            .directives
            .iter()
            .any(|other_directive| other_directive.ptr_eq(&directive))
        {
            return Err(SingleFederationError::Internal {
                message: format!(
                    "Directive application \"@{}\" already exists on object field \"{}\"",
                    directive.name, self,
                ),
            }
            .into());
        }
        let name = directive.name.clone();
        field.make_mut().directives.push(directive);
        self.insert_directive_name_references(&mut schema.referencers, &name)
    }

    pub(crate) fn remove_directive_name<Q: Hash + Equivalent<Name>>(
        &self,
        schema: &mut FederationSchema,
        name: &Q,
    ) {
        let Some(field) = self.try_make_mut(&mut schema.schema) else {
            return;
        };
        self.remove_directive_name_references(&mut schema.referencers, name);
        field
            .make_mut()
            .directives
            .retain(|other_directive| !name.equivalent(&other_directive.name));
    }

    pub(crate) fn remove_directive(
        &self,
        schema: &mut FederationSchema,
        directive: &Node<Directive>,
    ) {
        let Some(field) = self.try_make_mut(&mut schema.schema) else {
            return;
        };
        if !field.directives.iter().any(|other_directive| {
            (other_directive.name == directive.name) && !other_directive.ptr_eq(directive)
        }) {
            self.remove_directive_name_references(&mut schema.referencers, &directive.name);
        }
        field
            .make_mut()
            .directives
            .retain(|other_directive| !other_directive.ptr_eq(directive));
    }

    fn insert_references(
        &self,
        field: &Component<FieldDefinition>,
        schema: &Schema,
        referencers: &mut Referencers,
        allow_built_ins: bool,
    ) -> Result<(), FederationError> {
        if !allow_built_ins && is_graphql_reserved_name(&self.field_name) {
            return Err(SingleFederationError::Internal {
                message: format!("Cannot insert reserved object field \"{}\"", self),
            }
            .into());
        }
        validate_node_directives(field.directives.deref())?;
        for directive_reference in field.directives.iter() {
            self.insert_directive_name_references(referencers, &directive_reference.name)?;
        }
        self.insert_type_references(field, schema, referencers)?;
        validate_arguments(&field.arguments)?;
        for argument in field.arguments.iter() {
            self.argument(argument.name.clone()).insert_references(
                argument,
                schema,
                referencers,
            )?;
        }
        Ok(())
    }

    fn remove_references(
        &self,
        field: &Component<FieldDefinition>,
        schema: &Schema,
        referencers: &mut Referencers,
        allow_built_ins: bool,
    ) -> Result<(), FederationError> {
        if !allow_built_ins && is_graphql_reserved_name(&self.field_name) {
            return Err(SingleFederationError::Internal {
                message: format!("Cannot remove reserved object field \"{}\"", self),
            }
            .into());
        }
        for directive_reference in field.directives.iter() {
            self.remove_directive_name_references(referencers, &directive_reference.name);
        }
        self.remove_type_references(field, schema, referencers)?;
        for argument in field.arguments.iter() {
            self.argument(argument.name.clone()).remove_references(
                argument,
                schema,
                referencers,
            )?;
        }
        Ok(())
    }

    fn insert_directive_name_references(
        &self,
        referencers: &mut Referencers,
        name: &Name,
    ) -> Result<(), FederationError> {
        let directive_referencers = referencers.directives.get_mut(name).ok_or_else(|| {
            SingleFederationError::Internal {
                message: format!(
                    "Object field \"{}\"'s directive application \"@{}\" does not refer to an existing directive.",
                    self,
                    name,
                ),
            }
        })?;
        directive_referencers.object_fields.insert(self.clone());
        Ok(())
    }

    fn remove_directive_name_references<Q: Hash + Equivalent<Name>>(
        &self,
        referencers: &mut Referencers,
        name: &Q,
    ) {
        let Some(directive_referencers) = referencers.directives.get_mut(name) else {
            return;
        };
        directive_referencers.object_fields.shift_remove(self);
    }

    fn insert_type_references(
        &self,
        field: &Component<FieldDefinition>,
        schema: &Schema,
        referencers: &mut Referencers,
    ) -> Result<(), FederationError> {
        let output_type_reference = field.ty.inner_named_type();
        match schema.types.get(output_type_reference) {
            Some(ExtendedType::Scalar(_)) => {
                let scalar_type_referencers = referencers
                    .scalar_types
                    .get_mut(output_type_reference)
                    .ok_or_else(|| SingleFederationError::Internal {
                        message: format!(
                            "Schema missing referencers for type \"{}\"",
                            output_type_reference
                        ),
                    })?;
                scalar_type_referencers.object_fields.insert(self.clone());
            }
            Some(ExtendedType::Object(_)) => {
                let object_type_referencers = referencers
                    .object_types
                    .get_mut(output_type_reference)
                    .ok_or_else(|| SingleFederationError::Internal {
                        message: format!(
                            "Schema missing referencers for type \"{}\"",
                            output_type_reference
                        ),
                    })?;
                object_type_referencers.object_fields.insert(self.clone());
            }
            Some(ExtendedType::Interface(_)) => {
                let interface_type_referencers = referencers
                    .interface_types
                    .get_mut(output_type_reference)
                    .ok_or_else(|| SingleFederationError::Internal {
                        message: format!(
                            "Schema missing referencers for type \"{}\"",
                            output_type_reference
                        ),
                    })?;
                interface_type_referencers
                    .object_fields
                    .insert(self.clone());
            }
            Some(ExtendedType::Union(_)) => {
                let union_type_referencers = referencers
                    .union_types
                    .get_mut(output_type_reference)
                    .ok_or_else(|| SingleFederationError::Internal {
                        message: format!(
                            "Schema missing referencers for type \"{}\"",
                            output_type_reference
                        ),
                    })?;
                union_type_referencers.object_fields.insert(self.clone());
            }
            Some(ExtendedType::Enum(_)) => {
                let enum_type_referencers = referencers
                    .enum_types
                    .get_mut(output_type_reference)
                    .ok_or_else(|| SingleFederationError::Internal {
                    message: format!(
                        "Schema missing referencers for type \"{}\"",
                        output_type_reference
                    ),
                })?;
                enum_type_referencers.object_fields.insert(self.clone());
            }
            _ => {
                return Err(
                    SingleFederationError::Internal {
                        message: format!(
                            "Object field \"{}\"'s inner type \"{}\" does not refer to an existing output type.",
                            self,
                            output_type_reference.deref(),
                        )
                    }.into()
                );
            }
        }
        Ok(())
    }

    fn remove_type_references(
        &self,
        field: &Component<FieldDefinition>,
        schema: &Schema,
        referencers: &mut Referencers,
    ) -> Result<(), FederationError> {
        let output_type_reference = field.ty.inner_named_type();
        match schema.types.get(output_type_reference) {
            Some(ExtendedType::Scalar(_)) => {
                let Some(scalar_type_referencers) =
                    referencers.scalar_types.get_mut(output_type_reference)
                else {
                    return Ok(());
                };
                scalar_type_referencers.object_fields.shift_remove(self);
            }
            Some(ExtendedType::Object(_)) => {
                let Some(object_type_referencers) =
                    referencers.object_types.get_mut(output_type_reference)
                else {
                    return Ok(());
                };
                object_type_referencers.object_fields.shift_remove(self);
            }
            Some(ExtendedType::Interface(_)) => {
                let Some(interface_type_referencers) =
                    referencers.interface_types.get_mut(output_type_reference)
                else {
                    return Ok(());
                };
                interface_type_referencers.object_fields.shift_remove(self);
            }
            Some(ExtendedType::Union(_)) => {
                let Some(union_type_referencers) =
                    referencers.union_types.get_mut(output_type_reference)
                else {
                    return Ok(());
                };
                union_type_referencers.object_fields.shift_remove(self);
            }
            Some(ExtendedType::Enum(_)) => {
                let Some(enum_type_referencers) =
                    referencers.enum_types.get_mut(output_type_reference)
                else {
                    return Ok(());
                };
                enum_type_referencers.object_fields.shift_remove(self);
            }
            _ => {
                return Err(
                    SingleFederationError::Internal {
                        message: format!(
                            "Object field \"{}\"'s inner type \"{}\" does not refer to an existing output type.",
                            self,
                            output_type_reference.deref(),
                        )
                    }.into()
                );
            }
        }
        Ok(())
    }
}

impl Display for ObjectFieldDefinitionPosition {
    fn fmt(&self, f: &mut Formatter<'_>) -> std::fmt::Result {
        write!(f, "{}.{}", self.type_name, self.field_name)
    }
}

impl Debug for ObjectFieldDefinitionPosition {
    fn fmt(&self, f: &mut Formatter<'_>) -> std::fmt::Result {
        write!(f, "ObjectField({self})")
    }
}

#[derive(Clone, PartialEq, Eq, Hash)]
pub(crate) struct ObjectFieldArgumentDefinitionPosition {
    pub(crate) type_name: Name,
    pub(crate) field_name: Name,
    pub(crate) argument_name: Name,
}

impl ObjectFieldArgumentDefinitionPosition {
    pub(crate) fn parent(&self) -> ObjectFieldDefinitionPosition {
        ObjectFieldDefinitionPosition {
            type_name: self.type_name.clone(),
            field_name: self.field_name.clone(),
        }
    }

    pub(crate) fn get<'schema>(
        &self,
        schema: &'schema Schema,
    ) -> Result<&'schema Node<InputValueDefinition>, FederationError> {
        let parent = self.parent();
        let type_ = parent.get(schema)?;

        type_
            .arguments
            .iter()
            .find(|a| a.name == self.argument_name)
            .ok_or_else(|| {
                SingleFederationError::Internal {
                    message: format!(
                        "Object field \"{}\" has no argument \"{}\"",
                        parent, self.argument_name
                    ),
                }
                .into()
            })
    }

    pub(crate) fn try_get<'schema>(
        &self,
        schema: &'schema Schema,
    ) -> Option<&'schema Node<InputValueDefinition>> {
        self.get(schema).ok()
    }

    fn make_mut<'schema>(
        &self,
        schema: &'schema mut Schema,
    ) -> Result<&'schema mut Node<InputValueDefinition>, FederationError> {
        let parent = self.parent();
        let type_ = parent.make_mut(schema)?.make_mut();

        type_
            .arguments
            .iter_mut()
            .find(|a| a.name == self.argument_name)
            .ok_or_else(|| {
                SingleFederationError::Internal {
                    message: format!(
                        "Object field \"{}\" has no argument \"{}\"",
                        parent, self.argument_name
                    ),
                }
                .into()
            })
    }

    fn try_make_mut<'schema>(
        &self,
        schema: &'schema mut Schema,
    ) -> Option<&'schema mut Node<InputValueDefinition>> {
        if self.try_get(schema).is_some() {
            self.make_mut(schema).ok()
        } else {
            None
        }
    }

    pub(crate) fn insert(
        &self,
        schema: &mut FederationSchema,
        argument: Node<InputValueDefinition>,
    ) -> Result<(), FederationError> {
        if self.argument_name != argument.name {
            return Err(SingleFederationError::Internal {
                message: format!(
                    "Object field argument \"{}\" given argument named \"{}\"",
                    self, argument.name,
                ),
            }
            .into());
        }
        if self.try_get(&schema.schema).is_some() {
            // TODO: Handle old spec edge case of arguments with non-unique names
            return Err(SingleFederationError::Internal {
                message: format!(
                    "Object field argument \"{}\" already exists in schema",
                    self,
                ),
            }
            .into());
        }
        self.parent()
            .make_mut(&mut schema.schema)?
            .make_mut()
            .arguments
            .push(argument);
        self.insert_references(
            self.get(&schema.schema)?,
            &schema.schema,
            &mut schema.referencers,
        )
    }

    pub(crate) fn remove(&self, schema: &mut FederationSchema) -> Result<(), FederationError> {
        let Some(argument) = self.try_get(&schema.schema) else {
            return Ok(());
        };
        self.remove_references(argument, &schema.schema, &mut schema.referencers)?;
        self.parent()
            .make_mut(&mut schema.schema)?
            .make_mut()
            .arguments
            .retain(|other_argument| other_argument.name != self.argument_name);
        Ok(())
    }

    pub(crate) fn insert_directive(
        &self,
        schema: &mut FederationSchema,
        directive: Node<Directive>,
    ) -> Result<(), FederationError> {
        let argument = self.make_mut(&mut schema.schema)?;
        if argument
            .directives
            .iter()
            .any(|other_directive| other_directive.ptr_eq(&directive))
        {
            return Err(SingleFederationError::Internal {
                message: format!(
                    "Directive application \"@{}\" already exists on object field argument \"{}\"",
                    directive.name, self,
                ),
            }
            .into());
        }
        let name = directive.name.clone();
        argument.make_mut().directives.push(directive);
        self.insert_directive_name_references(&mut schema.referencers, &name)
    }

    pub(crate) fn remove_directive_name<Q: Hash + Equivalent<Name>>(
        &self,
        schema: &mut FederationSchema,
        name: &Q,
    ) {
        let Some(argument) = self.try_make_mut(&mut schema.schema) else {
            return;
        };
        self.remove_directive_name_references(&mut schema.referencers, name);
        argument
            .make_mut()
            .directives
            .retain(|other_directive| !name.equivalent(&other_directive.name));
    }

    pub(crate) fn remove_directive(
        &self,
        schema: &mut FederationSchema,
        directive: &Node<Directive>,
    ) {
        let Some(argument) = self.try_make_mut(&mut schema.schema) else {
            return;
        };
        if !argument.directives.iter().any(|other_directive| {
            (other_directive.name == directive.name) && !other_directive.ptr_eq(directive)
        }) {
            self.remove_directive_name_references(&mut schema.referencers, &directive.name);
        }
        argument
            .make_mut()
            .directives
            .retain(|other_directive| !other_directive.ptr_eq(directive));
    }

    fn insert_references(
        &self,
        argument: &Node<InputValueDefinition>,
        schema: &Schema,
        referencers: &mut Referencers,
    ) -> Result<(), FederationError> {
        if is_graphql_reserved_name(&self.argument_name) {
            return Err(SingleFederationError::Internal {
                message: format!("Cannot insert reserved object field argument \"{}\"", self),
            }
            .into());
        }
        validate_node_directives(argument.directives.deref())?;
        for directive_reference in argument.directives.iter() {
            self.insert_directive_name_references(referencers, &directive_reference.name)?;
        }
        self.insert_type_references(argument, schema, referencers)
    }

    fn remove_references(
        &self,
        argument: &Node<InputValueDefinition>,
        schema: &Schema,
        referencers: &mut Referencers,
    ) -> Result<(), FederationError> {
        if is_graphql_reserved_name(&self.argument_name) {
            return Err(SingleFederationError::Internal {
                message: format!("Cannot remove reserved object field argument \"{}\"", self),
            }
            .into());
        }
        for directive_reference in argument.directives.iter() {
            self.remove_directive_name_references(referencers, &directive_reference.name);
        }
        self.remove_type_references(argument, schema, referencers)
    }

    fn insert_directive_name_references(
        &self,
        referencers: &mut Referencers,
        name: &Name,
    ) -> Result<(), FederationError> {
        let directive_referencers = referencers.directives.get_mut(name).ok_or_else(|| {
            SingleFederationError::Internal {
                message: format!(
                    "Object field argument \"{}\"'s directive application \"@{}\" does not refer to an existing directive.",
                    self,
                    name,
                ),
            }
        })?;
        directive_referencers
            .object_field_arguments
            .insert(self.clone());
        Ok(())
    }

    fn remove_directive_name_references<Q: Hash + Equivalent<Name>>(
        &self,
        referencers: &mut Referencers,
        name: &Q,
    ) {
        let Some(directive_referencers) = referencers.directives.get_mut(name) else {
            return;
        };
        directive_referencers
            .object_field_arguments
            .shift_remove(self);
    }

    fn insert_type_references(
        &self,
        argument: &Node<InputValueDefinition>,
        schema: &Schema,
        referencers: &mut Referencers,
    ) -> Result<(), FederationError> {
        let input_type_reference = argument.ty.inner_named_type();
        match schema.types.get(input_type_reference) {
            Some(ExtendedType::Scalar(_)) => {
                let scalar_type_referencers = referencers
                    .scalar_types
                    .get_mut(input_type_reference)
                    .ok_or_else(|| SingleFederationError::Internal {
                        message: format!(
                            "Schema missing referencers for type \"{}\"",
                            input_type_reference
                        ),
                    })?;
                scalar_type_referencers
                    .object_field_arguments
                    .insert(self.clone());
            }
            Some(ExtendedType::Enum(_)) => {
                let enum_type_referencers = referencers
                    .enum_types
                    .get_mut(input_type_reference)
                    .ok_or_else(|| SingleFederationError::Internal {
                        message: format!(
                            "Schema missing referencers for type \"{}\"",
                            input_type_reference
                        ),
                    })?;
                enum_type_referencers
                    .object_field_arguments
                    .insert(self.clone());
            }
            Some(ExtendedType::InputObject(_)) => {
                let input_object_type_referencers = referencers
                    .input_object_types
                    .get_mut(input_type_reference)
                    .ok_or_else(|| SingleFederationError::Internal {
                        message: format!(
                            "Schema missing referencers for type \"{}\"",
                            input_type_reference
                        ),
                    })?;
                input_object_type_referencers
                    .object_field_arguments
                    .insert(self.clone());
            }
            _ => {
                return Err(
                    SingleFederationError::Internal {
                        message: format!(
                            "Object field argument \"{}\"'s inner type \"{}\" does not refer to an existing input type.",
                            self,
                            input_type_reference.deref(),
                        )
                    }.into()
                );
            }
        }
        Ok(())
    }

    fn remove_type_references(
        &self,
        argument: &Node<InputValueDefinition>,
        schema: &Schema,
        referencers: &mut Referencers,
    ) -> Result<(), FederationError> {
        let input_type_reference = argument.ty.inner_named_type();
        match schema.types.get(input_type_reference) {
            Some(ExtendedType::Scalar(_)) => {
                let Some(scalar_type_referencers) =
                    referencers.scalar_types.get_mut(input_type_reference)
                else {
                    return Ok(());
                };
                scalar_type_referencers
                    .object_field_arguments
                    .shift_remove(self);
            }
            Some(ExtendedType::Enum(_)) => {
                let Some(enum_type_referencers) =
                    referencers.enum_types.get_mut(input_type_reference)
                else {
                    return Ok(());
                };
                enum_type_referencers
                    .object_field_arguments
                    .shift_remove(self);
            }
            Some(ExtendedType::InputObject(_)) => {
                let Some(input_object_type_referencers) =
                    referencers.input_object_types.get_mut(input_type_reference)
                else {
                    return Ok(());
                };
                input_object_type_referencers
                    .object_field_arguments
                    .shift_remove(self);
            }
            _ => {
                return Err(
                    SingleFederationError::Internal {
                        message: format!(
                            "Object field argument \"{}\"'s inner type \"{}\" does not refer to an existing input type.",
                            self,
                            input_type_reference.deref(),
                        )
                    }.into()
                );
            }
        }
        Ok(())
    }
}

impl Display for ObjectFieldArgumentDefinitionPosition {
    fn fmt(&self, f: &mut Formatter<'_>) -> std::fmt::Result {
        write!(
            f,
            "{}.{}({}:)",
            self.type_name, self.field_name, self.argument_name
        )
    }
}

impl Debug for ObjectFieldArgumentDefinitionPosition {
    fn fmt(&self, f: &mut Formatter<'_>) -> std::fmt::Result {
        write!(f, "ObjectFieldArgument({self})")
    }
}

#[derive(Debug, Clone, PartialEq, Eq, Hash)]
pub(crate) struct InterfaceTypeDefinitionPosition {
    pub(crate) type_name: Name,
}

impl InterfaceTypeDefinitionPosition {
    pub(crate) fn field(&self, field_name: Name) -> InterfaceFieldDefinitionPosition {
        InterfaceFieldDefinitionPosition {
            type_name: self.type_name.clone(),
            field_name,
        }
    }

    pub(crate) fn introspection_typename_field(&self) -> InterfaceFieldDefinitionPosition {
        self.field(INTROSPECTION_TYPENAME_FIELD_NAME.clone())
    }

    pub(crate) fn get<'schema>(
        &self,
        schema: &'schema Schema,
    ) -> Result<&'schema Node<InterfaceType>, FederationError> {
        schema
            .types
            .get(&self.type_name)
            .ok_or_else(|| {
                SingleFederationError::Internal {
                    message: format!("Schema has no type \"{}\"", self),
                }
                .into()
            })
            .and_then(|type_| {
                if let ExtendedType::Interface(type_) = type_ {
                    Ok(type_)
                } else {
                    Err(SingleFederationError::Internal {
                        message: format!("Schema type \"{}\" was not an interface", self),
                    }
                    .into())
                }
            })
    }

    pub(crate) fn try_get<'schema>(
        &self,
        schema: &'schema Schema,
    ) -> Option<&'schema Node<InterfaceType>> {
        self.get(schema).ok()
    }

    fn make_mut<'schema>(
        &self,
        schema: &'schema mut Schema,
    ) -> Result<&'schema mut Node<InterfaceType>, FederationError> {
        schema
            .types
            .get_mut(&self.type_name)
            .ok_or_else(|| {
                SingleFederationError::Internal {
                    message: format!("Schema has no type \"{}\"", self),
                }
                .into()
            })
            .and_then(|type_| {
                if let ExtendedType::Interface(type_) = type_ {
                    Ok(type_)
                } else {
                    Err(SingleFederationError::Internal {
                        message: format!("Schema type \"{}\" was not an interface", self),
                    }
                    .into())
                }
            })
    }

    fn try_make_mut<'schema>(
        &self,
        schema: &'schema mut Schema,
    ) -> Option<&'schema mut Node<InterfaceType>> {
        if self.try_get(schema).is_some() {
            self.make_mut(schema).ok()
        } else {
            None
        }
    }

    pub(crate) fn pre_insert(&self, schema: &mut FederationSchema) -> Result<(), FederationError> {
        if schema.referencers.contains_type_name(&self.type_name) {
            // TODO: Allow built-in shadowing instead of ignoring them
            if is_graphql_reserved_name(&self.type_name) {
                return Ok(());
            }
            return Err(SingleFederationError::Internal {
                message: format!("Type \"{}\" has already been pre-inserted", self),
            }
            .into());
        }
        schema
            .referencers
            .interface_types
            .insert(self.type_name.clone(), Default::default());
        Ok(())
    }

    pub(crate) fn insert(
        &self,
        schema: &mut FederationSchema,
        type_: Node<InterfaceType>,
    ) -> Result<(), FederationError> {
        if self.type_name != type_.name {
            return Err(SingleFederationError::Internal {
                message: format!(
                    "Interface type \"{}\" given type named \"{}\"",
                    self, type_.name,
                ),
            }
            .into());
        }
        if !schema
            .referencers
            .interface_types
            .contains_key(&self.type_name)
        {
            return Err(SingleFederationError::Internal {
                message: format!("Type \"{}\" has not been pre-inserted", self),
            }
            .into());
        }
        if schema.schema.types.contains_key(&self.type_name) {
            // TODO: Allow built-in shadowing instead of ignoring them
            if is_graphql_reserved_name(&self.type_name) {
                return Ok(());
            }
            return Err(SingleFederationError::Internal {
                message: format!("Type \"{}\" already exists in schema", self),
            }
            .into());
        }
        schema
            .schema
            .types
            .insert(self.type_name.clone(), ExtendedType::Interface(type_));
        self.insert_references(
            self.get(&schema.schema)?,
            &schema.schema,
            &mut schema.referencers,
        )
    }

    pub(crate) fn remove(
        &self,
        schema: &mut FederationSchema,
    ) -> Result<Option<InterfaceTypeReferencers>, FederationError> {
        let Some(referencers) = self.remove_internal(schema)? else {
            return Ok(None);
        };
        for type_ in &referencers.object_types {
            type_.remove_implements_interface(schema, &self.type_name);
        }
        for field in &referencers.object_fields {
            field.remove(schema)?;
        }
        for type_ in &referencers.interface_types {
            type_.remove_implements_interface(schema, &self.type_name);
        }
        for field in &referencers.interface_fields {
            field.remove(schema)?;
        }
        Ok(Some(referencers))
    }

    pub(crate) fn remove_recursive(
        &self,
        schema: &mut FederationSchema,
    ) -> Result<(), FederationError> {
        let Some(referencers) = self.remove_internal(schema)? else {
            return Ok(());
        };
        for type_ in referencers.object_types {
            type_.remove_implements_interface(schema, &self.type_name);
        }
        for field in referencers.object_fields {
            field.remove_recursive(schema)?;
        }
        for type_ in referencers.interface_types {
            type_.remove_implements_interface(schema, &self.type_name);
        }
        for field in referencers.interface_fields {
            field.remove_recursive(schema)?;
        }
        Ok(())
    }

    fn remove_internal(
        &self,
        schema: &mut FederationSchema,
    ) -> Result<Option<InterfaceTypeReferencers>, FederationError> {
        let Some(type_) = self.try_get(&schema.schema) else {
            return Ok(None);
        };
        self.remove_references(type_, &schema.schema, &mut schema.referencers)?;
        schema.schema.types.shift_remove(&self.type_name);
        Ok(Some(
            schema
                .referencers
                .interface_types
                .shift_remove(&self.type_name)
                .ok_or_else(|| SingleFederationError::Internal {
                    message: format!("Schema missing referencers for type \"{}\"", self),
                })?,
        ))
    }

    pub(crate) fn insert_directive(
        &self,
        schema: &mut FederationSchema,
        directive: Component<Directive>,
    ) -> Result<(), FederationError> {
        let type_ = self.make_mut(&mut schema.schema)?;
        if type_
            .directives
            .iter()
            .any(|other_directive| other_directive.ptr_eq(&directive))
        {
            return Err(SingleFederationError::Internal {
                message: format!(
                    "Directive application \"@{}\" already exists on interface type \"{}\"",
                    directive.name, self,
                ),
            }
            .into());
        }
        let name = directive.name.clone();
        type_.make_mut().directives.push(directive);
        self.insert_directive_name_references(&mut schema.referencers, &name)
    }

    pub(crate) fn remove_directive_name<Q: Hash + Equivalent<Name>>(
        &self,
        schema: &mut FederationSchema,
        name: &Q,
    ) {
        let Some(type_) = self.try_make_mut(&mut schema.schema) else {
            return;
        };
        self.remove_directive_name_references(&mut schema.referencers, name);
        type_
            .make_mut()
            .directives
            .retain(|other_directive| !name.equivalent(&other_directive.name));
    }

    pub(crate) fn remove_directive(
        &self,
        schema: &mut FederationSchema,
        directive: &Component<Directive>,
    ) {
        let Some(type_) = self.try_make_mut(&mut schema.schema) else {
            return;
        };
        if !type_.directives.iter().any(|other_directive| {
            (other_directive.name == directive.name) && !other_directive.ptr_eq(directive)
        }) {
            self.remove_directive_name_references(&mut schema.referencers, &directive.name);
        }
        type_
            .make_mut()
            .directives
            .retain(|other_directive| !other_directive.ptr_eq(directive));
    }

    pub(crate) fn insert_implements_interface(
        &self,
        schema: &mut FederationSchema,
        name: ComponentName,
    ) -> Result<(), FederationError> {
        let type_ = self.make_mut(&mut schema.schema)?;
        type_.make_mut().implements_interfaces.insert(name.clone());
        self.insert_implements_interface_references(&mut schema.referencers, &name)
    }

    pub(crate) fn remove_implements_interface<Q: Hash + Equivalent<Name>>(
        &self,
        schema: &mut FederationSchema,
        name: &Q,
    ) {
        let Some(type_) = self.try_make_mut(&mut schema.schema) else {
            return;
        };
        self.remove_implements_interface_references(&mut schema.referencers, name);
        type_
            .make_mut()
            .implements_interfaces
            .retain(|other_type| !name.equivalent(other_type.deref()));
    }

    fn insert_references(
        &self,
        type_: &Node<InterfaceType>,
        schema: &Schema,
        referencers: &mut Referencers,
    ) -> Result<(), FederationError> {
        validate_component_directives(type_.directives.deref())?;
        for directive_reference in type_.directives.iter() {
            self.insert_directive_name_references(referencers, &directive_reference.name)?;
        }
        for interface_type_reference in type_.implements_interfaces.iter() {
            self.insert_implements_interface_references(
                referencers,
                interface_type_reference.deref(),
            )?;
        }
        let introspection_typename_field = self.introspection_typename_field();
        introspection_typename_field.insert_references(
            introspection_typename_field.get(schema)?,
            schema,
            referencers,
            true,
        )?;
        for (field_name, field) in type_.fields.iter() {
            self.field(field_name.clone())
                .insert_references(field, schema, referencers, false)?;
        }
        Ok(())
    }

    fn remove_references(
        &self,
        type_: &Node<InterfaceType>,
        schema: &Schema,
        referencers: &mut Referencers,
    ) -> Result<(), FederationError> {
        for directive_reference in type_.directives.iter() {
            self.remove_directive_name_references(referencers, &directive_reference.name);
        }
        for interface_type_reference in type_.implements_interfaces.iter() {
            self.remove_implements_interface_references(
                referencers,
                interface_type_reference.deref(),
            );
        }
        let introspection_typename_field = self.introspection_typename_field();
        introspection_typename_field.remove_references(
            introspection_typename_field.get(schema)?,
            schema,
            referencers,
            true,
        )?;
        for (field_name, field) in type_.fields.iter() {
            self.field(field_name.clone())
                .remove_references(field, schema, referencers, false)?;
        }
        Ok(())
    }

    fn insert_directive_name_references(
        &self,
        referencers: &mut Referencers,
        name: &Name,
    ) -> Result<(), FederationError> {
        let directive_referencers = referencers.directives.get_mut(name).ok_or_else(|| {
            SingleFederationError::Internal {
                message: format!(
                    "Interface type \"{}\"'s directive application \"@{}\" does not refer to an existing directive.",
                    self,
                    name,
                ),
            }
        })?;
        directive_referencers.interface_types.insert(self.clone());
        Ok(())
    }

    fn remove_directive_name_references<Q: Hash + Equivalent<Name>>(
        &self,
        referencers: &mut Referencers,
        name: &Q,
    ) {
        let Some(directive_referencers) = referencers.directives.get_mut(name) else {
            return;
        };
        directive_referencers.interface_types.shift_remove(self);
    }

    fn insert_implements_interface_references(
        &self,
        referencers: &mut Referencers,
        name: &Name,
    ) -> Result<(), FederationError> {
        let interface_type_referencers = referencers.interface_types.get_mut(name).ok_or_else(|| {
            SingleFederationError::Internal {
                message: format!(
                    "Interface type \"{}\"'s implements \"{}\" does not refer to an existing interface.",
                    self,
                    name,
                ),
            }
        })?;
        interface_type_referencers
            .interface_types
            .insert(self.clone());
        Ok(())
    }

    fn remove_implements_interface_references<Q: Hash + Equivalent<Name>>(
        &self,
        referencers: &mut Referencers,
        name: &Q,
    ) {
        let Some(interface_type_referencers) = referencers.interface_types.get_mut(name) else {
            return;
        };
        interface_type_referencers
            .interface_types
            .shift_remove(self);
    }
}

impl Display for InterfaceTypeDefinitionPosition {
    fn fmt(&self, f: &mut Formatter<'_>) -> std::fmt::Result {
        write!(f, "{}", self.type_name)
    }
}

#[derive(Debug, Clone, PartialEq, Eq, Hash)]
pub(crate) struct InterfaceFieldDefinitionPosition {
    pub(crate) type_name: Name,
    pub(crate) field_name: Name,
}

impl InterfaceFieldDefinitionPosition {
    pub(crate) fn is_introspection_typename_field(&self) -> bool {
        self.field_name == *INTROSPECTION_TYPENAME_FIELD_NAME
    }

    pub(crate) fn parent(&self) -> InterfaceTypeDefinitionPosition {
        InterfaceTypeDefinitionPosition {
            type_name: self.type_name.clone(),
        }
    }

    pub(crate) fn argument(&self, argument_name: Name) -> InterfaceFieldArgumentDefinitionPosition {
        InterfaceFieldArgumentDefinitionPosition {
            type_name: self.type_name.clone(),
            field_name: self.field_name.clone(),
            argument_name,
        }
    }

    pub(crate) fn get<'schema>(
        &self,
        schema: &'schema Schema,
    ) -> Result<&'schema Component<FieldDefinition>, FederationError> {
        let parent = self.parent();
        parent.get(schema)?;

        schema
            .type_field(&self.type_name, &self.field_name)
            .map_err(|_| {
                SingleFederationError::Internal {
                    message: format!(
                        "Interface type \"{}\" has no field \"{}\"",
                        parent, self.field_name
                    ),
                }
                .into()
            })
    }

    pub(crate) fn try_get<'schema>(
        &self,
        schema: &'schema Schema,
    ) -> Option<&'schema Component<FieldDefinition>> {
        self.get(schema).ok()
    }

    fn make_mut<'schema>(
        &self,
        schema: &'schema mut Schema,
    ) -> Result<&'schema mut Component<FieldDefinition>, FederationError> {
        let parent = self.parent();
        let type_ = parent.make_mut(schema)?.make_mut();

        if is_graphql_reserved_name(&self.field_name) {
            return Err(SingleFederationError::Internal {
                message: format!("Cannot mutate reserved interface field \"{}\"", self),
            }
            .into());
        }
        type_.fields.get_mut(&self.field_name).ok_or_else(|| {
            SingleFederationError::Internal {
                message: format!(
                    "Interface type \"{}\" has no field \"{}\"",
                    parent, self.field_name
                ),
            }
            .into()
        })
    }

    fn try_make_mut<'schema>(
        &self,
        schema: &'schema mut Schema,
    ) -> Option<&'schema mut Component<FieldDefinition>> {
        if self.try_get(schema).is_some() {
            self.make_mut(schema).ok()
        } else {
            None
        }
    }

    pub(crate) fn insert(
        &self,
        schema: &mut FederationSchema,
        field: Component<FieldDefinition>,
    ) -> Result<(), FederationError> {
        if self.field_name != field.name {
            return Err(SingleFederationError::Internal {
                message: format!(
                    "Interface field \"{}\" given field named \"{}\"",
                    self, field.name,
                ),
            }
            .into());
        }
        if self.try_get(&schema.schema).is_some() {
            return Err(SingleFederationError::Internal {
                message: format!("Interface field \"{}\" already exists in schema", self),
            }
            .into());
        }
        self.parent()
            .make_mut(&mut schema.schema)?
            .make_mut()
            .fields
            .insert(self.field_name.clone(), field);
        self.insert_references(
            self.get(&schema.schema)?,
            &schema.schema,
            &mut schema.referencers,
            false,
        )
    }

    pub(crate) fn remove(&self, schema: &mut FederationSchema) -> Result<(), FederationError> {
        let Some(field) = self.try_get(&schema.schema) else {
            return Ok(());
        };
        self.remove_references(field, &schema.schema, &mut schema.referencers, false)?;
        self.parent()
            .make_mut(&mut schema.schema)?
            .make_mut()
            .fields
            .shift_remove(&self.field_name);
        Ok(())
    }

    pub(crate) fn remove_recursive(
        &self,
        schema: &mut FederationSchema,
    ) -> Result<(), FederationError> {
        self.remove(schema)?;
        let parent = self.parent();
        let Some(type_) = parent.try_get(&schema.schema) else {
            return Ok(());
        };
        if type_.fields.is_empty() {
            parent.remove_recursive(schema)?;
        }
        Ok(())
    }

    pub(crate) fn insert_directive(
        &self,
        schema: &mut FederationSchema,
        directive: Node<Directive>,
    ) -> Result<(), FederationError> {
        let field = self.make_mut(&mut schema.schema)?;
        if field
            .directives
            .iter()
            .any(|other_directive| other_directive.ptr_eq(&directive))
        {
            return Err(SingleFederationError::Internal {
                message: format!(
                    "Directive application \"@{}\" already exists on interface field \"{}\"",
                    directive.name, self,
                ),
            }
            .into());
        }
        let name = directive.name.clone();
        field.make_mut().directives.push(directive);
        self.insert_directive_name_references(&mut schema.referencers, &name)
    }

    pub(crate) fn remove_directive_name<Q: Hash + Equivalent<Name>>(
        &self,
        schema: &mut FederationSchema,
        name: &Q,
    ) {
        let Some(field) = self.try_make_mut(&mut schema.schema) else {
            return;
        };
        self.remove_directive_name_references(&mut schema.referencers, name);
        field
            .make_mut()
            .directives
            .retain(|other_directive| !name.equivalent(&other_directive.name));
    }

    pub(crate) fn remove_directive(
        &self,
        schema: &mut FederationSchema,
        directive: &Node<Directive>,
    ) {
        let Some(field) = self.try_make_mut(&mut schema.schema) else {
            return;
        };
        if !field.directives.iter().any(|other_directive| {
            (other_directive.name == directive.name) && !other_directive.ptr_eq(directive)
        }) {
            self.remove_directive_name_references(&mut schema.referencers, &directive.name);
        }
        field
            .make_mut()
            .directives
            .retain(|other_directive| !other_directive.ptr_eq(directive));
    }

    fn insert_references(
        &self,
        field: &Component<FieldDefinition>,
        schema: &Schema,
        referencers: &mut Referencers,
        allow_built_ins: bool,
    ) -> Result<(), FederationError> {
        if !allow_built_ins && is_graphql_reserved_name(&self.field_name) {
            return Err(SingleFederationError::Internal {
                message: format!("Cannot insert reserved interface field \"{}\"", self),
            }
            .into());
        }
        validate_node_directives(field.directives.deref())?;
        for directive_reference in field.directives.iter() {
            self.insert_directive_name_references(referencers, &directive_reference.name)?;
        }
        self.insert_type_references(field, schema, referencers)?;
        validate_arguments(&field.arguments)?;
        for argument in field.arguments.iter() {
            self.argument(argument.name.clone()).insert_references(
                argument,
                schema,
                referencers,
            )?;
        }
        Ok(())
    }

    fn remove_references(
        &self,
        field: &Component<FieldDefinition>,
        schema: &Schema,
        referencers: &mut Referencers,
        allow_built_ins: bool,
    ) -> Result<(), FederationError> {
        if !allow_built_ins && is_graphql_reserved_name(&self.field_name) {
            return Err(SingleFederationError::Internal {
                message: format!("Cannot remove reserved interface field \"{}\"", self),
            }
            .into());
        }
        for directive_reference in field.directives.iter() {
            self.remove_directive_name_references(referencers, &directive_reference.name);
        }
        self.remove_type_references(field, schema, referencers)?;
        for argument in field.arguments.iter() {
            self.argument(argument.name.clone()).remove_references(
                argument,
                schema,
                referencers,
            )?;
        }
        Ok(())
    }

    fn insert_directive_name_references(
        &self,
        referencers: &mut Referencers,
        name: &Name,
    ) -> Result<(), FederationError> {
        let directive_referencers = referencers.directives.get_mut(name).ok_or_else(|| {
            SingleFederationError::Internal {
                message: format!(
                    "Interface field \"{}\"'s directive application \"@{}\" does not refer to an existing directive.",
                    self,
                    name,
                ),
            }
        })?;
        directive_referencers.interface_fields.insert(self.clone());
        Ok(())
    }

    fn remove_directive_name_references<Q: Hash + Equivalent<Name>>(
        &self,
        referencers: &mut Referencers,
        name: &Q,
    ) {
        let Some(directive_referencers) = referencers.directives.get_mut(name) else {
            return;
        };
        directive_referencers.interface_fields.shift_remove(self);
    }

    fn insert_type_references(
        &self,
        field: &Component<FieldDefinition>,
        schema: &Schema,
        referencers: &mut Referencers,
    ) -> Result<(), FederationError> {
        let output_type_reference = field.ty.inner_named_type();
        match schema.types.get(output_type_reference) {
            Some(ExtendedType::Scalar(_)) => {
                let scalar_type_referencers = referencers
                    .scalar_types
                    .get_mut(output_type_reference)
                    .ok_or_else(|| SingleFederationError::Internal {
                        message: format!(
                            "Schema missing referencers for type \"{}\"",
                            output_type_reference
                        ),
                    })?;
                scalar_type_referencers
                    .interface_fields
                    .insert(self.clone());
            }
            Some(ExtendedType::Object(_)) => {
                let object_type_referencers = referencers
                    .object_types
                    .get_mut(output_type_reference)
                    .ok_or_else(|| SingleFederationError::Internal {
                        message: format!(
                            "Schema missing referencers for type \"{}\"",
                            output_type_reference
                        ),
                    })?;
                object_type_referencers
                    .interface_fields
                    .insert(self.clone());
            }
            Some(ExtendedType::Interface(_)) => {
                let interface_type_referencers = referencers
                    .interface_types
                    .get_mut(output_type_reference)
                    .ok_or_else(|| SingleFederationError::Internal {
                        message: format!(
                            "Schema missing referencers for type \"{}\"",
                            output_type_reference
                        ),
                    })?;
                interface_type_referencers
                    .interface_fields
                    .insert(self.clone());
            }
            Some(ExtendedType::Union(_)) => {
                let union_type_referencers = referencers
                    .union_types
                    .get_mut(output_type_reference)
                    .ok_or_else(|| SingleFederationError::Internal {
                        message: format!(
                            "Schema missing referencers for type \"{}\"",
                            output_type_reference
                        ),
                    })?;
                union_type_referencers.interface_fields.insert(self.clone());
            }
            Some(ExtendedType::Enum(_)) => {
                let enum_type_referencers = referencers
                    .enum_types
                    .get_mut(output_type_reference)
                    .ok_or_else(|| SingleFederationError::Internal {
                    message: format!(
                        "Schema missing referencers for type \"{}\"",
                        output_type_reference
                    ),
                })?;
                enum_type_referencers.interface_fields.insert(self.clone());
            }
            _ => {
                return Err(
                    SingleFederationError::Internal {
                        message: format!(
                            "Interface field \"{}\"'s inner type \"{}\" does not refer to an existing output type.",
                            self,
                            output_type_reference.deref(),
                        )
                    }.into()
                );
            }
        }
        Ok(())
    }

    fn remove_type_references(
        &self,
        field: &Component<FieldDefinition>,
        schema: &Schema,
        referencers: &mut Referencers,
    ) -> Result<(), FederationError> {
        let output_type_reference = field.ty.inner_named_type();
        match schema.types.get(output_type_reference) {
            Some(ExtendedType::Scalar(_)) => {
                let Some(scalar_type_referencers) =
                    referencers.scalar_types.get_mut(output_type_reference)
                else {
                    return Ok(());
                };
                scalar_type_referencers.interface_fields.shift_remove(self);
            }
            Some(ExtendedType::Object(_)) => {
                let Some(object_type_referencers) =
                    referencers.object_types.get_mut(output_type_reference)
                else {
                    return Ok(());
                };
                object_type_referencers.interface_fields.shift_remove(self);
            }
            Some(ExtendedType::Interface(_)) => {
                let Some(interface_type_referencers) =
                    referencers.interface_types.get_mut(output_type_reference)
                else {
                    return Ok(());
                };
                interface_type_referencers
                    .interface_fields
                    .shift_remove(self);
            }
            Some(ExtendedType::Union(_)) => {
                let Some(union_type_referencers) =
                    referencers.union_types.get_mut(output_type_reference)
                else {
                    return Ok(());
                };
                union_type_referencers.interface_fields.shift_remove(self);
            }
            Some(ExtendedType::Enum(_)) => {
                let Some(enum_type_referencers) =
                    referencers.enum_types.get_mut(output_type_reference)
                else {
                    return Ok(());
                };
                enum_type_referencers.interface_fields.shift_remove(self);
            }
            _ => {
                return Err(
                    SingleFederationError::Internal {
                        message: format!(
                            "Interface field \"{}\"'s inner type \"{}\" does not refer to an existing output type.",
                            self,
                            output_type_reference.deref(),
                        )
                    }.into()
                );
            }
        }
        Ok(())
    }
}

impl Display for InterfaceFieldDefinitionPosition {
    fn fmt(&self, f: &mut Formatter<'_>) -> std::fmt::Result {
        write!(f, "{}.{}", self.type_name, self.field_name)
    }
}

#[derive(Debug, Clone, PartialEq, Eq, Hash)]
pub(crate) struct InterfaceFieldArgumentDefinitionPosition {
    pub(crate) type_name: Name,
    pub(crate) field_name: Name,
    pub(crate) argument_name: Name,
}

impl InterfaceFieldArgumentDefinitionPosition {
    pub(crate) fn parent(&self) -> InterfaceFieldDefinitionPosition {
        InterfaceFieldDefinitionPosition {
            type_name: self.type_name.clone(),
            field_name: self.field_name.clone(),
        }
    }

    pub(crate) fn get<'schema>(
        &self,
        schema: &'schema Schema,
    ) -> Result<&'schema Node<InputValueDefinition>, FederationError> {
        let parent = self.parent();
        let type_ = parent.get(schema)?;

        type_
            .arguments
            .iter()
            .find(|a| a.name == self.argument_name)
            .ok_or_else(|| {
                SingleFederationError::Internal {
                    message: format!(
                        "Interface field \"{}\" has no argument \"{}\"",
                        parent, self.argument_name
                    ),
                }
                .into()
            })
    }

    pub(crate) fn try_get<'schema>(
        &self,
        schema: &'schema Schema,
    ) -> Option<&'schema Node<InputValueDefinition>> {
        self.get(schema).ok()
    }

    fn make_mut<'schema>(
        &self,
        schema: &'schema mut Schema,
    ) -> Result<&'schema mut Node<InputValueDefinition>, FederationError> {
        let parent = self.parent();
        let type_ = parent.make_mut(schema)?.make_mut();

        type_
            .arguments
            .iter_mut()
            .find(|a| a.name == self.argument_name)
            .ok_or_else(|| {
                SingleFederationError::Internal {
                    message: format!(
                        "Interface field \"{}\" has no argument \"{}\"",
                        parent, self.argument_name
                    ),
                }
                .into()
            })
    }

    fn try_make_mut<'schema>(
        &self,
        schema: &'schema mut Schema,
    ) -> Option<&'schema mut Node<InputValueDefinition>> {
        if self.try_get(schema).is_some() {
            self.make_mut(schema).ok()
        } else {
            None
        }
    }

    pub(crate) fn insert(
        &self,
        schema: &mut FederationSchema,
        argument: Node<InputValueDefinition>,
    ) -> Result<(), FederationError> {
        if self.argument_name != argument.name {
            return Err(SingleFederationError::Internal {
                message: format!(
                    "Interface field argument \"{}\" given argument named \"{}\"",
                    self, argument.name,
                ),
            }
            .into());
        }
        if self.try_get(&schema.schema).is_some() {
            // TODO: Handle old spec edge case of arguments with non-unique names
            return Err(SingleFederationError::Internal {
                message: format!(
                    "Interface field argument \"{}\" already exists in schema",
                    self,
                ),
            }
            .into());
        }
        self.parent()
            .make_mut(&mut schema.schema)?
            .make_mut()
            .arguments
            .push(argument);
        self.insert_references(
            self.get(&schema.schema)?,
            &schema.schema,
            &mut schema.referencers,
        )
    }
    pub(crate) fn remove(&self, schema: &mut FederationSchema) -> Result<(), FederationError> {
        let Some(argument) = self.try_get(&schema.schema) else {
            return Ok(());
        };
        self.remove_references(argument, &schema.schema, &mut schema.referencers)?;
        self.parent()
            .make_mut(&mut schema.schema)?
            .make_mut()
            .arguments
            .retain(|other_argument| other_argument.name != self.argument_name);
        Ok(())
    }

    pub(crate) fn insert_directive(
        &self,
        schema: &mut FederationSchema,
        directive: Node<Directive>,
    ) -> Result<(), FederationError> {
        let argument = self.make_mut(&mut schema.schema)?;
        if argument
            .directives
            .iter()
            .any(|other_directive| other_directive.ptr_eq(&directive))
        {
            return Err(
                SingleFederationError::Internal {
                    message: format!(
                        "Directive application \"@{}\" already exists on interface field argument \"{}\"",
                        directive.name,
                        self,
                    )
                }.into()
            );
        }
        let name = directive.name.clone();
        argument.make_mut().directives.push(directive);
        self.insert_directive_name_references(&mut schema.referencers, &name)
    }

    pub(crate) fn remove_directive_name<Q: Hash + Equivalent<Name>>(
        &self,
        schema: &mut FederationSchema,
        name: &Q,
    ) {
        let Some(argument) = self.try_make_mut(&mut schema.schema) else {
            return;
        };
        self.remove_directive_name_references(&mut schema.referencers, name);
        argument
            .make_mut()
            .directives
            .retain(|other_directive| !name.equivalent(&other_directive.name));
    }

    pub(crate) fn remove_directive(
        &self,
        schema: &mut FederationSchema,
        directive: &Node<Directive>,
    ) {
        let Some(argument) = self.try_make_mut(&mut schema.schema) else {
            return;
        };
        if !argument.directives.iter().any(|other_directive| {
            (other_directive.name == directive.name) && !other_directive.ptr_eq(directive)
        }) {
            self.remove_directive_name_references(&mut schema.referencers, &directive.name);
        }
        argument
            .make_mut()
            .directives
            .retain(|other_directive| !other_directive.ptr_eq(directive));
    }

    fn insert_references(
        &self,
        argument: &Node<InputValueDefinition>,
        schema: &Schema,
        referencers: &mut Referencers,
    ) -> Result<(), FederationError> {
        if is_graphql_reserved_name(&self.argument_name) {
            return Err(SingleFederationError::Internal {
                message: format!(
                    "Cannot insert reserved interface field argument \"{}\"",
                    self
                ),
            }
            .into());
        }
        validate_node_directives(argument.directives.deref())?;
        for directive_reference in argument.directives.iter() {
            self.insert_directive_name_references(referencers, &directive_reference.name)?;
        }
        self.insert_type_references(argument, schema, referencers)
    }

    fn remove_references(
        &self,
        argument: &Node<InputValueDefinition>,
        schema: &Schema,
        referencers: &mut Referencers,
    ) -> Result<(), FederationError> {
        if is_graphql_reserved_name(&self.argument_name) {
            return Err(SingleFederationError::Internal {
                message: format!(
                    "Cannot remove reserved interface field argument \"{}\"",
                    self
                ),
            }
            .into());
        }
        for directive_reference in argument.directives.iter() {
            self.remove_directive_name_references(referencers, &directive_reference.name);
        }
        self.remove_type_references(argument, schema, referencers)
    }

    fn insert_directive_name_references(
        &self,
        referencers: &mut Referencers,
        name: &Name,
    ) -> Result<(), FederationError> {
        let directive_referencers = referencers.directives.get_mut(name).ok_or_else(|| {
            SingleFederationError::Internal {
                message: format!(
                    "Interface field argument \"{}\"'s directive application \"@{}\" does not refer to an existing directive.",
                    self,
                    name,
                ),
            }
        })?;
        directive_referencers
            .interface_field_arguments
            .insert(self.clone());
        Ok(())
    }

    fn remove_directive_name_references<Q: Hash + Equivalent<Name>>(
        &self,
        referencers: &mut Referencers,
        name: &Q,
    ) {
        let Some(directive_referencers) = referencers.directives.get_mut(name) else {
            return;
        };
        directive_referencers
            .interface_field_arguments
            .shift_remove(self);
    }

    fn insert_type_references(
        &self,
        argument: &Node<InputValueDefinition>,
        schema: &Schema,
        referencers: &mut Referencers,
    ) -> Result<(), FederationError> {
        let input_type_reference = argument.ty.inner_named_type();
        match schema.types.get(input_type_reference) {
            Some(ExtendedType::Scalar(_)) => {
                let scalar_type_referencers = referencers
                    .scalar_types
                    .get_mut(input_type_reference)
                    .ok_or_else(|| SingleFederationError::Internal {
                        message: format!(
                            "Schema missing referencers for type \"{}\"",
                            input_type_reference
                        ),
                    })?;
                scalar_type_referencers
                    .interface_field_arguments
                    .insert(self.clone());
            }
            Some(ExtendedType::Enum(_)) => {
                let enum_type_referencers = referencers
                    .enum_types
                    .get_mut(input_type_reference)
                    .ok_or_else(|| SingleFederationError::Internal {
                        message: format!(
                            "Schema missing referencers for type \"{}\"",
                            input_type_reference
                        ),
                    })?;
                enum_type_referencers
                    .interface_field_arguments
                    .insert(self.clone());
            }
            Some(ExtendedType::InputObject(_)) => {
                let input_object_type_referencers = referencers
                    .input_object_types
                    .get_mut(input_type_reference)
                    .ok_or_else(|| SingleFederationError::Internal {
                        message: format!(
                            "Schema missing referencers for type \"{}\"",
                            input_type_reference
                        ),
                    })?;
                input_object_type_referencers
                    .interface_field_arguments
                    .insert(self.clone());
            }
            _ => {
                return Err(
                    SingleFederationError::Internal {
                        message: format!(
                            "Interface field argument \"{}\"'s inner type \"{}\" does not refer to an existing input type.",
                            self,
                            input_type_reference.deref(),
                        )
                    }.into()
                );
            }
        }
        Ok(())
    }

    fn remove_type_references(
        &self,
        argument: &Node<InputValueDefinition>,
        schema: &Schema,
        referencers: &mut Referencers,
    ) -> Result<(), FederationError> {
        let input_type_reference = argument.ty.inner_named_type();
        match schema.types.get(input_type_reference) {
            Some(ExtendedType::Scalar(_)) => {
                let Some(scalar_type_referencers) =
                    referencers.scalar_types.get_mut(input_type_reference)
                else {
                    return Ok(());
                };
                scalar_type_referencers
                    .interface_field_arguments
                    .shift_remove(self);
            }
            Some(ExtendedType::Enum(_)) => {
                let Some(enum_type_referencers) =
                    referencers.enum_types.get_mut(input_type_reference)
                else {
                    return Ok(());
                };
                enum_type_referencers
                    .interface_field_arguments
                    .shift_remove(self);
            }
            Some(ExtendedType::InputObject(_)) => {
                let Some(input_object_type_referencers) =
                    referencers.input_object_types.get_mut(input_type_reference)
                else {
                    return Ok(());
                };
                input_object_type_referencers
                    .interface_field_arguments
                    .shift_remove(self);
            }
            _ => {
                return Err(
                    SingleFederationError::Internal {
                        message: format!(
                            "Interface field argument \"{}\"'s inner type \"{}\" does not refer to an existing input type.",
                            self,
                            input_type_reference.deref(),
                        )
                    }.into()
                );
            }
        }
        Ok(())
    }
}

impl Display for InterfaceFieldArgumentDefinitionPosition {
    fn fmt(&self, f: &mut Formatter<'_>) -> std::fmt::Result {
        write!(
            f,
            "{}.{}({}:)",
            self.type_name, self.field_name, self.argument_name
        )
    }
}

#[derive(Debug, Clone, PartialEq, Eq, Hash)]
pub(crate) struct UnionTypeDefinitionPosition {
    pub(crate) type_name: Name,
}

impl UnionTypeDefinitionPosition {
    pub(crate) fn introspection_typename_field(&self) -> UnionTypenameFieldDefinitionPosition {
        UnionTypenameFieldDefinitionPosition {
            type_name: self.type_name.clone(),
        }
    }

    pub(crate) fn get<'schema>(
        &self,
        schema: &'schema Schema,
    ) -> Result<&'schema Node<UnionType>, FederationError> {
        schema
            .types
            .get(&self.type_name)
            .ok_or_else(|| {
                SingleFederationError::Internal {
                    message: format!("Schema has no type \"{}\"", self),
                }
                .into()
            })
            .and_then(|type_| {
                if let ExtendedType::Union(type_) = type_ {
                    Ok(type_)
                } else {
                    Err(SingleFederationError::Internal {
                        message: format!("Schema type \"{}\" was not an union", self),
                    }
                    .into())
                }
            })
    }

    pub(crate) fn try_get<'schema>(
        &self,
        schema: &'schema Schema,
    ) -> Option<&'schema Node<UnionType>> {
        self.get(schema).ok()
    }

    fn make_mut<'schema>(
        &self,
        schema: &'schema mut Schema,
    ) -> Result<&'schema mut Node<UnionType>, FederationError> {
        schema
            .types
            .get_mut(&self.type_name)
            .ok_or_else(|| {
                SingleFederationError::Internal {
                    message: format!("Schema has no type \"{}\"", self),
                }
                .into()
            })
            .and_then(|type_| {
                if let ExtendedType::Union(type_) = type_ {
                    Ok(type_)
                } else {
                    Err(SingleFederationError::Internal {
                        message: format!("Schema type \"{}\" was not an union", self),
                    }
                    .into())
                }
            })
    }

    fn try_make_mut<'schema>(
        &self,
        schema: &'schema mut Schema,
    ) -> Option<&'schema mut Node<UnionType>> {
        if self.try_get(schema).is_some() {
            self.make_mut(schema).ok()
        } else {
            None
        }
    }

    pub(crate) fn pre_insert(&self, schema: &mut FederationSchema) -> Result<(), FederationError> {
        if schema.referencers.contains_type_name(&self.type_name) {
            // TODO: Allow built-in shadowing instead of ignoring them
            if is_graphql_reserved_name(&self.type_name) {
                return Ok(());
            }
            return Err(SingleFederationError::Internal {
                message: format!("Type \"{}\" has already been pre-inserted", self),
            }
            .into());
        }
        schema
            .referencers
            .union_types
            .insert(self.type_name.clone(), Default::default());
        Ok(())
    }

    pub(crate) fn insert(
        &self,
        schema: &mut FederationSchema,
        type_: Node<UnionType>,
    ) -> Result<(), FederationError> {
        if self.type_name != type_.name {
            return Err(SingleFederationError::Internal {
                message: format!(
                    "Union type \"{}\" given type named \"{}\"",
                    self, type_.name,
                ),
            }
            .into());
        }
        if !schema.referencers.union_types.contains_key(&self.type_name) {
            return Err(SingleFederationError::Internal {
                message: format!("Type \"{}\" has not been pre-inserted", self),
            }
            .into());
        }
        if schema.schema.types.contains_key(&self.type_name) {
            // TODO: Allow built-in shadowing instead of ignoring them
            if is_graphql_reserved_name(&self.type_name) {
                return Ok(());
            }
            return Err(SingleFederationError::Internal {
                message: format!("Type \"{}\" already exists in schema", self),
            }
            .into());
        }
        schema
            .schema
            .types
            .insert(self.type_name.clone(), ExtendedType::Union(type_));
        self.insert_references(self.get(&schema.schema)?, &mut schema.referencers)
    }

    pub(crate) fn remove(
        &self,
        schema: &mut FederationSchema,
    ) -> Result<Option<UnionTypeReferencers>, FederationError> {
        let Some(referencers) = self.remove_internal(schema)? else {
            return Ok(None);
        };
        for field in &referencers.object_fields {
            field.remove(schema)?;
        }
        for field in &referencers.interface_fields {
            field.remove(schema)?;
        }
        Ok(Some(referencers))
    }

    pub(crate) fn remove_recursive(
        &self,
        schema: &mut FederationSchema,
    ) -> Result<(), FederationError> {
        let Some(referencers) = self.remove_internal(schema)? else {
            return Ok(());
        };
        for field in referencers.object_fields {
            field.remove_recursive(schema)?;
        }
        for field in referencers.interface_fields {
            field.remove_recursive(schema)?;
        }
        Ok(())
    }

    fn remove_internal(
        &self,
        schema: &mut FederationSchema,
    ) -> Result<Option<UnionTypeReferencers>, FederationError> {
        let Some(type_) = self.try_get(&schema.schema) else {
            return Ok(None);
        };
        self.remove_references(type_, &mut schema.referencers)?;
        schema.schema.types.shift_remove(&self.type_name);
        Ok(Some(
            schema
                .referencers
                .union_types
                .shift_remove(&self.type_name)
                .ok_or_else(|| SingleFederationError::Internal {
                    message: format!("Schema missing referencers for type \"{}\"", self),
                })?,
        ))
    }

    pub(crate) fn insert_directive(
        &self,
        schema: &mut FederationSchema,
        directive: Component<Directive>,
    ) -> Result<(), FederationError> {
        let type_ = self.make_mut(&mut schema.schema)?;
        if type_
            .directives
            .iter()
            .any(|other_directive| other_directive.ptr_eq(&directive))
        {
            return Err(SingleFederationError::Internal {
                message: format!(
                    "Directive application \"@{}\" already exists on union type \"{}\"",
                    directive.name, self,
                ),
            }
            .into());
        }
        let name = directive.name.clone();
        type_.make_mut().directives.push(directive);
        self.insert_directive_name_references(&mut schema.referencers, &name)
    }

    pub(crate) fn remove_directive_name<Q: Hash + Equivalent<Name>>(
        &self,
        schema: &mut FederationSchema,
        name: &Q,
    ) {
        let Some(type_) = self.try_make_mut(&mut schema.schema) else {
            return;
        };
        self.remove_directive_name_references(&mut schema.referencers, name);
        type_
            .make_mut()
            .directives
            .retain(|other_directive| !name.equivalent(&other_directive.name));
    }

    pub(crate) fn remove_directive(
        &self,
        schema: &mut FederationSchema,
        directive: &Component<Directive>,
    ) {
        let Some(type_) = self.try_make_mut(&mut schema.schema) else {
            return;
        };
        if !type_.directives.iter().any(|other_directive| {
            (other_directive.name == directive.name) && !other_directive.ptr_eq(directive)
        }) {
            self.remove_directive_name_references(&mut schema.referencers, &directive.name);
        }
        type_
            .make_mut()
            .directives
            .retain(|other_directive| !other_directive.ptr_eq(directive));
    }

    pub(crate) fn insert_member(
        &self,
        schema: &mut FederationSchema,
        name: ComponentName,
    ) -> Result<(), FederationError> {
        let type_ = self.make_mut(&mut schema.schema)?;
        type_.make_mut().members.insert(name.clone());
        self.insert_member_references(&mut schema.referencers, &name)
    }

    pub(crate) fn remove_member<Q: Hash + Equivalent<Name>>(
        &self,
        schema: &mut FederationSchema,
        name: &Q,
    ) {
        let Some(type_) = self.try_make_mut(&mut schema.schema) else {
            return;
        };
        self.remove_member_references(&mut schema.referencers, name);
        type_
            .make_mut()
            .members
            .retain(|other_type| !name.equivalent(other_type.deref()));
    }

    pub(crate) fn remove_member_recursive<Q: Hash + Equivalent<Name>>(
        &self,
        schema: &mut FederationSchema,
        name: &Q,
    ) -> Result<(), FederationError> {
        self.remove_member(schema, name);
        let Some(type_) = self.try_get(&schema.schema) else {
            return Ok(());
        };
        if type_.members.is_empty() {
            self.remove_recursive(schema)?;
        }
        Ok(())
    }

    fn insert_references(
        &self,
        type_: &Node<UnionType>,
        referencers: &mut Referencers,
    ) -> Result<(), FederationError> {
        validate_component_directives(type_.directives.deref())?;
        for directive_reference in type_.directives.iter() {
            self.insert_directive_name_references(referencers, &directive_reference.name)?;
        }
        for object_type_reference in type_.members.iter() {
            self.insert_member_references(referencers, object_type_reference.deref())?;
        }
        self.introspection_typename_field()
            .insert_references(referencers)
    }

    fn remove_references(
        &self,
        type_: &Node<UnionType>,
        referencers: &mut Referencers,
    ) -> Result<(), FederationError> {
        for directive_reference in type_.directives.iter() {
            self.remove_directive_name_references(referencers, &directive_reference.name);
        }
        for object_type_reference in type_.members.iter() {
            self.remove_member_references(referencers, object_type_reference.deref());
        }
        self.introspection_typename_field()
            .remove_references(referencers)
    }

    fn insert_directive_name_references(
        &self,
        referencers: &mut Referencers,
        name: &Name,
    ) -> Result<(), FederationError> {
        let directive_referencers = referencers.directives.get_mut(name).ok_or_else(|| {
            SingleFederationError::Internal {
                message: format!(
                    "Union type \"{}\"'s directive application \"@{}\" does not refer to an existing directive.",
                    self,
                    name,
                ),
            }
        })?;
        directive_referencers.union_types.insert(self.clone());
        Ok(())
    }

    fn remove_directive_name_references<Q: Hash + Equivalent<Name>>(
        &self,
        referencers: &mut Referencers,
        name: &Q,
    ) {
        let Some(directive_referencers) = referencers.directives.get_mut(name) else {
            return;
        };
        directive_referencers.union_types.shift_remove(self);
    }

    fn insert_member_references(
        &self,
        referencers: &mut Referencers,
        name: &Name,
    ) -> Result<(), FederationError> {
        let object_type_referencers = referencers.object_types.get_mut(name).ok_or_else(|| {
            SingleFederationError::Internal {
                message: format!(
                    "Union type \"{}\"'s member \"{}\" does not refer to an existing object.",
                    self, name,
                ),
            }
        })?;
        object_type_referencers.union_types.insert(self.clone());
        Ok(())
    }

    fn remove_member_references<Q: Hash + Equivalent<Name>>(
        &self,
        referencers: &mut Referencers,
        name: &Q,
    ) {
        let Some(object_type_referencers) = referencers.object_types.get_mut(name) else {
            return;
        };
        object_type_referencers.union_types.shift_remove(self);
    }
}

impl Display for UnionTypeDefinitionPosition {
    fn fmt(&self, f: &mut Formatter<'_>) -> std::fmt::Result {
        write!(f, "{}", self.type_name)
    }
}

#[derive(Debug, Clone, PartialEq, Eq, Hash)]
pub(crate) struct UnionTypenameFieldDefinitionPosition {
    pub(crate) type_name: Name,
}

impl UnionTypenameFieldDefinitionPosition {
    pub(crate) fn field_name(&self) -> &Name {
        &INTROSPECTION_TYPENAME_FIELD_NAME
    }

    pub(crate) fn parent(&self) -> UnionTypeDefinitionPosition {
        UnionTypeDefinitionPosition {
            type_name: self.type_name.clone(),
        }
    }

    pub(crate) fn get<'schema>(
        &self,
        schema: &'schema Schema,
    ) -> Result<&'schema Component<FieldDefinition>, FederationError> {
        let parent = self.parent();
        parent.get(schema)?;

        schema
            .type_field(&self.type_name, self.field_name())
            .map_err(|_| {
                SingleFederationError::Internal {
                    message: format!(
                        "Union type \"{}\" has no field \"{}\"",
                        parent,
                        self.field_name()
                    ),
                }
                .into()
            })
    }

    pub(crate) fn try_get<'schema>(
        &self,
        schema: &'schema Schema,
    ) -> Option<&'schema Component<FieldDefinition>> {
        self.get(schema).ok()
    }

    fn insert_references(&self, referencers: &mut Referencers) -> Result<(), FederationError> {
        self.insert_type_references(referencers)?;
        Ok(())
    }

    fn remove_references(&self, referencers: &mut Referencers) -> Result<(), FederationError> {
        self.remove_type_references(referencers)?;
        Ok(())
    }

    fn insert_type_references(&self, referencers: &mut Referencers) -> Result<(), FederationError> {
        let output_type_reference = "String";
        let scalar_type_referencers = referencers
            .scalar_types
            .get_mut(output_type_reference)
            .ok_or_else(|| SingleFederationError::Internal {
                message: format!(
                    "Schema missing referencers for type \"{}\"",
                    output_type_reference
                ),
            })?;
        scalar_type_referencers.union_fields.insert(self.clone());
        Ok(())
    }

    fn remove_type_references(&self, referencers: &mut Referencers) -> Result<(), FederationError> {
        let output_type_reference = "String";
        let Some(scalar_type_referencers) = referencers.scalar_types.get_mut(output_type_reference)
        else {
            return Ok(());
        };
        scalar_type_referencers.union_fields.shift_remove(self);
        Ok(())
    }
}

impl Display for UnionTypenameFieldDefinitionPosition {
    fn fmt(&self, f: &mut Formatter<'_>) -> std::fmt::Result {
        write!(f, "{}.{}", self.type_name, self.field_name())
    }
}

#[derive(Debug, Clone, PartialEq, Eq, Hash)]
pub(crate) struct EnumTypeDefinitionPosition {
    pub(crate) type_name: Name,
}

impl EnumTypeDefinitionPosition {
    pub(crate) fn value(&self, value_name: Name) -> EnumValueDefinitionPosition {
        EnumValueDefinitionPosition {
            type_name: self.type_name.clone(),
            value_name,
        }
    }

    pub(crate) fn get<'schema>(
        &self,
        schema: &'schema Schema,
    ) -> Result<&'schema Node<EnumType>, FederationError> {
        schema
            .types
            .get(&self.type_name)
            .ok_or_else(|| {
                SingleFederationError::Internal {
                    message: format!("Schema has no type \"{}\"", self),
                }
                .into()
            })
            .and_then(|type_| {
                if let ExtendedType::Enum(type_) = type_ {
                    Ok(type_)
                } else {
                    Err(SingleFederationError::Internal {
                        message: format!("Schema type \"{}\" was not an enum", self),
                    }
                    .into())
                }
            })
    }

    pub(crate) fn try_get<'schema>(
        &self,
        schema: &'schema Schema,
    ) -> Option<&'schema Node<EnumType>> {
        self.get(schema).ok()
    }

    fn make_mut<'schema>(
        &self,
        schema: &'schema mut Schema,
    ) -> Result<&'schema mut Node<EnumType>, FederationError> {
        schema
            .types
            .get_mut(&self.type_name)
            .ok_or_else(|| {
                SingleFederationError::Internal {
                    message: format!("Schema has no type \"{}\"", self),
                }
                .into()
            })
            .and_then(|type_| {
                if let ExtendedType::Enum(type_) = type_ {
                    Ok(type_)
                } else {
                    Err(SingleFederationError::Internal {
                        message: format!("Schema type \"{}\" was not an enum", self),
                    }
                    .into())
                }
            })
    }

    fn try_make_mut<'schema>(
        &self,
        schema: &'schema mut Schema,
    ) -> Option<&'schema mut Node<EnumType>> {
        if self.try_get(schema).is_some() {
            self.make_mut(schema).ok()
        } else {
            None
        }
    }

    pub(crate) fn pre_insert(&self, schema: &mut FederationSchema) -> Result<(), FederationError> {
        if schema.referencers.contains_type_name(&self.type_name) {
            // TODO: Allow built-in shadowing instead of ignoring them
            if is_graphql_reserved_name(&self.type_name) {
                return Ok(());
            }
            return Err(SingleFederationError::Internal {
                message: format!("Type \"{}\" has already been pre-inserted", self),
            }
            .into());
        }
        schema
            .referencers
            .enum_types
            .insert(self.type_name.clone(), Default::default());
        Ok(())
    }

    pub(crate) fn insert(
        &self,
        schema: &mut FederationSchema,
        type_: Node<EnumType>,
    ) -> Result<(), FederationError> {
        if self.type_name != type_.name {
            return Err(SingleFederationError::Internal {
                message: format!("Enum type \"{}\" given type named \"{}\"", self, type_.name,),
            }
            .into());
        }
        if !schema.referencers.enum_types.contains_key(&self.type_name) {
            return Err(SingleFederationError::Internal {
                message: format!("Type \"{}\" has not been pre-inserted", self),
            }
            .into());
        }
        if schema.schema.types.contains_key(&self.type_name) {
            // TODO: Allow built-in shadowing instead of ignoring them
            if is_graphql_reserved_name(&self.type_name) {
                return Ok(());
            }
            return Err(SingleFederationError::Internal {
                message: format!("Type \"{}\" already exists in schema", self),
            }
            .into());
        }
        schema
            .schema
            .types
            .insert(self.type_name.clone(), ExtendedType::Enum(type_));
        self.insert_references(self.get(&schema.schema)?, &mut schema.referencers)
    }

    pub(crate) fn remove(
        &self,
        schema: &mut FederationSchema,
    ) -> Result<Option<EnumTypeReferencers>, FederationError> {
        let Some(referencers) = self.remove_internal(schema)? else {
            return Ok(None);
        };
        for field in &referencers.object_fields {
            field.remove(schema)?;
        }
        for argument in &referencers.object_field_arguments {
            argument.remove(schema)?;
        }
        for field in &referencers.interface_fields {
            field.remove(schema)?;
        }
        for argument in &referencers.interface_field_arguments {
            argument.remove(schema)?;
        }
        for field in &referencers.input_object_fields {
            field.remove(schema)?;
        }
        for argument in &referencers.directive_arguments {
            argument.remove(schema)?;
        }
        Ok(Some(referencers))
    }

    pub(crate) fn remove_recursive(
        &self,
        schema: &mut FederationSchema,
    ) -> Result<(), FederationError> {
        let Some(referencers) = self.remove_internal(schema)? else {
            return Ok(());
        };
        for field in referencers.object_fields {
            field.remove_recursive(schema)?;
        }
        for argument in referencers.object_field_arguments {
            argument.remove(schema)?;
        }
        for field in referencers.interface_fields {
            field.remove_recursive(schema)?;
        }
        for argument in referencers.interface_field_arguments {
            argument.remove(schema)?;
        }
        for field in referencers.input_object_fields {
            field.remove_recursive(schema)?;
        }
        for argument in referencers.directive_arguments {
            argument.remove(schema)?;
        }
        Ok(())
    }

    fn remove_internal(
        &self,
        schema: &mut FederationSchema,
    ) -> Result<Option<EnumTypeReferencers>, FederationError> {
        let Some(type_) = self.try_get(&schema.schema) else {
            return Ok(None);
        };
        self.remove_references(type_, &mut schema.referencers)?;
        schema.schema.types.shift_remove(&self.type_name);
        Ok(Some(
            schema
                .referencers
                .enum_types
                .shift_remove(&self.type_name)
                .ok_or_else(|| SingleFederationError::Internal {
                    message: format!("Schema missing referencers for type \"{}\"", self),
                })?,
        ))
    }

    pub(crate) fn insert_directive(
        &self,
        schema: &mut FederationSchema,
        directive: Component<Directive>,
    ) -> Result<(), FederationError> {
        let type_ = self.make_mut(&mut schema.schema)?;
        if type_
            .directives
            .iter()
            .any(|other_directive| other_directive.ptr_eq(&directive))
        {
            return Err(SingleFederationError::Internal {
                message: format!(
                    "Directive application \"@{}\" already exists on enum type \"{}\"",
                    directive.name, self,
                ),
            }
            .into());
        }
        let name = directive.name.clone();
        type_.make_mut().directives.push(directive);
        self.insert_directive_name_references(&mut schema.referencers, &name)
    }

    pub(crate) fn remove_directive_name<Q: Hash + Equivalent<Name>>(
        &self,
        schema: &mut FederationSchema,
        name: &Q,
    ) {
        let Some(type_) = self.try_make_mut(&mut schema.schema) else {
            return;
        };
        self.remove_directive_name_references(&mut schema.referencers, name);
        type_
            .make_mut()
            .directives
            .retain(|other_directive| !name.equivalent(&other_directive.name));
    }

    pub(crate) fn remove_directive(
        &self,
        schema: &mut FederationSchema,
        directive: &Component<Directive>,
    ) {
        let Some(type_) = self.try_make_mut(&mut schema.schema) else {
            return;
        };
        if !type_.directives.iter().any(|other_directive| {
            (other_directive.name == directive.name) && !other_directive.ptr_eq(directive)
        }) {
            self.remove_directive_name_references(&mut schema.referencers, &directive.name);
        }
        type_
            .make_mut()
            .directives
            .retain(|other_directive| !other_directive.ptr_eq(directive));
    }

    fn insert_references(
        &self,
        type_: &Node<EnumType>,
        referencers: &mut Referencers,
    ) -> Result<(), FederationError> {
        validate_component_directives(type_.directives.deref())?;
        for directive_reference in type_.directives.iter() {
            self.insert_directive_name_references(referencers, &directive_reference.name)?;
        }
        for (value_name, value) in type_.values.iter() {
            self.value(value_name.clone())
                .insert_references(value, referencers)?;
        }
        Ok(())
    }

    fn remove_references(
        &self,
        type_: &Node<EnumType>,
        referencers: &mut Referencers,
    ) -> Result<(), FederationError> {
        for directive_reference in type_.directives.iter() {
            self.remove_directive_name_references(referencers, &directive_reference.name);
        }
        for (value_name, value) in type_.values.iter() {
            self.value(value_name.clone())
                .remove_references(value, referencers)?;
        }
        Ok(())
    }

    fn insert_directive_name_references(
        &self,
        referencers: &mut Referencers,
        name: &Name,
    ) -> Result<(), FederationError> {
        let directive_referencers = referencers.directives.get_mut(name).ok_or_else(|| {
            SingleFederationError::Internal {
                message: format!(
                    "Enum type \"{}\"'s directive application \"@{}\" does not refer to an existing directive.",
                    self,
                    name,
                ),
            }
        })?;
        directive_referencers.enum_types.insert(self.clone());
        Ok(())
    }

    fn remove_directive_name_references<Q: Hash + Equivalent<Name>>(
        &self,
        referencers: &mut Referencers,
        name: &Q,
    ) {
        let Some(directive_referencers) = referencers.directives.get_mut(name) else {
            return;
        };
        directive_referencers.enum_types.shift_remove(self);
    }
}

impl Display for EnumTypeDefinitionPosition {
    fn fmt(&self, f: &mut Formatter<'_>) -> std::fmt::Result {
        write!(f, "{}", self.type_name)
    }
}

#[derive(Debug, Clone, PartialEq, Eq, Hash)]
pub(crate) struct EnumValueDefinitionPosition {
    pub(crate) type_name: Name,
    pub(crate) value_name: Name,
}

impl EnumValueDefinitionPosition {
    pub(crate) fn parent(&self) -> EnumTypeDefinitionPosition {
        EnumTypeDefinitionPosition {
            type_name: self.type_name.clone(),
        }
    }

    pub(crate) fn get<'schema>(
        &self,
        schema: &'schema Schema,
    ) -> Result<&'schema Component<EnumValueDefinition>, FederationError> {
        let parent = self.parent();
        let type_ = parent.get(schema)?;

        type_.values.get(&self.value_name).ok_or_else(|| {
            SingleFederationError::Internal {
                message: format!(
                    "Enum type \"{}\" has no value \"{}\"",
                    parent, self.value_name
                ),
            }
            .into()
        })
    }

    pub(crate) fn try_get<'schema>(
        &self,
        schema: &'schema Schema,
    ) -> Option<&'schema Component<EnumValueDefinition>> {
        self.get(schema).ok()
    }

    fn make_mut<'schema>(
        &self,
        schema: &'schema mut Schema,
    ) -> Result<&'schema mut Component<EnumValueDefinition>, FederationError> {
        let parent = self.parent();
        let type_ = parent.make_mut(schema)?.make_mut();

        type_.values.get_mut(&self.value_name).ok_or_else(|| {
            SingleFederationError::Internal {
                message: format!(
                    "Enum type \"{}\" has no value \"{}\"",
                    parent, self.value_name
                ),
            }
            .into()
        })
    }

    fn try_make_mut<'schema>(
        &self,
        schema: &'schema mut Schema,
    ) -> Option<&'schema mut Component<EnumValueDefinition>> {
        if self.try_get(schema).is_some() {
            self.make_mut(schema).ok()
        } else {
            None
        }
    }

    pub(crate) fn insert(
        &self,
        schema: &mut FederationSchema,
        value: Component<EnumValueDefinition>,
    ) -> Result<(), FederationError> {
        if self.value_name != value.value {
            return Err(SingleFederationError::Internal {
                message: format!(
                    "Enum value \"{}\" given argument named \"{}\"",
                    self, value.value,
                ),
            }
            .into());
        }
        if self.try_get(&schema.schema).is_some() {
            return Err(SingleFederationError::Internal {
                message: format!("Enum value \"{}\" already exists in schema", self,),
            }
            .into());
        }
        self.parent()
            .make_mut(&mut schema.schema)?
            .make_mut()
            .values
            .insert(self.value_name.clone(), value);
        self.insert_references(self.get(&schema.schema)?, &mut schema.referencers)
    }

    pub(crate) fn remove(&self, schema: &mut FederationSchema) -> Result<(), FederationError> {
        let Some(value) = self.try_get(&schema.schema) else {
            return Ok(());
        };
        self.remove_references(value, &mut schema.referencers)?;
        self.parent()
            .make_mut(&mut schema.schema)?
            .make_mut()
            .values
            .shift_remove(&self.value_name);
        Ok(())
    }

    pub(crate) fn remove_recursive(
        &self,
        schema: &mut FederationSchema,
    ) -> Result<(), FederationError> {
        self.remove(schema)?;
        let parent = self.parent();
        let Some(type_) = parent.try_get(&schema.schema) else {
            return Ok(());
        };
        if type_.values.is_empty() {
            parent.remove_recursive(schema)?;
        }
        Ok(())
    }

    pub(crate) fn insert_directive(
        &self,
        schema: &mut FederationSchema,
        directive: Node<Directive>,
    ) -> Result<(), FederationError> {
        let value = self.make_mut(&mut schema.schema)?;
        if value
            .directives
            .iter()
            .any(|other_directive| other_directive.ptr_eq(&directive))
        {
            return Err(SingleFederationError::Internal {
                message: format!(
                    "Directive application \"@{}\" already exists on enum value \"{}\"",
                    directive.name, self,
                ),
            }
            .into());
        }
        let name = directive.name.clone();
        value.make_mut().directives.push(directive);
        self.insert_directive_name_references(&mut schema.referencers, &name)
    }

    pub(crate) fn remove_directive_name<Q: Hash + Equivalent<Name>>(
        &self,
        schema: &mut FederationSchema,
        name: &Q,
    ) {
        let Some(value) = self.try_make_mut(&mut schema.schema) else {
            return;
        };
        self.remove_directive_name_references(&mut schema.referencers, name);
        value
            .make_mut()
            .directives
            .retain(|other_directive| !name.equivalent(&other_directive.name));
    }

    pub(crate) fn remove_directive(
        &self,
        schema: &mut FederationSchema,
        directive: &Node<Directive>,
    ) {
        let Some(value) = self.try_make_mut(&mut schema.schema) else {
            return;
        };
        if !value.directives.iter().any(|other_directive| {
            (other_directive.name == directive.name) && !other_directive.ptr_eq(directive)
        }) {
            self.remove_directive_name_references(&mut schema.referencers, &directive.name);
        }
        value
            .make_mut()
            .directives
            .retain(|other_directive| !other_directive.ptr_eq(directive));
    }

    fn insert_references(
        &self,
        value: &Component<EnumValueDefinition>,
        referencers: &mut Referencers,
    ) -> Result<(), FederationError> {
        if is_graphql_reserved_name(&self.value_name) {
            return Err(SingleFederationError::Internal {
                message: format!("Cannot insert reserved enum value \"{}\"", self),
            }
            .into());
        }
        validate_node_directives(value.directives.deref())?;
        for directive_reference in value.directives.iter() {
            self.insert_directive_name_references(referencers, &directive_reference.name)?;
        }
        Ok(())
    }

    fn remove_references(
        &self,
        value: &Component<EnumValueDefinition>,
        referencers: &mut Referencers,
    ) -> Result<(), FederationError> {
        if is_graphql_reserved_name(&self.value_name) {
            return Err(SingleFederationError::Internal {
                message: format!("Cannot remove reserved enum value \"{}\"", self),
            }
            .into());
        }
        for directive_reference in value.directives.iter() {
            self.remove_directive_name_references(referencers, &directive_reference.name);
        }
        Ok(())
    }

    fn insert_directive_name_references(
        &self,
        referencers: &mut Referencers,
        name: &Name,
    ) -> Result<(), FederationError> {
        let directive_referencers = referencers.directives.get_mut(name).ok_or_else(|| {
            SingleFederationError::Internal {
                message: format!(
                    "Enum value \"{}\"'s directive application \"@{}\" does not refer to an existing directive.",
                    self,
                    name,
                ),
            }
        })?;
        directive_referencers.enum_values.insert(self.clone());
        Ok(())
    }

    fn remove_directive_name_references<Q: Hash + Equivalent<Name>>(
        &self,
        referencers: &mut Referencers,
        name: &Q,
    ) {
        let Some(directive_referencers) = referencers.directives.get_mut(name) else {
            return;
        };
        directive_referencers.enum_values.shift_remove(self);
    }
}

impl Display for EnumValueDefinitionPosition {
    fn fmt(&self, f: &mut Formatter<'_>) -> std::fmt::Result {
        write!(f, "{}.{}", self.type_name, self.value_name)
    }
}

#[derive(Debug, Clone, PartialEq, Eq, Hash)]
pub(crate) struct InputObjectTypeDefinitionPosition {
    pub(crate) type_name: Name,
}

impl InputObjectTypeDefinitionPosition {
    pub(crate) fn field(&self, field_name: Name) -> InputObjectFieldDefinitionPosition {
        InputObjectFieldDefinitionPosition {
            type_name: self.type_name.clone(),
            field_name,
        }
    }

    pub(crate) fn get<'schema>(
        &self,
        schema: &'schema Schema,
    ) -> Result<&'schema Node<InputObjectType>, FederationError> {
        schema
            .types
            .get(&self.type_name)
            .ok_or_else(|| {
                SingleFederationError::Internal {
                    message: format!("Schema has no type \"{}\"", self),
                }
                .into()
            })
            .and_then(|type_| {
                if let ExtendedType::InputObject(type_) = type_ {
                    Ok(type_)
                } else {
                    Err(SingleFederationError::Internal {
                        message: format!("Schema type \"{}\" was not an input object", self),
                    }
                    .into())
                }
            })
    }

    pub(crate) fn try_get<'schema>(
        &self,
        schema: &'schema Schema,
    ) -> Option<&'schema Node<InputObjectType>> {
        self.get(schema).ok()
    }

    fn make_mut<'schema>(
        &self,
        schema: &'schema mut Schema,
    ) -> Result<&'schema mut Node<InputObjectType>, FederationError> {
        schema
            .types
            .get_mut(&self.type_name)
            .ok_or_else(|| {
                SingleFederationError::Internal {
                    message: format!("Schema has no type \"{}\"", self),
                }
                .into()
            })
            .and_then(|type_| {
                if let ExtendedType::InputObject(type_) = type_ {
                    Ok(type_)
                } else {
                    Err(SingleFederationError::Internal {
                        message: format!("Schema type \"{}\" was not an input object", self),
                    }
                    .into())
                }
            })
    }

    fn try_make_mut<'schema>(
        &self,
        schema: &'schema mut Schema,
    ) -> Option<&'schema mut Node<InputObjectType>> {
        if self.try_get(schema).is_some() {
            self.make_mut(schema).ok()
        } else {
            None
        }
    }

    pub(crate) fn pre_insert(&self, schema: &mut FederationSchema) -> Result<(), FederationError> {
        if schema.referencers.contains_type_name(&self.type_name) {
            // TODO: Allow built-in shadowing instead of ignoring them
            if is_graphql_reserved_name(&self.type_name) {
                return Ok(());
            }
            return Err(SingleFederationError::Internal {
                message: format!("Type \"{}\" has already been pre-inserted", self),
            }
            .into());
        }
        schema
            .referencers
            .input_object_types
            .insert(self.type_name.clone(), Default::default());
        Ok(())
    }

    pub(crate) fn insert(
        &self,
        schema: &mut FederationSchema,
        type_: Node<InputObjectType>,
    ) -> Result<(), FederationError> {
        if self.type_name != type_.name {
            return Err(SingleFederationError::Internal {
                message: format!(
                    "Input object type \"{}\" given type named \"{}\"",
                    self, type_.name,
                ),
            }
            .into());
        }
        if !schema
            .referencers
            .input_object_types
            .contains_key(&self.type_name)
        {
            return Err(SingleFederationError::Internal {
                message: format!("Type \"{}\" has not been pre-inserted", self),
            }
            .into());
        }
        if schema.schema.types.contains_key(&self.type_name) {
            // TODO: Allow built-in shadowing instead of ignoring them
            if is_graphql_reserved_name(&self.type_name) {
                return Ok(());
            }
            return Err(SingleFederationError::Internal {
                message: format!("Type \"{}\" already exists in schema", self),
            }
            .into());
        }
        schema
            .schema
            .types
            .insert(self.type_name.clone(), ExtendedType::InputObject(type_));
        self.insert_references(
            self.get(&schema.schema)?,
            &schema.schema,
            &mut schema.referencers,
        )
    }

    pub(crate) fn remove(
        &self,
        schema: &mut FederationSchema,
    ) -> Result<Option<InputObjectTypeReferencers>, FederationError> {
        let Some(referencers) = self.remove_internal(schema)? else {
            return Ok(None);
        };
        for argument in &referencers.object_field_arguments {
            argument.remove(schema)?;
        }
        for argument in &referencers.interface_field_arguments {
            argument.remove(schema)?;
        }
        for field in &referencers.input_object_fields {
            field.remove(schema)?;
        }
        for argument in &referencers.directive_arguments {
            argument.remove(schema)?;
        }
        Ok(Some(referencers))
    }

    pub(crate) fn remove_recursive(
        &self,
        schema: &mut FederationSchema,
    ) -> Result<(), FederationError> {
        let Some(referencers) = self.remove_internal(schema)? else {
            return Ok(());
        };
        for argument in referencers.object_field_arguments {
            argument.remove(schema)?;
        }
        for argument in referencers.interface_field_arguments {
            argument.remove(schema)?;
        }
        for field in referencers.input_object_fields {
            field.remove_recursive(schema)?;
        }
        for argument in referencers.directive_arguments {
            argument.remove(schema)?;
        }
        Ok(())
    }

    fn remove_internal(
        &self,
        schema: &mut FederationSchema,
    ) -> Result<Option<InputObjectTypeReferencers>, FederationError> {
        let Some(type_) = self.try_get(&schema.schema) else {
            return Ok(None);
        };
        self.remove_references(type_, &schema.schema, &mut schema.referencers)?;
        schema.schema.types.shift_remove(&self.type_name);
        Ok(Some(
            schema
                .referencers
                .input_object_types
                .shift_remove(&self.type_name)
                .ok_or_else(|| SingleFederationError::Internal {
                    message: format!("Schema missing referencers for type \"{}\"", self),
                })?,
        ))
    }

    pub(crate) fn insert_directive(
        &self,
        schema: &mut FederationSchema,
        directive: Component<Directive>,
    ) -> Result<(), FederationError> {
        let type_ = self.make_mut(&mut schema.schema)?;
        if type_
            .directives
            .iter()
            .any(|other_directive| other_directive.ptr_eq(&directive))
        {
            return Err(SingleFederationError::Internal {
                message: format!(
                    "Directive application \"@{}\" already exists on input object type \"{}\"",
                    directive.name, self,
                ),
            }
            .into());
        }
        let name = directive.name.clone();
        type_.make_mut().directives.push(directive);
        self.insert_directive_name_references(&mut schema.referencers, &name)
    }

    pub(crate) fn remove_directive_name<Q: Hash + Equivalent<Name>>(
        &self,
        schema: &mut FederationSchema,
        name: &Q,
    ) {
        let Some(type_) = self.try_make_mut(&mut schema.schema) else {
            return;
        };
        self.remove_directive_name_references(&mut schema.referencers, name);
        type_
            .make_mut()
            .directives
            .retain(|other_directive| !name.equivalent(&other_directive.name));
    }

    pub(crate) fn remove_directive(
        &self,
        schema: &mut FederationSchema,
        directive: &Component<Directive>,
    ) {
        let Some(type_) = self.try_make_mut(&mut schema.schema) else {
            return;
        };
        if !type_.directives.iter().any(|other_directive| {
            (other_directive.name == directive.name) && !other_directive.ptr_eq(directive)
        }) {
            self.remove_directive_name_references(&mut schema.referencers, &directive.name);
        }
        type_
            .make_mut()
            .directives
            .retain(|other_directive| !other_directive.ptr_eq(directive));
    }

    fn insert_references(
        &self,
        type_: &Node<InputObjectType>,
        schema: &Schema,
        referencers: &mut Referencers,
    ) -> Result<(), FederationError> {
        validate_component_directives(type_.directives.deref())?;
        for directive_reference in type_.directives.iter() {
            self.insert_directive_name_references(referencers, &directive_reference.name)?;
        }
        for (field_name, field) in type_.fields.iter() {
            self.field(field_name.clone())
                .insert_references(field, schema, referencers)?;
        }
        Ok(())
    }

    fn remove_references(
        &self,
        type_: &Node<InputObjectType>,
        schema: &Schema,
        referencers: &mut Referencers,
    ) -> Result<(), FederationError> {
        for directive_reference in type_.directives.iter() {
            self.remove_directive_name_references(referencers, &directive_reference.name);
        }
        for (field_name, field) in type_.fields.iter() {
            self.field(field_name.clone())
                .remove_references(field, schema, referencers)?;
        }
        Ok(())
    }

    fn insert_directive_name_references(
        &self,
        referencers: &mut Referencers,
        name: &Name,
    ) -> Result<(), FederationError> {
        let directive_referencers = referencers.directives.get_mut(name).ok_or_else(|| {
            SingleFederationError::Internal {
                message: format!(
                    "Input object type \"{}\"'s directive application \"@{}\" does not refer to an existing directive.",
                    self,
                    name,
                ),
            }
        })?;
        directive_referencers
            .input_object_types
            .insert(self.clone());
        Ok(())
    }

    fn remove_directive_name_references<Q: Hash + Equivalent<Name>>(
        &self,
        referencers: &mut Referencers,
        name: &Q,
    ) {
        let Some(directive_referencers) = referencers.directives.get_mut(name) else {
            return;
        };
        directive_referencers.input_object_types.shift_remove(self);
    }
}

impl Display for InputObjectTypeDefinitionPosition {
    fn fmt(&self, f: &mut Formatter<'_>) -> std::fmt::Result {
        write!(f, "{}", self.type_name)
    }
}

#[derive(Debug, Clone, PartialEq, Eq, Hash)]
pub(crate) struct InputObjectFieldDefinitionPosition {
    pub(crate) type_name: Name,
    pub(crate) field_name: Name,
}

impl InputObjectFieldDefinitionPosition {
    pub(crate) fn parent(&self) -> InputObjectTypeDefinitionPosition {
        InputObjectTypeDefinitionPosition {
            type_name: self.type_name.clone(),
        }
    }

    pub(crate) fn get<'schema>(
        &self,
        schema: &'schema Schema,
    ) -> Result<&'schema Component<InputValueDefinition>, FederationError> {
        let parent = self.parent();
        let type_ = parent.get(schema)?;

        type_.fields.get(&self.field_name).ok_or_else(|| {
            SingleFederationError::Internal {
                message: format!(
                    "Input object type \"{}\" has no field \"{}\"",
                    parent, self.field_name
                ),
            }
            .into()
        })
    }

    pub(crate) fn try_get<'schema>(
        &self,
        schema: &'schema Schema,
    ) -> Option<&'schema Component<InputValueDefinition>> {
        self.get(schema).ok()
    }

    fn make_mut<'schema>(
        &self,
        schema: &'schema mut Schema,
    ) -> Result<&'schema mut Component<InputValueDefinition>, FederationError> {
        let parent = self.parent();
        let type_ = parent.make_mut(schema)?.make_mut();

        type_.fields.get_mut(&self.field_name).ok_or_else(|| {
            SingleFederationError::Internal {
                message: format!(
                    "Input object type \"{}\" has no field \"{}\"",
                    parent, self.field_name
                ),
            }
            .into()
        })
    }

    fn try_make_mut<'schema>(
        &self,
        schema: &'schema mut Schema,
    ) -> Option<&'schema mut Component<InputValueDefinition>> {
        if self.try_get(schema).is_some() {
            self.make_mut(schema).ok()
        } else {
            None
        }
    }

    pub(crate) fn insert(
        &self,
        schema: &mut FederationSchema,
        field: Component<InputValueDefinition>,
    ) -> Result<(), FederationError> {
        if self.field_name != field.name {
            return Err(SingleFederationError::Internal {
                message: format!(
                    "Input object field \"{}\" given field named \"{}\"",
                    self, field.name,
                ),
            }
            .into());
        }
        if self.try_get(&schema.schema).is_some() {
            return Err(SingleFederationError::Internal {
                message: format!("Input object field \"{}\" already exists in schema", self),
            }
            .into());
        }
        self.parent()
            .make_mut(&mut schema.schema)?
            .make_mut()
            .fields
            .insert(self.field_name.clone(), field);
        self.insert_references(
            self.get(&schema.schema)?,
            &schema.schema,
            &mut schema.referencers,
        )
    }

    pub(crate) fn remove(&self, schema: &mut FederationSchema) -> Result<(), FederationError> {
        let Some(field) = self.try_get(&schema.schema) else {
            return Ok(());
        };
        self.remove_references(field, &schema.schema, &mut schema.referencers)?;
        self.parent()
            .make_mut(&mut schema.schema)?
            .make_mut()
            .fields
            .shift_remove(&self.field_name);
        Ok(())
    }

    pub(crate) fn remove_recursive(
        &self,
        schema: &mut FederationSchema,
    ) -> Result<(), FederationError> {
        self.remove(schema)?;
        let parent = self.parent();
        let Some(type_) = parent.try_get(&schema.schema) else {
            return Ok(());
        };
        if type_.fields.is_empty() {
            parent.remove_recursive(schema)?;
        }
        Ok(())
    }

    pub(crate) fn insert_directive(
        &self,
        schema: &mut FederationSchema,
        directive: Node<Directive>,
    ) -> Result<(), FederationError> {
        let field = self.make_mut(&mut schema.schema)?;
        if field
            .directives
            .iter()
            .any(|other_directive| other_directive.ptr_eq(&directive))
        {
            return Err(SingleFederationError::Internal {
                message: format!(
                    "Directive application \"@{}\" already exists on input object field \"{}\"",
                    directive.name, self,
                ),
            }
            .into());
        }
        let name = directive.name.clone();
        field.make_mut().directives.push(directive);
        self.insert_directive_name_references(&mut schema.referencers, &name)
    }

    pub(crate) fn remove_directive_name<Q: Hash + Equivalent<Name>>(
        &self,
        schema: &mut FederationSchema,
        name: &Q,
    ) {
        let Some(field) = self.try_make_mut(&mut schema.schema) else {
            return;
        };
        self.remove_directive_name_references(&mut schema.referencers, name);
        field
            .make_mut()
            .directives
            .retain(|other_directive| !name.equivalent(&other_directive.name));
    }

    pub(crate) fn remove_directive(
        &self,
        schema: &mut FederationSchema,
        directive: &Node<Directive>,
    ) {
        let Some(field) = self.try_make_mut(&mut schema.schema) else {
            return;
        };
        if !field.directives.iter().any(|other_directive| {
            (other_directive.name == directive.name) && !other_directive.ptr_eq(directive)
        }) {
            self.remove_directive_name_references(&mut schema.referencers, &directive.name);
        }
        field
            .make_mut()
            .directives
            .retain(|other_directive| !other_directive.ptr_eq(directive));
    }

    fn insert_references(
        &self,
        field: &Component<InputValueDefinition>,
        schema: &Schema,
        referencers: &mut Referencers,
    ) -> Result<(), FederationError> {
        if is_graphql_reserved_name(&self.field_name) {
            return Err(SingleFederationError::Internal {
                message: format!("Cannot insert reserved input object field \"{}\"", self),
            }
            .into());
        }
        validate_node_directives(field.directives.deref())?;
        for directive_reference in field.directives.iter() {
            self.insert_directive_name_references(referencers, &directive_reference.name)?;
        }
        self.insert_type_references(field, schema, referencers)
    }

    fn remove_references(
        &self,
        field: &Component<InputValueDefinition>,
        schema: &Schema,
        referencers: &mut Referencers,
    ) -> Result<(), FederationError> {
        if is_graphql_reserved_name(&self.field_name) {
            return Err(SingleFederationError::Internal {
                message: format!("Cannot remove reserved input object field \"{}\"", self),
            }
            .into());
        }
        for directive_reference in field.directives.iter() {
            self.remove_directive_name_references(referencers, &directive_reference.name);
        }
        self.remove_type_references(field, schema, referencers)
    }

    fn insert_directive_name_references(
        &self,
        referencers: &mut Referencers,
        name: &Name,
    ) -> Result<(), FederationError> {
        let directive_referencers = referencers.directives.get_mut(name).ok_or_else(|| {
            SingleFederationError::Internal {
                message: format!(
                    "Input object field \"{}\"'s directive application \"@{}\" does not refer to an existing directive.",
                    self,
                    name,
                ),
            }
        })?;
        directive_referencers
            .input_object_fields
            .insert(self.clone());
        Ok(())
    }

    fn remove_directive_name_references<Q: Hash + Equivalent<Name>>(
        &self,
        referencers: &mut Referencers,
        name: &Q,
    ) {
        let Some(directive_referencers) = referencers.directives.get_mut(name) else {
            return;
        };
        directive_referencers.input_object_fields.shift_remove(self);
    }

    fn insert_type_references(
        &self,
        argument: &Node<InputValueDefinition>,
        schema: &Schema,
        referencers: &mut Referencers,
    ) -> Result<(), FederationError> {
        let input_type_reference = argument.ty.inner_named_type();
        match schema.types.get(input_type_reference) {
            Some(ExtendedType::Scalar(_)) => {
                let scalar_type_referencers = referencers
                    .scalar_types
                    .get_mut(input_type_reference)
                    .ok_or_else(|| SingleFederationError::Internal {
                        message: format!(
                            "Schema missing referencers for type \"{}\"",
                            input_type_reference
                        ),
                    })?;
                scalar_type_referencers
                    .input_object_fields
                    .insert(self.clone());
            }
            Some(ExtendedType::Enum(_)) => {
                let enum_type_referencers = referencers
                    .enum_types
                    .get_mut(input_type_reference)
                    .ok_or_else(|| SingleFederationError::Internal {
                        message: format!(
                            "Schema missing referencers for type \"{}\"",
                            input_type_reference
                        ),
                    })?;
                enum_type_referencers
                    .input_object_fields
                    .insert(self.clone());
            }
            Some(ExtendedType::InputObject(_)) => {
                let input_object_type_referencers = referencers
                    .input_object_types
                    .get_mut(input_type_reference)
                    .ok_or_else(|| SingleFederationError::Internal {
                        message: format!(
                            "Schema missing referencers for type \"{}\"",
                            input_type_reference
                        ),
                    })?;
                input_object_type_referencers
                    .input_object_fields
                    .insert(self.clone());
            }
            _ => {
                return Err(
                    SingleFederationError::Internal {
                        message: format!(
                            "Input object field \"{}\"'s inner type \"{}\" does not refer to an existing input type.",
                            self,
                            input_type_reference.deref(),
                        )
                    }.into()
                );
            }
        }
        Ok(())
    }

    fn remove_type_references(
        &self,
        field: &Component<InputValueDefinition>,
        schema: &Schema,
        referencers: &mut Referencers,
    ) -> Result<(), FederationError> {
        let input_type_reference = field.ty.inner_named_type();
        match schema.types.get(input_type_reference) {
            Some(ExtendedType::Scalar(_)) => {
                let Some(scalar_type_referencers) =
                    referencers.scalar_types.get_mut(input_type_reference)
                else {
                    return Ok(());
                };
                scalar_type_referencers
                    .input_object_fields
                    .shift_remove(self);
            }
            Some(ExtendedType::Enum(_)) => {
                let Some(enum_type_referencers) =
                    referencers.enum_types.get_mut(input_type_reference)
                else {
                    return Ok(());
                };
                enum_type_referencers.input_object_fields.shift_remove(self);
            }
            Some(ExtendedType::InputObject(_)) => {
                let Some(input_object_type_referencers) =
                    referencers.input_object_types.get_mut(input_type_reference)
                else {
                    return Ok(());
                };
                input_object_type_referencers
                    .input_object_fields
                    .shift_remove(self);
            }
            _ => {
                return Err(
                    SingleFederationError::Internal {
                        message: format!(
                            "Input object field \"{}\"'s inner type \"{}\" does not refer to an existing input type.",
                            self,
                            input_type_reference.deref(),
                        )
                    }.into()
                );
            }
        }
        Ok(())
    }
}

impl Display for InputObjectFieldDefinitionPosition {
    fn fmt(&self, f: &mut Formatter<'_>) -> std::fmt::Result {
        write!(f, "{}.{}", self.type_name, self.field_name)
    }
}

#[derive(Debug, Clone, PartialEq, Eq, Hash)]
pub(crate) struct DirectiveDefinitionPosition {
    pub(crate) directive_name: Name,
}

impl DirectiveDefinitionPosition {
    pub(crate) fn argument(&self, argument_name: Name) -> DirectiveArgumentDefinitionPosition {
        DirectiveArgumentDefinitionPosition {
            directive_name: self.directive_name.clone(),
            argument_name,
        }
    }

    pub(crate) fn get<'schema>(
        &self,
        schema: &'schema Schema,
    ) -> Result<&'schema Node<DirectiveDefinition>, FederationError> {
        schema
            .directive_definitions
            .get(&self.directive_name)
            .ok_or_else(|| {
                SingleFederationError::Internal {
                    message: format!("Schema has no directive \"{}\"", self),
                }
                .into()
            })
    }

    pub(crate) fn try_get<'schema>(
        &self,
        schema: &'schema Schema,
    ) -> Option<&'schema Node<DirectiveDefinition>> {
        self.get(schema).ok()
    }

    fn make_mut<'schema>(
        &self,
        schema: &'schema mut Schema,
    ) -> Result<&'schema mut Node<DirectiveDefinition>, FederationError> {
        schema
            .directive_definitions
            .get_mut(&self.directive_name)
            .ok_or_else(|| {
                SingleFederationError::Internal {
                    message: format!("Schema has no directive \"{}\"", self),
                }
                .into()
            })
    }

    fn try_make_mut<'schema>(
        &self,
        schema: &'schema mut Schema,
    ) -> Option<&'schema mut Node<DirectiveDefinition>> {
        if self.try_get(schema).is_some() {
            self.make_mut(schema).ok()
        } else {
            None
        }
    }

    pub(crate) fn pre_insert(&self, schema: &mut FederationSchema) -> Result<(), FederationError> {
        if schema
            .referencers
            .directives
            .contains_key(&self.directive_name)
        {
            // TODO: Allow built-in shadowing instead of ignoring them
            if is_graphql_reserved_name(&self.directive_name)
                || GRAPHQL_BUILTIN_DIRECTIVE_NAMES.contains(&self.directive_name)
            {
                return Ok(());
            }
            return Err(SingleFederationError::Internal {
                message: format!("Directive \"{}\" has already been pre-inserted", self),
            }
            .into());
        }
        schema
            .referencers
            .directives
            .insert(self.directive_name.clone(), Default::default());
        Ok(())
    }

    pub(crate) fn insert(
        &self,
        schema: &mut FederationSchema,
        directive: Node<DirectiveDefinition>,
    ) -> Result<(), FederationError> {
        if !schema
            .referencers
            .directives
            .contains_key(&self.directive_name)
        {
            return Err(SingleFederationError::Internal {
                message: format!("Directive \"{}\" has not been pre-inserted", self),
            }
            .into());
        }
        if schema
            .schema
            .directive_definitions
            .contains_key(&self.directive_name)
        {
            // TODO: Allow built-in shadowing instead of ignoring them
            if is_graphql_reserved_name(&self.directive_name)
                || GRAPHQL_BUILTIN_DIRECTIVE_NAMES.contains(&self.directive_name)
            {
                return Ok(());
            }
            return Err(SingleFederationError::Internal {
                message: format!("Directive \"{}\" already exists in schema", self),
            }
            .into());
        }
        schema
            .schema
            .directive_definitions
            .insert(self.directive_name.clone(), directive);
        self.insert_references(
            self.get(&schema.schema)?,
            &schema.schema,
            &mut schema.referencers,
        )
    }

    pub(crate) fn remove(
        &self,
        schema: &mut FederationSchema,
    ) -> Result<Option<DirectiveReferencers>, FederationError> {
        let Some(referencers) = self.remove_internal(schema)? else {
            return Ok(None);
        };
        if let Some(schema_definition) = &referencers.schema {
            schema_definition.remove_directive_name(schema, &self.directive_name)?;
        }
        for type_ in &referencers.scalar_types {
            type_.remove_directive_name(schema, &self.directive_name);
        }
        for type_ in &referencers.object_types {
            type_.remove_directive_name(schema, &self.directive_name);
        }
        for field in &referencers.object_fields {
            field.remove_directive_name(schema, &self.directive_name);
        }
        for argument in &referencers.object_field_arguments {
            argument.remove_directive_name(schema, &self.directive_name);
        }
        for type_ in &referencers.interface_types {
            type_.remove_directive_name(schema, &self.directive_name);
        }
        for field in &referencers.interface_fields {
            field.remove_directive_name(schema, &self.directive_name);
        }
        for argument in &referencers.interface_field_arguments {
            argument.remove_directive_name(schema, &self.directive_name);
        }
        for type_ in &referencers.union_types {
            type_.remove_directive_name(schema, &self.directive_name);
        }
        for type_ in &referencers.enum_types {
            type_.remove_directive_name(schema, &self.directive_name);
        }
        for value in &referencers.enum_values {
            value.remove_directive_name(schema, &self.directive_name);
        }
        for type_ in &referencers.input_object_types {
            type_.remove_directive_name(schema, &self.directive_name);
        }
        for field in &referencers.input_object_fields {
            field.remove_directive_name(schema, &self.directive_name);
        }
        for argument in &referencers.directive_arguments {
            argument.remove_directive_name(schema, &self.directive_name);
        }
        Ok(Some(referencers))
    }

    fn remove_internal(
        &self,
        schema: &mut FederationSchema,
    ) -> Result<Option<DirectiveReferencers>, FederationError> {
        let Some(directive) = self.try_get(&schema.schema) else {
            return Ok(None);
        };
        self.remove_references(directive, &schema.schema, &mut schema.referencers)?;
        schema
            .schema
            .directive_definitions
            .shift_remove(&self.directive_name);
        Ok(Some(
            schema
                .referencers
                .directives
                .shift_remove(&self.directive_name)
                .ok_or_else(|| SingleFederationError::Internal {
                    message: format!("Schema missing referencers for directive \"{}\"", self),
                })?,
        ))
    }

    fn insert_references(
        &self,
        directive: &Node<DirectiveDefinition>,
        schema: &Schema,
        referencers: &mut Referencers,
    ) -> Result<(), FederationError> {
        for argument in directive.arguments.iter() {
            self.argument(argument.name.clone()).insert_references(
                argument,
                schema,
                referencers,
            )?;
        }
        Ok(())
    }

    fn remove_references(
        &self,
        directive: &Node<DirectiveDefinition>,
        schema: &Schema,
        referencers: &mut Referencers,
    ) -> Result<(), FederationError> {
        for argument in directive.arguments.iter() {
            self.argument(argument.name.clone()).remove_references(
                argument,
                schema,
                referencers,
            )?;
        }
        Ok(())
    }
}

impl Display for DirectiveDefinitionPosition {
    fn fmt(&self, f: &mut Formatter<'_>) -> std::fmt::Result {
        write!(f, "@{}", self.directive_name)
    }
}

#[derive(Debug, Clone, PartialEq, Eq, Hash)]
pub(crate) struct DirectiveArgumentDefinitionPosition {
    pub(crate) directive_name: Name,
    pub(crate) argument_name: Name,
}

impl DirectiveArgumentDefinitionPosition {
    pub(crate) fn parent(&self) -> DirectiveDefinitionPosition {
        DirectiveDefinitionPosition {
            directive_name: self.directive_name.clone(),
        }
    }

    pub(crate) fn get<'schema>(
        &self,
        schema: &'schema Schema,
    ) -> Result<&'schema Node<InputValueDefinition>, FederationError> {
        let parent = self.parent();
        let type_ = parent.get(schema)?;

        type_
            .arguments
            .iter()
            .find(|a| a.name == self.argument_name)
            .ok_or_else(|| {
                SingleFederationError::Internal {
                    message: format!(
                        "Directive \"{}\" has no argument \"{}\"",
                        parent, self.argument_name
                    ),
                }
                .into()
            })
    }

    pub(crate) fn try_get<'schema>(
        &self,
        schema: &'schema Schema,
    ) -> Option<&'schema Node<InputValueDefinition>> {
        self.get(schema).ok()
    }

    fn make_mut<'schema>(
        &self,
        schema: &'schema mut Schema,
    ) -> Result<&'schema mut Node<InputValueDefinition>, FederationError> {
        let parent = self.parent();
        let type_ = parent.make_mut(schema)?.make_mut();

        type_
            .arguments
            .iter_mut()
            .find(|a| a.name == self.argument_name)
            .ok_or_else(|| {
                SingleFederationError::Internal {
                    message: format!(
                        "Directive \"{}\" has no argument \"{}\"",
                        parent, self.argument_name
                    ),
                }
                .into()
            })
    }

    fn try_make_mut<'schema>(
        &self,
        schema: &'schema mut Schema,
    ) -> Option<&'schema mut Node<InputValueDefinition>> {
        if self.try_get(schema).is_some() {
            self.make_mut(schema).ok()
        } else {
            None
        }
    }

    pub(crate) fn insert(
        &self,
        schema: &mut FederationSchema,
        argument: Node<InputValueDefinition>,
    ) -> Result<(), FederationError> {
        if self.argument_name != argument.name {
            return Err(SingleFederationError::Internal {
                message: format!(
                    "Directive argument \"{}\" given argument named \"{}\"",
                    self, argument.name,
                ),
            }
            .into());
        }
        if self.try_get(&schema.schema).is_some() {
            // TODO: Handle old spec edge case of arguments with non-unique names
            return Err(SingleFederationError::Internal {
                message: format!("Directive argument \"{}\" already exists in schema", self,),
            }
            .into());
        }
        self.parent()
            .make_mut(&mut schema.schema)?
            .make_mut()
            .arguments
            .push(argument);
        self.insert_references(
            self.get(&schema.schema)?,
            &schema.schema,
            &mut schema.referencers,
        )
    }

    pub(crate) fn remove(&self, schema: &mut FederationSchema) -> Result<(), FederationError> {
        let Some(argument) = self.try_get(&schema.schema) else {
            return Ok(());
        };
        self.remove_references(argument, &schema.schema, &mut schema.referencers)?;
        self.parent()
            .make_mut(&mut schema.schema)?
            .make_mut()
            .arguments
            .retain(|other_argument| other_argument.name != self.argument_name);
        Ok(())
    }

    pub(crate) fn insert_directive(
        &self,
        schema: &mut FederationSchema,
        directive: Node<Directive>,
    ) -> Result<(), FederationError> {
        let argument = self.make_mut(&mut schema.schema)?;
        if argument
            .directives
            .iter()
            .any(|other_directive| other_directive.ptr_eq(&directive))
        {
            return Err(SingleFederationError::Internal {
                message: format!(
                    "Directive application \"@{}\" already exists on directive argument \"{}\"",
                    directive.name, self,
                ),
            }
            .into());
        }
        let name = directive.name.clone();
        argument.make_mut().directives.push(directive);
        self.insert_directive_name_references(&mut schema.referencers, &name)
    }

    pub(crate) fn remove_directive_name<Q: Hash + Equivalent<Name>>(
        &self,
        schema: &mut FederationSchema,
        name: &Q,
    ) {
        let Some(argument) = self.try_make_mut(&mut schema.schema) else {
            return;
        };
        self.remove_directive_name_references(&mut schema.referencers, name);
        argument
            .make_mut()
            .directives
            .retain(|other_directive| !name.equivalent(&other_directive.name));
    }

    pub(crate) fn remove_directive(
        &self,
        schema: &mut FederationSchema,
        directive: &Node<Directive>,
    ) {
        let Some(argument) = self.try_make_mut(&mut schema.schema) else {
            return;
        };
        if !argument.directives.iter().any(|other_directive| {
            (other_directive.name == directive.name) && !other_directive.ptr_eq(directive)
        }) {
            self.remove_directive_name_references(&mut schema.referencers, &directive.name);
        }
        argument
            .make_mut()
            .directives
            .retain(|other_directive| !other_directive.ptr_eq(directive));
    }

    fn insert_references(
        &self,
        argument: &Node<InputValueDefinition>,
        schema: &Schema,
        referencers: &mut Referencers,
    ) -> Result<(), FederationError> {
        if is_graphql_reserved_name(&self.argument_name) {
            return Err(SingleFederationError::Internal {
                message: format!("Cannot insert reserved directive argument \"{}\"", self),
            }
            .into());
        }
        validate_node_directives(argument.directives.deref())?;
        for directive_reference in argument.directives.iter() {
            self.insert_directive_name_references(referencers, &directive_reference.name)?;
        }
        self.insert_type_references(argument, schema, referencers)
    }

    fn remove_references(
        &self,
        argument: &Node<InputValueDefinition>,
        schema: &Schema,
        referencers: &mut Referencers,
    ) -> Result<(), FederationError> {
        if is_graphql_reserved_name(&self.argument_name) {
            return Err(SingleFederationError::Internal {
                message: format!("Cannot remove reserved directive argument \"{}\"", self),
            }
            .into());
        }
        for directive_reference in argument.directives.iter() {
            self.remove_directive_name_references(referencers, &directive_reference.name);
        }
        self.remove_type_references(argument, schema, referencers)
    }

    fn insert_directive_name_references(
        &self,
        referencers: &mut Referencers,
        name: &Name,
    ) -> Result<(), FederationError> {
        let directive_referencers = referencers.directives.get_mut(name).ok_or_else(|| {
            SingleFederationError::Internal {
                message: format!(
                    "Directive argument \"{}\"'s directive application \"@{}\" does not refer to an existing directive.",
                    self,
                    name,
                ),
            }
        })?;
        directive_referencers
            .directive_arguments
            .insert(self.clone());
        Ok(())
    }

    fn remove_directive_name_references<Q: Hash + Equivalent<Name>>(
        &self,
        referencers: &mut Referencers,
        name: &Q,
    ) {
        let Some(directive_referencers) = referencers.directives.get_mut(name) else {
            return;
        };
        directive_referencers.directive_arguments.shift_remove(self);
    }

    fn insert_type_references(
        &self,
        argument: &Node<InputValueDefinition>,
        schema: &Schema,
        referencers: &mut Referencers,
    ) -> Result<(), FederationError> {
        let input_type_reference = argument.ty.inner_named_type();
        match schema.types.get(input_type_reference) {
            Some(ExtendedType::Scalar(_)) => {
                let scalar_type_referencers = referencers
                    .scalar_types
                    .get_mut(input_type_reference)
                    .ok_or_else(|| SingleFederationError::Internal {
                        message: format!(
                            "Schema missing referencers for type \"{}\"",
                            input_type_reference
                        ),
                    })?;
                scalar_type_referencers
                    .directive_arguments
                    .insert(self.clone());
            }
            Some(ExtendedType::Enum(_)) => {
                let enum_type_referencers = referencers
                    .enum_types
                    .get_mut(input_type_reference)
                    .ok_or_else(|| SingleFederationError::Internal {
                        message: format!(
                            "Schema missing referencers for type \"{}\"",
                            input_type_reference
                        ),
                    })?;
                enum_type_referencers
                    .directive_arguments
                    .insert(self.clone());
            }
            Some(ExtendedType::InputObject(_)) => {
                let input_object_type_referencers = referencers
                    .input_object_types
                    .get_mut(input_type_reference)
                    .ok_or_else(|| SingleFederationError::Internal {
                        message: format!(
                            "Schema missing referencers for type \"{}\"",
                            input_type_reference
                        ),
                    })?;
                input_object_type_referencers
                    .directive_arguments
                    .insert(self.clone());
            }
            _ => {
                return Err(
                    SingleFederationError::Internal {
                        message: format!(
                            "Directive argument \"{}\"'s inner type \"{}\" does not refer to an existing input type.",
                            self,
                            input_type_reference.deref(),
                        )
                    }.into()
                );
            }
        }
        Ok(())
    }

    fn remove_type_references(
        &self,
        argument: &Node<InputValueDefinition>,
        schema: &Schema,
        referencers: &mut Referencers,
    ) -> Result<(), FederationError> {
        let input_type_reference = argument.ty.inner_named_type();
        match schema.types.get(input_type_reference) {
            Some(ExtendedType::Scalar(_)) => {
                let Some(scalar_type_referencers) =
                    referencers.scalar_types.get_mut(input_type_reference)
                else {
                    return Ok(());
                };
                scalar_type_referencers
                    .directive_arguments
                    .shift_remove(self);
            }
            Some(ExtendedType::Enum(_)) => {
                let Some(enum_type_referencers) =
                    referencers.enum_types.get_mut(input_type_reference)
                else {
                    return Ok(());
                };
                enum_type_referencers.directive_arguments.shift_remove(self);
            }
            Some(ExtendedType::InputObject(_)) => {
                let Some(input_object_type_referencers) =
                    referencers.input_object_types.get_mut(input_type_reference)
                else {
                    return Ok(());
                };
                input_object_type_referencers
                    .directive_arguments
                    .shift_remove(self);
            }
            _ => {
                return Err(
                    SingleFederationError::Internal {
                        message: format!(
                            "Directive argument \"{}\"'s inner type \"{}\" does not refer to an existing input type.",
                            self,
                            input_type_reference.deref(),
                        )
                    }.into()
                );
            }
        }
        Ok(())
    }
}

impl Display for DirectiveArgumentDefinitionPosition {
    fn fmt(&self, f: &mut Formatter<'_>) -> std::fmt::Result {
        write!(f, "@{}({}:)", self.directive_name, self.argument_name)
    }
}

pub(crate) fn is_graphql_reserved_name(name: &str) -> bool {
    name.starts_with("__")
}

lazy_static! {
    static ref GRAPHQL_BUILTIN_SCALAR_NAMES: IndexSet<Name> = {
        IndexSet::from([
            name!("Int"),
            name!("Float"),
            name!("String"),
            name!("Boolean"),
            name!("ID"),
        ])
    };
    static ref GRAPHQL_BUILTIN_DIRECTIVE_NAMES: IndexSet<Name> = {
        IndexSet::from([
            name!("include"),
            name!("skip"),
            name!("deprecated"),
            name!("specifiedBy"),
            name!("defer"),
        ])
    };
    // This is static so that UnionTypenameFieldDefinitionPosition.field_name() can return `&Name`,
    // like the other field_name() methods in this file.
    static ref INTROSPECTION_TYPENAME_FIELD_NAME: Name = name!("__typename");
}

fn validate_component_directives(
    directives: &[Component<Directive>],
) -> Result<(), FederationError> {
    for directive in directives.iter() {
        if directives
            .iter()
            .filter(|other_directive| other_directive.ptr_eq(directive))
            .count()
            > 1
        {
            return Err(SingleFederationError::Internal {
                message: format!(
                    "Directive application \"@{}\" is duplicated on schema element",
                    directive.name,
                ),
            }
            .into());
        }
    }
    Ok(())
}

fn validate_node_directives(directives: &[Node<Directive>]) -> Result<(), FederationError> {
    for directive in directives.iter() {
        if directives
            .iter()
            .filter(|other_directive| other_directive.ptr_eq(directive))
            .count()
            > 1
        {
            return Err(SingleFederationError::Internal {
                message: format!(
                    "Directive application \"@{}\" is duplicated on schema element",
                    directive.name,
                ),
            }
            .into());
        }
    }
    Ok(())
}

fn validate_arguments(arguments: &[Node<InputValueDefinition>]) -> Result<(), FederationError> {
    for argument in arguments.iter() {
        if arguments
            .iter()
            .filter(|other_argument| other_argument.name == argument.name)
            .count()
            > 1
        {
            return Err(SingleFederationError::Internal {
                message: format!(
                    "Argument \"{}\" is duplicated on schema element",
                    argument.name,
                ),
            }
            .into());
        }
    }
    Ok(())
}

impl FederationSchema {
    /// Note that the input schema must be partially valid, in that:
    /// 1. All schema element references must point to an existing schema element of the appropriate
    ///    kind (e.g. object type fields must return an existing output type).
    /// 2. If the schema uses the core/link spec, then usages of the @core/@link directive must be
    ///    valid.
    /// The input schema may be otherwise invalid GraphQL (e.g. it may not contain a Query type). If
    /// you want a ValidFederationSchema, use ValidFederationSchema::new() instead.
    pub(crate) fn new(schema: Schema) -> Result<FederationSchema, FederationError> {
        let metadata = links_metadata(&schema)?;
        let mut referencers: Referencers = Default::default();

        // Shallow pass to populate referencers for types/directives.
        for (type_name, type_) in schema.types.iter() {
            match type_ {
                ExtendedType::Scalar(_) => {
                    referencers
                        .scalar_types
                        .insert(type_name.clone(), Default::default());
                }
                ExtendedType::Object(_) => {
                    referencers
                        .object_types
                        .insert(type_name.clone(), Default::default());
                }
                ExtendedType::Interface(_) => {
                    referencers
                        .interface_types
                        .insert(type_name.clone(), Default::default());
                }
                ExtendedType::Union(_) => {
                    referencers
                        .union_types
                        .insert(type_name.clone(), Default::default());
                }
                ExtendedType::Enum(_) => {
                    referencers
                        .enum_types
                        .insert(type_name.clone(), Default::default());
                }
                ExtendedType::InputObject(_) => {
                    referencers
                        .input_object_types
                        .insert(type_name.clone(), Default::default());
                }
            }
        }
        for directive_name in schema.directive_definitions.keys() {
            referencers
                .directives
                .insert(directive_name.clone(), Default::default());
        }

        // Deep pass to find references.
        SchemaDefinitionPosition.insert_references(
            &schema.schema_definition,
            &schema,
            &mut referencers,
        )?;
        for (type_name, type_) in schema.types.iter() {
            match type_ {
                ExtendedType::Scalar(type_) => {
                    ScalarTypeDefinitionPosition {
                        type_name: type_name.clone(),
                    }
                    .insert_references(type_, &mut referencers)?;
                }
                ExtendedType::Object(type_) => {
                    ObjectTypeDefinitionPosition {
                        type_name: type_name.clone(),
                    }
                    .insert_references(type_, &schema, &mut referencers)?;
                }
                ExtendedType::Interface(type_) => {
                    InterfaceTypeDefinitionPosition {
                        type_name: type_name.clone(),
                    }
                    .insert_references(type_, &schema, &mut referencers)?;
                }
                ExtendedType::Union(type_) => {
                    UnionTypeDefinitionPosition {
                        type_name: type_name.clone(),
                    }
                    .insert_references(type_, &mut referencers)?;
                }
                ExtendedType::Enum(type_) => {
                    EnumTypeDefinitionPosition {
                        type_name: type_name.clone(),
                    }
                    .insert_references(type_, &mut referencers)?;
                }
                ExtendedType::InputObject(type_) => {
                    InputObjectTypeDefinitionPosition {
                        type_name: type_name.clone(),
                    }
                    .insert_references(type_, &schema, &mut referencers)?;
                }
            }
        }
        for (directive_name, directive) in schema.directive_definitions.iter() {
            DirectiveDefinitionPosition {
                directive_name: directive_name.clone(),
            }
            .insert_references(directive, &schema, &mut referencers)?;
        }

        Ok(FederationSchema {
            schema,
            metadata,
            referencers,
        })
    }
}<|MERGE_RESOLUTION|>--- conflicted
+++ resolved
@@ -265,12 +265,6 @@
             OutputTypeDefinitionPosition::Union(value) => {
                 Ok(CompositeTypeDefinitionPosition::Union(value))
             }
-<<<<<<< HEAD
-            _ => Err(SingleFederationError::Internal {
-                message: format!(r#"Type "{value}" was unexpectedly not a composite type"#),
-            }
-            .into()),
-=======
             _ => Err(FederationError::internal(format!(
                 "Type `{value}` was unexpectedly not a composite type"
             ))),
@@ -287,7 +281,6 @@
             _ => Err(FederationError::internal(format!(
                 "Type `{value}` was unexpectedly not an object type"
             ))),
->>>>>>> c00b9b94
         }
     }
 }
@@ -310,9 +303,6 @@
     }
 }
 
-<<<<<<< HEAD
-#[derive(Clone, PartialEq, Eq, Hash, derive_more::From, derive_more::Display)]
-=======
 impl TryFrom<QueryGraphNodeType> for CompositeTypeDefinitionPosition {
     type Error = FederationError;
 
@@ -339,8 +329,7 @@
     }
 }
 
-#[derive(Debug, Clone, PartialEq, Eq, Hash, derive_more::From, derive_more::Display)]
->>>>>>> c00b9b94
+#[derive(Clone, PartialEq, Eq, Hash, derive_more::From, derive_more::Display)]
 pub(crate) enum AbstractTypeDefinitionPosition {
     Interface(InterfaceTypeDefinitionPosition),
     Union(UnionTypeDefinitionPosition),
