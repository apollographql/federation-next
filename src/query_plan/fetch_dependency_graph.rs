<<<<<<< HEAD
use super::operation::NormalizedSelection;
use crate::error::FederationError;
use crate::query_graph::graph_path::OpPath;
=======
use crate::error::FederationError;
use crate::query_graph::graph_path::{OpGraphPathContext, OpPath};
use crate::query_graph::path_tree::OpPathTree;
>>>>>>> c88400e5
use crate::query_graph::QueryGraph;
use crate::query_plan::conditions::Conditions;
use crate::query_plan::fetch_dependency_graph_processor::RebasedFragments;
use crate::query_plan::operation::NormalizedSelectionSet;
<<<<<<< HEAD
use crate::query_plan::query_planner::QueryPlannerConfig;
use crate::query_plan::{FetchDataPathElement, FetchDataRewrite, QueryPlanCost};
=======
use crate::query_plan::{FetchDataPathElement, QueryPathElement};
use crate::query_plan::{FetchDataRewrite, QueryPlanCost};
>>>>>>> c88400e5
use crate::schema::position::{CompositeTypeDefinitionPosition, SchemaRootDefinitionKind};
use crate::schema::ValidFederationSchema;
use apollo_compiler::executable::VariableDefinition;
use apollo_compiler::{Node, NodeStr};
use indexmap::{IndexMap, IndexSet};
use petgraph::stable_graph::{NodeIndex, StableDiGraph};
use std::sync::Arc;

/// Represents a subgraph fetch of a query plan.
// PORT_NOTE: The JS codebase called this `FetchGroup`, but this naming didn't make it apparent that
// this was a node in a fetch dependency graph, so we've renamed it accordingly.
//
// The JS codebase additionally has a property named `subgraphAndMergeAtKey` that was used as a
// precomputed map key, but this isn't necessary in Rust since we can use `PartialEq`/`Eq`/`Hash`.
#[derive(Debug, Clone)]
pub(crate) struct FetchDependencyGraphNode {
    /// The subgraph this fetch is queried against.
    pub(crate) subgraph_name: NodeStr,
    /// Which root operation kind the fetch should have.
    root_kind: SchemaRootDefinitionKind,
    /// The parent type of the fetch's selection set. For fetches against the root, this is the
    /// subgraph's root operation type for the corresponding root kind, but for entity fetches this
    /// will be the subgraph's entity union type.
    parent_type: CompositeTypeDefinitionPosition,
    /// The selection set to be fetched from the subgraph, along with memoized conditions.
    selection_set: FetchSelectionSet,
    /// Whether this fetch uses the federation `_entities` field and correspondingly is against the
    /// subgraph's entity union type (sometimes called a "key" fetch).
    is_entity_fetch: bool,
    /// The inputs to be passed into `_entities` field, if this is an entity fetch.
    inputs: Option<Arc<FetchInputs>>,
    /// Input rewrites for query plan execution to perform prior to executing the fetch.
    input_rewrites: Arc<Vec<Arc<FetchDataRewrite>>>,
    /// As query plan execution runs, it accumulates fetch data into a response object. This is the
    /// path at which to merge in the data for this particular fetch.
    merge_at: Option<Vec<FetchDataPathElement>>,
    /// The fetch ID generation, if one is necessary (used when handling `@defer`).
    id: Option<u64>,
    /// The label of the `@defer` block this fetch appears in, if any.
    defer_ref: Option<NodeStr>,
    /// The cached computation of this fetch's cost, if it's been done already.
    cached_cost: Option<QueryPlanCost>,
    /// Set in some code paths to indicate that the selection set of the group should not be
    /// optimized away even if it "looks" useless.
    must_preserve_selection_set: bool,
    /// If true, then we skip an expensive computation during `is_useless()`. (This partially
    /// caches that computation.)
    is_known_useful: bool,
}

#[derive(Debug, Clone)]
pub(crate) struct FetchSelectionSet {
    /// The selection set to be fetched from the subgraph.
    pub(crate) selection_set: Arc<NormalizedSelectionSet>,
    /// The conditions determining whether the fetch should be executed (which must be recomputed
    /// from the selection set when it changes).
<<<<<<< HEAD
    pub(crate) conditions: Arc<Conditions>,
=======
    conditions: Conditions,
>>>>>>> c88400e5
}

// PORT_NOTE: The JS codebase additionally has a property `onUpdateCallback`. This was only ever
// used to update `isKnownUseful` in `FetchGroup`, and it's easier to handle this there than try
// to pass in a callback in Rust.
#[derive(Debug, Clone)]
pub(crate) struct FetchInputs {
    /// The selection sets to be used as input to `_entities`, separated per parent type.
    selection_sets_per_parent_type:
        IndexMap<CompositeTypeDefinitionPosition, Arc<NormalizedSelectionSet>>,
    /// The supergraph schema (primarily used for validation of added selection sets).
    supergraph_schema: ValidFederationSchema,
}

/// Represents a dependency between two subgraph fetches, namely that the tail/child depends on the
/// head/parent executing first.
#[derive(Debug, Clone)]
pub(crate) struct FetchDependencyGraphEdge {
    /// The operation path of the tail/child _relative_ to the head/parent. This information is
    /// maintained in case we want/need to merge groups into each other. This can roughly be thought
    /// of similarly to `merge_at` in the child, but is relative to the start of the parent. It can
    /// be `None`, which either means we don't know the relative path, or that the concept of a
    /// relative path doesn't make sense in this context. E.g. there is case where a child's
    /// `merge_at` can be shorter than its parent's, in which case the `path` (which is essentially
    /// `child.merge_at - parent.merge_at`), does not make sense (or rather, it's negative, which we
    /// cannot represent). The gist is that `None` for the `path` means that no assumption should be
    /// made, and that any merge logic using said path should bail.
    path: Option<Arc<OpPath>>,
}

/// A directed acyclic graph (DAG) of fetches (a.k.a. fetch groups) and their dependencies.
///
/// In the graph, two fetches are connected if one of them (the parent/head) must be performed
/// strictly before the other one (the child/tail).
#[derive(Debug, Clone)]
pub(crate) struct FetchDependencyGraph {
    /// The supergraph schema that generated the federated query graph.
    supergraph_schema: ValidFederationSchema,
    /// The federated query graph that generated the fetches. (This also contains the subgraph
    /// schemas.)
    federated_query_graph: Arc<QueryGraph>,
    /// The nodes/edges of the fetch dependency graph. Note that this must be a stable graph since
    /// we remove nodes/edges during optimizations.
    graph: StableDiGraph<Arc<FetchDependencyGraphNode>, Arc<FetchDependencyGraphEdge>>,
    /// The root nodes by subgraph name, representing the fetches against root operation types of
    /// the subgraphs.
    root_nodes_by_subgraph: IndexMap<NodeStr, NodeIndex>,
    /// Tracks metadata about deferred blocks and their dependencies on one another.
    defer_tracking: Arc<DeferTracking>,
    /// The initial fetch ID generation (used when handling `@defer`).
    starting_id_generation: u64,
    /// The current fetch ID generation (used when handling `@defer`).
    fetch_id_generation: u64,
    /// Whether this fetch dependency graph has undergone a transitive reduction.
    is_reduced: bool,
    /// Whether this fetch dependency graph has undergone optimization (e.g. transitive reduction,
    /// removing empty/useless fetches, merging fetches with the same subgraph/path).
    is_optimized: bool,
}

// TODO: Write docstrings
#[derive(Debug, Clone)]
pub(crate) struct DeferTracking {
    top_level_deferred: IndexSet<NodeStr>,
    deferred: IndexMap<NodeStr, Vec<DeferredInfo>>,
    primary_selection: Option<Arc<NormalizedSelectionSet>>,
}

// TODO: Write docstrings
#[derive(Debug, Clone)]
pub(crate) struct DeferredInfo {
    pub(crate) label: NodeStr,
    pub(crate) path: FetchDependencyGraphPath,
    pub(crate) sub_selection: NormalizedSelectionSet,
    pub(crate) deferred: IndexSet<NodeStr>,
    pub(crate) dependencies: IndexSet<NodeStr>,
}

// TODO: Write docstrings
#[derive(Debug, Clone)]
pub(crate) struct FetchDependencyGraphPath {
<<<<<<< HEAD
    pub(crate) full_path: OpPath,
    pub(crate) path_in_node: OpPath,
    pub(crate) response_path: Vec<FetchDataPathElement>,
}

impl FetchDependencyGraphNode {
    pub(crate) fn cost(&mut self) -> Result<QueryPlanCost, FederationError> {
        if self.cached_cost.is_none() {
            self.cached_cost = Some(self.selection_set.selection_set.cost(1)?)
        }
        Ok(self.cached_cost.unwrap())
    }

    // TODO: https://github.com/apollographql/federation/blob/f69a0694b95/query-planner-js/src/buildPlan.ts#L1518-L1573
    pub(crate) fn to_plan_node(
        &self,
        _config: &QueryPlannerConfig,
        _handled_conditions: &Conditions,
        _variable_definitions: &[Node<VariableDefinition>],
        _fragments: Option<&RebasedFragments>,
        _op_name: Option<String>,
    ) -> Option<super::PlanNode> {
        todo!()
    }
}

impl NormalizedSelectionSet {
    pub(crate) fn cost(&self, depth: QueryPlanCost) -> Result<QueryPlanCost, FederationError> {
        // The cost is essentially the number of elements in the selection,
        // but we make deep element cost a tiny bit more,
        // mostly to make things a tad more deterministic
        // (typically, if we have an interface with a single implementation,
        // then we can have a choice between a query plan that type-explode a field of the interface
        // and one that doesn't, and both will be almost identical,
        // except that the type-exploded field will be a different depth;
        // by favoring lesser depth in that case, we favor not type-exploding).
        self.selections.values().try_fold(0, |sum, selection| {
            let subselections = match selection {
                NormalizedSelection::Field(field) => field.selection_set.as_ref(),
                NormalizedSelection::InlineFragment(inline) => Some(&inline.selection_set),
                NormalizedSelection::FragmentSpread(_) => {
                    return Err(FederationError::internal(
                        "unexpected fragment spread in FetchDependencyGraphNode",
                    ))
                }
            };
            let subselections_cost = if let Some(selection_set) = subselections {
                selection_set.cost(depth + 1)?
            } else {
                0
            };
            Ok(sum + depth + subselections_cost)
        })
    }
=======
    full_path: OpPath,
    path_in_node: OpPath,
    response_path: Vec<FetchDataPathElement>,
}

#[derive(Debug, Default)]
pub(crate) struct FetchDependencyGraphNodePath {
    full_path: Vec<QueryPathElement>,
    path_in_group: Vec<QueryPathElement>,
    response_path: Vec<FetchDataPathElement>,
}

#[derive(Debug)]
pub(crate) struct DeferContext {
    current_defer_ref: Option<NodeStr>,
    path_to_defer_parent: Vec<QueryPathElement>,
    active_defer_ref: Option<NodeStr>,
    is_part_of_query: bool,
}

impl Default for DeferContext {
    fn default() -> Self {
        Self {
            current_defer_ref: None,
            path_to_defer_parent: Vec::new(),
            active_defer_ref: None,
            is_part_of_query: true,
        }
    }
}

impl FetchDependencyGraph {
    pub(crate) fn new(
        supergraph_schema: ValidFederationSchema,
        federated_query_graph: Arc<QueryGraph>,
        root_type_for_defer: Option<CompositeTypeDefinitionPosition>,
        starting_id_generation: u64,
    ) -> Self {
        Self {
            defer_tracking: DeferTracking::empty(&supergraph_schema, root_type_for_defer),
            supergraph_schema,
            federated_query_graph,
            graph: Default::default(),
            root_nodes_by_subgraph: Default::default(),
            starting_id_generation,
            fetch_id_generation: starting_id_generation,
            is_reduced: false,
            is_optimized: false,
        }
    }

    /// Must be called every time the "shape" of the graph is modified
    /// to know that the graph may not be minimal/optimized anymore.
    fn on_modification(&mut self) {
        self.is_reduced = false;
        self.is_optimized = false;
    }

    pub(crate) fn get_or_create_root_node(
        &mut self,
        subgraph_name: &NodeStr,
        root_kind: SchemaRootDefinitionKind,
        parent_type: CompositeTypeDefinitionPosition,
    ) -> Result<NodeIndex, FederationError> {
        if let Some(node) = self.root_nodes_by_subgraph.get(subgraph_name) {
            return Ok(*node);
        }
        let node = self.new_node(
            subgraph_name.clone(),
            parent_type,
            /* has_inputs: */ false,
            root_kind,
        )?;
        self.root_nodes_by_subgraph
            .insert(subgraph_name.clone(), node);
        Ok(node)
    }

    pub(crate) fn new_node(
        &mut self,
        subgraph_name: NodeStr,
        parent_type: CompositeTypeDefinitionPosition,
        has_inputs: bool,
        root_kind: SchemaRootDefinitionKind,
        // merge_at: Option<Vec<ResponsePathElement>>,
        // defer_ref: Option<NodeStr>,
    ) -> Result<NodeIndex, FederationError> {
        let subgraph_schema = self
            .federated_query_graph
            .schema_by_source(&subgraph_name)?
            .clone();
        self.on_modification();
        Ok(self.graph.add_node(Arc::new(FetchDependencyGraphNode {
            subgraph_name: subgraph_name.clone(),
            root_kind,
            selection_set: FetchSelectionSet::empty(subgraph_schema, parent_type.clone())?,
            parent_type,
            is_entity_fetch: has_inputs,
            inputs: has_inputs
                .then(|| Arc::new(FetchInputs::empty(self.supergraph_schema.clone()))),
            input_rewrites: Default::default(),
            merge_at: None,
            id: None,
            defer_ref: None,
            cached_cost: None,
            must_preserve_selection_set: false,
            is_known_useful: false,
        })))
    }
}

impl FetchSelectionSet {
    pub(crate) fn empty(
        schema: ValidFederationSchema,
        type_position: CompositeTypeDefinitionPosition,
    ) -> Result<Self, FederationError> {
        let selection_set = Arc::new(NormalizedSelectionSet::empty(schema, type_position));
        let conditions = selection_set.conditions()?;
        Ok(Self {
            conditions,
            selection_set,
        })
    }
}

impl FetchInputs {
    pub(crate) fn empty(supergraph_schema: ValidFederationSchema) -> Self {
        Self {
            selection_sets_per_parent_type: Default::default(),
            supergraph_schema,
        }
    }
}

impl DeferTracking {
    fn empty(
        schema: &ValidFederationSchema,
        root_type_for_defer: Option<CompositeTypeDefinitionPosition>,
    ) -> Arc<Self> {
        Arc::new(Self {
            top_level_deferred: Default::default(),
            deferred: Default::default(),
            primary_selection: root_type_for_defer.map(|type_position| {
                Arc::new(NormalizedSelectionSet {
                    schema: schema.clone(),
                    type_position,
                    selections: Default::default(),
                })
            }),
        })
    }
}

pub(crate) fn compute_nodes_for_tree(
    _dependency_graph: &mut FetchDependencyGraph,
    _tree: &OpPathTree,
    _start_node: NodeIndex,
    _initial_node_path: FetchDependencyGraphNodePath,
    _initial_defer_context: DeferContext,
    _initial_conditions: OpGraphPathContext,
) -> Vec<NodeIndex> {
    // TODO: port `computeGroupsForTree` in `query-planner-js/src/buildPlan.ts`
    todo!()
>>>>>>> c88400e5
}<|MERGE_RESOLUTION|>--- conflicted
+++ resolved
@@ -1,23 +1,14 @@
-<<<<<<< HEAD
 use super::operation::NormalizedSelection;
-use crate::error::FederationError;
-use crate::query_graph::graph_path::OpPath;
-=======
 use crate::error::FederationError;
 use crate::query_graph::graph_path::{OpGraphPathContext, OpPath};
 use crate::query_graph::path_tree::OpPathTree;
->>>>>>> c88400e5
 use crate::query_graph::QueryGraph;
 use crate::query_plan::conditions::Conditions;
 use crate::query_plan::fetch_dependency_graph_processor::RebasedFragments;
 use crate::query_plan::operation::NormalizedSelectionSet;
-<<<<<<< HEAD
 use crate::query_plan::query_planner::QueryPlannerConfig;
-use crate::query_plan::{FetchDataPathElement, FetchDataRewrite, QueryPlanCost};
-=======
 use crate::query_plan::{FetchDataPathElement, QueryPathElement};
 use crate::query_plan::{FetchDataRewrite, QueryPlanCost};
->>>>>>> c88400e5
 use crate::schema::position::{CompositeTypeDefinitionPosition, SchemaRootDefinitionKind};
 use crate::schema::ValidFederationSchema;
 use apollo_compiler::executable::VariableDefinition;
@@ -74,11 +65,7 @@
     pub(crate) selection_set: Arc<NormalizedSelectionSet>,
     /// The conditions determining whether the fetch should be executed (which must be recomputed
     /// from the selection set when it changes).
-<<<<<<< HEAD
-    pub(crate) conditions: Arc<Conditions>,
-=======
-    conditions: Conditions,
->>>>>>> c88400e5
+    pub(crate) conditions: Conditions,
 }
 
 // PORT_NOTE: The JS codebase additionally has a property `onUpdateCallback`. This was only ever
@@ -160,7 +147,6 @@
 // TODO: Write docstrings
 #[derive(Debug, Clone)]
 pub(crate) struct FetchDependencyGraphPath {
-<<<<<<< HEAD
     pub(crate) full_path: OpPath,
     pub(crate) path_in_node: OpPath,
     pub(crate) response_path: Vec<FetchDataPathElement>,
@@ -215,10 +201,6 @@
             Ok(sum + depth + subselections_cost)
         })
     }
-=======
-    full_path: OpPath,
-    path_in_node: OpPath,
-    response_path: Vec<FetchDataPathElement>,
 }
 
 #[derive(Debug, Default)]
@@ -379,5 +361,4 @@
 ) -> Vec<NodeIndex> {
     // TODO: port `computeGroupsForTree` in `query-planner-js/src/buildPlan.ts`
     todo!()
->>>>>>> c88400e5
 }