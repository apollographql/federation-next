use crate::error::FederationError;
use crate::error::SingleFederationError;
use crate::link::graphql_definition::DeferDirectiveArguments;
use crate::query_graph::graph_path::{
    selection_of_element, OpGraphPathContext, OpGraphPathTrigger, OpPath, OpPathElement,
};
use crate::query_graph::path_tree::{OpPathTree, PathTreeChild};
use crate::query_graph::{QueryGraph, QueryGraphEdgeTransition};
use crate::query_plan::conditions::{remove_conditions_from_selection_set, Conditions};
use crate::query_plan::fetch_dependency_graph_processor::FetchDependencyGraphProcessor;
use crate::query_plan::operation::normalized_field_selection::{
    NormalizedField, NormalizedFieldData,
};
use crate::query_plan::operation::normalized_inline_fragment_selection::{
    NormalizedInlineFragment, NormalizedInlineFragmentData,
};
use crate::query_plan::operation::{
    NormalizedOperation, NormalizedSelection, NormalizedSelectionSet, RebasedFragments,
    SelectionId, TYPENAME_FIELD,
};
use crate::query_plan::FetchDataPathElement;
use crate::query_plan::{FetchDataRewrite, FetchDataValueSetter, QueryPlanCost};
use crate::schema::position::{
    CompositeTypeDefinitionPosition, FieldDefinitionPosition, ObjectTypeDefinitionPosition,
    SchemaRootDefinitionKind,
};
use crate::schema::ValidFederationSchema;
use crate::subgraph::spec::{ANY_SCALAR_NAME, ENTITIES_QUERY};
use apollo_compiler::ast::{Argument, Directive, OperationType, Type};
use apollo_compiler::executable::{self, VariableDefinition};
use apollo_compiler::schema::{self, Name};
use apollo_compiler::{name, Node, NodeStr};
use indexmap::{IndexMap, IndexSet};
use petgraph::stable_graph::{EdgeIndex, NodeIndex, StableDiGraph};
use petgraph::visit::EdgeRef;
use std::collections::HashSet;
use std::sync::{atomic::AtomicU64, Arc, OnceLock};

/// Represents the value of a `@defer(label:)` argument.
type DeferRef = NodeStr;

/// Map of defer labels to nodes of the fetch dependency graph.
type DeferredNodes = multimap::MultiMap<DeferRef, NodeIndex<u32>>;

use super::operation::normalized_selection_map::NormalizedSelectionMap;
use crate::query_graph::extract_subgraphs_from_supergraph::FEDERATION_REPRESENTATIONS_ARGUMENTS_NAME;
use crate::query_graph::extract_subgraphs_from_supergraph::FEDERATION_REPRESENTATIONS_VAR_NAME;

/// Represents a subgraph fetch of a query plan.
// PORT_NOTE: The JS codebase called this `FetchGroup`, but this naming didn't make it apparent that
// this was a node in a fetch dependency graph, so we've renamed it accordingly.
//
// The JS codebase additionally has a property named `subgraphAndMergeAtKey` that was used as a
// precomputed map key, but this isn't necessary in Rust since we can use `PartialEq`/`Eq`/`Hash`.
#[derive(Debug, Clone)]
pub(crate) struct FetchDependencyGraphNode {
    /// The subgraph this fetch is queried against.
    pub(crate) subgraph_name: NodeStr,
    /// Which root operation kind the fetch should have.
    root_kind: SchemaRootDefinitionKind,
    /// The parent type of the fetch's selection set. For fetches against the root, this is the
    /// subgraph's root operation type for the corresponding root kind, but for entity fetches this
    /// will be the subgraph's entity union type.
    parent_type: CompositeTypeDefinitionPosition,
    /// The selection set to be fetched from the subgraph, along with memoized conditions.
    selection_set: FetchSelectionSet,
    /// Whether this fetch uses the federation `_entities` field and correspondingly is against the
    /// subgraph's entity union type (sometimes called a "key" fetch).
    is_entity_fetch: bool,
    /// The inputs to be passed into `_entities` field, if this is an entity fetch.
    inputs: Option<Arc<FetchInputs>>,
    /// Input rewrites for query plan execution to perform prior to executing the fetch.
    input_rewrites: Arc<Vec<Arc<FetchDataRewrite>>>,
    /// As query plan execution runs, it accumulates fetch data into a response object. This is the
    /// path at which to merge in the data for this particular fetch.
    merge_at: Option<Vec<FetchDataPathElement>>,
    /// The fetch ID generation, if one is necessary (used when handling `@defer`).
    ///
    /// This can be treated as an Option using `OnceLock::get()`.
    id: OnceLock<u64>,
    /// The label of the `@defer` block this fetch appears in, if any.
    defer_ref: Option<DeferRef>,
    /// The cached computation of this fetch's cost, if it's been done already.
    cached_cost: Option<QueryPlanCost>,
    /// Set in some code paths to indicate that the selection set of the node should not be
    /// optimized away even if it "looks" useless.
    must_preserve_selection_set: bool,
    /// If true, then we skip an expensive computation during `is_useless()`. (This partially
    /// caches that computation.)
    is_known_useful: bool,
}

/// Safely generate IDs for fetch dependency nodes without mutable access.
#[derive(Debug)]
struct FetchIdGenerator {
    next: AtomicU64,
}
impl FetchIdGenerator {
    /// Create an ID generator, starting at the given value.
    pub fn new(start_at: u64) -> Self {
        Self {
            next: AtomicU64::new(start_at),
        }
    }

    /// Generate a new ID for a fetch dependency node.
    pub fn next_id(&self) -> u64 {
        self.next.fetch_add(1, std::sync::atomic::Ordering::Relaxed)
    }
}

impl Clone for FetchIdGenerator {
    fn clone(&self) -> Self {
        Self {
            next: AtomicU64::new(self.next.load(std::sync::atomic::Ordering::Relaxed)),
        }
    }
}

#[derive(Debug, Clone)]
pub(crate) struct FetchSelectionSet {
    /// The selection set to be fetched from the subgraph.
    pub(crate) selection_set: Arc<NormalizedSelectionSet>,
    /// The conditions determining whether the fetch should be executed (which must be recomputed
    /// from the selection set when it changes).
    pub(crate) conditions: Conditions,
}

// PORT_NOTE: The JS codebase additionally has a property `onUpdateCallback`. This was only ever
// used to update `isKnownUseful` in `FetchGroup`, and it's easier to handle this there than try
// to pass in a callback in Rust.
#[derive(Debug, Clone)]
pub(crate) struct FetchInputs {
    /// The selection sets to be used as input to `_entities`, separated per parent type.
    selection_sets_per_parent_type:
        IndexMap<CompositeTypeDefinitionPosition, Arc<NormalizedSelectionSet>>,
    /// The supergraph schema (primarily used for validation of added selection sets).
    supergraph_schema: ValidFederationSchema,
}

/// Represents a dependency between two subgraph fetches, namely that the tail/child depends on the
/// head/parent executing first.
#[derive(Debug, Clone)]
pub(crate) struct FetchDependencyGraphEdge {
    /// The operation path of the tail/child _relative_ to the head/parent. This information is
    /// maintained in case we want/need to merge nodes into each other. This can roughly be thought
    /// of similarly to `merge_at` in the child, but is relative to the start of the parent. It can
    /// be `None`, which either means we don't know the relative path, or that the concept of a
    /// relative path doesn't make sense in this context. E.g. there is case where a child's
    /// `merge_at` can be shorter than its parent's, in which case the `path` (which is essentially
    /// `child.merge_at - parent.merge_at`), does not make sense (or rather, it's negative, which we
    /// cannot represent). The gist is that `None` for the `path` means that no assumption should be
    /// made, and that any merge logic using said path should bail.
    path: Option<Arc<OpPath>>,
}

type FetchDependencyGraphPetgraph =
    StableDiGraph<Arc<FetchDependencyGraphNode>, Arc<FetchDependencyGraphEdge>>;

/// A directed acyclic graph (DAG) of fetches (a.k.a. fetch groups) and their dependencies.
///
/// In the graph, two fetches are connected if one of them (the parent/head) must be performed
/// strictly before the other one (the child/tail).
#[derive(Debug, Clone)]
pub(crate) struct FetchDependencyGraph {
    /// The supergraph schema that generated the federated query graph.
    supergraph_schema: ValidFederationSchema,
    /// The federated query graph that generated the fetches. (This also contains the subgraph
    /// schemas.)
    federated_query_graph: Arc<QueryGraph>,
    /// The nodes/edges of the fetch dependency graph. Note that this must be a stable graph since
    /// we remove nodes/edges during optimizations.
    graph: FetchDependencyGraphPetgraph,
    /// The root nodes by subgraph name, representing the fetches against root operation types of
    /// the subgraphs.
    root_nodes_by_subgraph: IndexMap<NodeStr, NodeIndex>,
    /// Tracks metadata about deferred blocks and their dependencies on one another.
    pub(crate) defer_tracking: DeferTracking,
    /// The initial fetch ID generation (used when handling `@defer`).
    starting_id_generation: u64,
    /// The current fetch ID generation (used when handling `@defer`).
    fetch_id_generation: FetchIdGenerator,
    /// Whether this fetch dependency graph has undergone a transitive reduction.
    is_reduced: bool,
    /// Whether this fetch dependency graph has undergone optimization (e.g. transitive reduction,
    /// removing empty/useless fetches, merging fetches with the same subgraph/path).
    is_optimized: bool,
}

// TODO: Write docstrings
#[derive(Debug, Clone)]
pub(crate) struct DeferTracking {
    pub(crate) top_level_deferred: IndexSet<DeferRef>,
    pub(crate) deferred: IndexMap<DeferRef, DeferredInfo>,
    pub(crate) primary_selection: Option<NormalizedSelectionSet>,
}

// TODO: Write docstrings
// TODO(@goto-bus-stop): this does not seem like it should be cloned around
#[derive(Debug, Clone)]
pub(crate) struct DeferredInfo {
    pub(crate) label: DeferRef,
    pub(crate) path: FetchDependencyGraphNodePath,
    pub(crate) sub_selection: NormalizedSelectionSet,
    pub(crate) deferred: IndexSet<DeferRef>,
    pub(crate) dependencies: IndexSet<DeferRef>,
}

// TODO: Write docstrings
#[derive(Debug, Clone, Default)]
pub(crate) struct FetchDependencyGraphNodePath {
    pub(crate) full_path: Arc<OpPath>,
    path_in_node: Arc<OpPath>,
    response_path: Vec<FetchDataPathElement>,
}

#[derive(Debug, Clone)]
pub(crate) struct DeferContext {
    current_defer_ref: Option<DeferRef>,
    path_to_defer_parent: Arc<OpPath>,
    active_defer_ref: Option<DeferRef>,
    is_part_of_query: bool,
}

/// Used in `FetchDependencyGraph` to store, for a given node, information about one of its parent.
/// Namely, this structure stores:
/// 1. the actual parent node index, and
/// 2. the path of the node for which this is a "parent relation" into said parent (`path_in_parent`). This information
///    is maintained for the case where we want/need to merge nodes into each other. One can roughly think of
///    this as similar to a `mergeAt`, but that is relative to the start of `group`. It can be `None`, which
///    either mean we don't know that path or that this simply doesn't make sense (there is case where a child `mergeAt` can
///    be shorter than its parent's, in which case the `path`, which is essentially `child-mergeAt - parent-mergeAt`, does
///    not make sense (or rather, it's negative, which we cannot represent)). Tl;dr, `None` for the `path` means that
///    should make no assumption and bail on any merging that uses said path.
// PORT_NOTE: In JS this uses reference equality, not structural equality, so maybe we should just
// do pointer comparisons?
#[derive(Debug, Clone, PartialEq)]
struct ParentRelation {
    parent_node_id: NodeIndex,
    path_in_parent: Option<Arc<OpPath>>,
}

/// UnhandledNode is used while processing fetch nodes in dependency order to track nodes for which
/// one of the parents has been processed/handled but which has other parents.
// PORT_NOTE: In JS this was a tuple
#[derive(Debug)]
struct UnhandledNode {
    /// The unhandled node.
    node: NodeIndex,
    /// The parents that still need to be processed before the node can be.
    unhandled_parents: Vec<ParentRelation>,
}

impl std::fmt::Display for UnhandledNode {
    fn fmt(&self, f: &mut std::fmt::Formatter<'_>) -> std::fmt::Result {
        write!(f, "{} (missing: [", self.node.index(),)?;
        for (i, unhandled) in self.unhandled_parents.iter().enumerate() {
            if i > 0 {
                write!(f, ", ")?;
            }
            write!(f, "{}", unhandled.parent_node_id.index())?;
        }
        write!(f, "])")
    }
}

/// Used during the processing of fetch nodes in dependency order.
#[derive(Debug)]
struct ProcessingState {
    /// Nodes that can be handled (because all their parents/dependencies have been processed before).
    // TODO(@goto-bus-stop): Seems like this should be an IndexSet, since every `.push()` first
    // checks if the element is unique.
    pub next: Vec<NodeIndex>,
    /// Nodes that needs some parents/dependencies to be processed first before they can be themselves.
    /// Note that we make sure that this never hold node with no "edges".
    pub unhandled: Vec<UnhandledNode>,
}

impl DeferContext {
    fn after_subgraph_jump(&self) -> Self {
        Self {
            active_defer_ref: self.current_defer_ref.clone(),
            // Clone the rest as-is
            current_defer_ref: self.current_defer_ref.clone(),
            path_to_defer_parent: self.path_to_defer_parent.clone(),
            is_part_of_query: self.is_part_of_query,
        }
    }
}

impl Default for DeferContext {
    fn default() -> Self {
        Self {
            current_defer_ref: None,
            path_to_defer_parent: Default::default(),
            active_defer_ref: None,
            is_part_of_query: true,
        }
    }
}

impl ProcessingState {
    pub fn empty() -> Self {
        Self {
            next: vec![],
            unhandled: vec![],
        }
    }

    pub fn of_ready_nodes(nodes: Vec<NodeIndex>) -> Self {
        Self {
            next: nodes,
            unhandled: vec![],
        }
    }

    // PORT_NOTE: `forChildrenOfProcessedNode` is moved into the FetchDependencyGraph
    // structure as `create_state_for_children_of_processed_node`, because it needs access to the
    // graph.

    pub fn merge_with(self, other: ProcessingState) -> ProcessingState {
        let mut next = self.next;
        for g in other.next {
            if !next.contains(&g) {
                next.push(g);
            }
        }

        let mut unhandled = vec![];
        let mut that_unhandled = other.unhandled;

        fn merge_remains_and_remove_if_found(
            node_index: NodeIndex,
            mut in_edges: Vec<ParentRelation>,
            other_nodes: &mut Vec<UnhandledNode>,
        ) -> Vec<ParentRelation> {
            let Some((other_index, other_node)) = other_nodes
                .iter()
                .enumerate()
                .find(|(_index, other)| other.node == node_index)
            else {
                return in_edges;
            };

            // The uhandled are the one that are unhandled on both side.
            in_edges.retain(|e| !other_node.unhandled_parents.contains(e));
            other_nodes.remove(other_index);
            in_edges
        }

        for node in self.unhandled {
            let new_edges = merge_remains_and_remove_if_found(
                node.node,
                node.unhandled_parents,
                &mut that_unhandled,
            );
            if new_edges.is_empty() {
                if !next.contains(&node.node) {
                    next.push(node.node)
                }
            } else {
                unhandled.push(UnhandledNode {
                    node: node.node,
                    unhandled_parents: new_edges,
                });
            }
        }

        // Anything remaining in `thatUnhandled` are nodes that were not in `self` at all.
        unhandled.extend(that_unhandled);

        ProcessingState { next, unhandled }
    }

    pub fn update_for_processed_nodes(self, processed: &[NodeIndex]) -> ProcessingState {
        let mut next = self.next;
        let mut unhandled = vec![];
        for UnhandledNode {
            node: g,
            unhandled_parents: mut edges,
        } in self.unhandled
        {
            // Remove any of the processed nodes from the unhandled edges of that node.
            // And if there is no remaining edge, that node can be handled.
            edges.retain(|edge| processed.contains(&edge.parent_node_id));
            if edges.is_empty() {
                if !next.contains(&g) {
                    next.push(g);
                }
            } else {
                unhandled.push(UnhandledNode {
                    node: g,
                    unhandled_parents: edges,
                });
            }
        }
        ProcessingState { next, unhandled }
    }
}

impl FetchDependencyGraphNodePath {
    fn for_new_key_fetch(&self, new_context: Arc<OpPath>) -> Self {
        Self {
            full_path: self.full_path.clone(),
            path_in_node: new_context,
            response_path: self.response_path.clone(),
        }
    }

    fn add(
        &self,
        element: Arc<OpPathElement>,
    ) -> Result<FetchDependencyGraphNodePath, FederationError> {
        Ok(Self {
            response_path: self.updated_response_path(&element)?,
            full_path: Arc::new(self.full_path.with_pushed(element.clone())),
            path_in_node: Arc::new(self.path_in_node.with_pushed(element)),
        })
    }

    fn updated_response_path(
        &self,
        element: &OpPathElement,
    ) -> Result<Vec<FetchDataPathElement>, FederationError> {
        let mut new_path = self.response_path.clone();
        if let OpPathElement::Field(field) = element {
            new_path.push(FetchDataPathElement::Key(
                field.data().response_name().into(),
            ));
            // TODO: is there a simpler we to find a field’s type from `&NormalizedField`?
            let mut type_ = &field
                .data()
                .field_position
                .get(field.data().schema.schema())?
                .ty;
            loop {
                match type_ {
                    schema::Type::Named(_) | schema::Type::NonNullNamed(_) => break,
                    schema::Type::List(inner) | schema::Type::NonNullList(inner) => {
                        new_path.push(FetchDataPathElement::AnyIndex);
                        type_ = inner
                    }
                }
            }
        };
        Ok(new_path)
    }
}

impl FetchDependencyGraph {
    pub(crate) fn new(
        supergraph_schema: ValidFederationSchema,
        federated_query_graph: Arc<QueryGraph>,
        root_type_for_defer: Option<CompositeTypeDefinitionPosition>,
        starting_id_generation: u64,
    ) -> Self {
        Self {
            defer_tracking: DeferTracking::empty(&supergraph_schema, root_type_for_defer),
            supergraph_schema,
            federated_query_graph,
            graph: Default::default(),
            root_nodes_by_subgraph: Default::default(),
            starting_id_generation,
            fetch_id_generation: FetchIdGenerator::new(starting_id_generation),
            is_reduced: false,
            is_optimized: false,
        }
    }

    /// Must be called every time the "shape" of the graph is modified
    /// to know that the graph may not be minimal/optimized anymore.
    fn on_modification(&mut self) {
        self.is_reduced = false;
        self.is_optimized = false;
    }

    pub(crate) fn get_or_create_root_node(
        &mut self,
        subgraph_name: &NodeStr,
        root_kind: SchemaRootDefinitionKind,
        parent_type: CompositeTypeDefinitionPosition,
    ) -> Result<NodeIndex, FederationError> {
        if let Some(node) = self.root_nodes_by_subgraph.get(subgraph_name) {
            return Ok(*node);
        }
        let node = self.new_node(
            subgraph_name.clone(),
            parent_type,
            /* has_inputs: */ false,
            root_kind,
            None,
            None,
        )?;
        self.root_nodes_by_subgraph
            .insert(subgraph_name.clone(), node);
        Ok(node)
    }

    fn new_root_type_node(
        &mut self,
        subgraph_name: NodeStr,
        root_kind: SchemaRootDefinitionKind,
        parent_type: &ObjectTypeDefinitionPosition,
        merge_at: Option<Vec<FetchDataPathElement>>,
        defer_ref: Option<DeferRef>,
    ) -> Result<NodeIndex, FederationError> {
        let has_inputs = false;
        self.new_node(
            subgraph_name,
            parent_type.clone().into(),
            has_inputs,
            root_kind,
            merge_at,
            defer_ref,
        )
    }

    pub(crate) fn new_node(
        &mut self,
        subgraph_name: NodeStr,
        parent_type: CompositeTypeDefinitionPosition,
        has_inputs: bool,
        root_kind: SchemaRootDefinitionKind,
        merge_at: Option<Vec<FetchDataPathElement>>,
        defer_ref: Option<DeferRef>,
    ) -> Result<NodeIndex, FederationError> {
        let subgraph_schema = self
            .federated_query_graph
            .schema_by_source(&subgraph_name)?
            .clone();
        self.on_modification();
        Ok(self.graph.add_node(Arc::new(FetchDependencyGraphNode {
            subgraph_name,
            root_kind,
            selection_set: FetchSelectionSet::empty(subgraph_schema, parent_type.clone())?,
            parent_type,
            is_entity_fetch: has_inputs,
            inputs: has_inputs
                .then(|| Arc::new(FetchInputs::empty(self.supergraph_schema.clone()))),
            input_rewrites: Default::default(),
            merge_at,
            id: OnceLock::new(),
            defer_ref,
            cached_cost: None,
            must_preserve_selection_set: false,
            is_known_useful: false,
        })))
    }

    pub(crate) fn node_weight(
        &self,
        node: NodeIndex,
    ) -> Result<&Arc<FetchDependencyGraphNode>, FederationError> {
        self.graph
            .node_weight(node)
            .ok_or_else(|| FederationError::internal("Node unexpectedly missing"))
    }

    /// Does not take `&mut self` so that other fields can be mutated while this borrow lasts
    fn node_weight_mut(
        graph: &mut FetchDependencyGraphPetgraph,
        node: NodeIndex,
    ) -> Result<&mut FetchDependencyGraphNode, FederationError> {
        Ok(Arc::make_mut(graph.node_weight_mut(node).ok_or_else(
            || FederationError::internal("Node unexpectedly missing".to_owned()),
        )?))
    }

    pub(crate) fn edge_weight(
        &self,
        edge: EdgeIndex,
    ) -> Result<&Arc<FetchDependencyGraphEdge>, FederationError> {
        self.graph
            .edge_weight(edge)
            .ok_or_else(|| FederationError::internal("Edge unexpectedly missing".to_owned()))
    }

    /// Does not take `&mut self` so that other fields can be mutated while this borrow lasts
    fn edge_weight_mut(
        graph: &mut FetchDependencyGraphPetgraph,
        edge: EdgeIndex,
    ) -> Result<&mut FetchDependencyGraphEdge, FederationError> {
        Ok(Arc::make_mut(graph.edge_weight_mut(edge).ok_or_else(
            || FederationError::internal("Edge unexpectedly missing"),
        )?))
    }

    fn get_or_create_key_node(
        &mut self,
        subgraph_name: &NodeStr,
        merge_at: &[FetchDataPathElement],
        type_: &CompositeTypeDefinitionPosition,
        parent: ParentRelation,
        conditions_nodes: &IndexSet<NodeIndex>,
        defer_ref: Option<&DeferRef>,
    ) -> Result<NodeIndex, FederationError> {
        // Let's look if we can reuse a node we have, that is an existing child of the parent that:
        // 1. is for the same subgraph
        // 2. has the same merge_at
        // 3. is for the same entity type (we don't reuse nodes for different entities just yet,
        //    as this can create unecessary dependencies that gets in the way of some optimizations;
        //    the final optimizations in `reduceAndOptimize` will however later merge nodes
        //    on the same subgraph and mergeAt when possible).
        // 4. is not part of our conditions or our conditions ancestors
        //    (meaning that we annot reuse a node if it fetches something we take as input).
        // 5. is part of the same "defer" grouping
        // 6. has the same path in parents (here again, we _will_ eventually merge fetches
        //    for which this is not true later in `reduceAndOptimize`, but for now,
        //    keeping nodes separated when they have a different path in their parent
        //    allows to keep that "path in parent" more precisely,
        //    which is important for some case of @requires).
        for existing_id in self.children_of(parent.parent_node_id) {
            let existing = self.node_weight(existing_id)?;
            if existing.subgraph_name == *subgraph_name
                && existing.merge_at.as_deref() == Some(merge_at)
                && existing
                    .selection_set
                    .selection_set
                    .selections
                    .values()
                    .all(|selection| {
                        matches!(
                            selection,
                            NormalizedSelection::InlineFragment(fragment)
                            if fragment.casted_type() == type_
                        )
                    })
                && !self.is_in_nodes_or_their_ancestors(existing_id, conditions_nodes)
                && existing.defer_ref.as_ref() == defer_ref
                && self
                    .parents_relations_of(existing_id)
                    .find(|rel| rel.parent_node_id == parent.parent_node_id)
                    .and_then(|rel| rel.path_in_parent)
                    == parent.path_in_parent
            {
                return Ok(existing_id);
            }
        }
        let new_node = self.new_key_node(subgraph_name, merge_at.to_vec(), defer_ref.cloned())?;
        self.add_parent(new_node, parent);
        Ok(new_node)
    }

    fn new_key_node(
        &mut self,
        subgraph_name: &NodeStr,
        merge_at: Vec<FetchDataPathElement>,
        defer_ref: Option<DeferRef>,
    ) -> Result<NodeIndex, FederationError> {
        let entity_type = self
            .federated_query_graph
            .schema_by_source(subgraph_name)?
            .entity_type()?
            .ok_or_else(|| {
                FederationError::internal(format!(
                    "Subgraph `{subgraph_name}` has no entities defined"
                ))
            })?;

        self.new_node(
            subgraph_name.clone(),
            entity_type.into(),
            /* has_inputs: */ true,
            SchemaRootDefinitionKind::Query,
            Some(merge_at),
            defer_ref,
        )
    }

    /// Adds another node as a parent of `child`,
    /// meaning that this fetch should happen after the provided one.
    fn add_parent(&mut self, child_id: NodeIndex, parent_relation: ParentRelation) {
        let ParentRelation {
            parent_node_id,
            path_in_parent,
        } = parent_relation;
        if self.graph.contains_edge(parent_node_id, child_id) {
            return;
        }
        assert!(
            !self.graph.contains_edge(child_id, parent_node_id),
            "Node {parent_node_id:?} is a child of {child_id:?}: \
             adding it as parent would create a cycle"
        );
        self.on_modification();
        self.graph.add_edge(
            parent_node_id,
            child_id,
            Arc::new(FetchDependencyGraphEdge {
                path: path_in_parent.clone(),
            }),
        );
    }

    /// Returns true if `needle` is either part of `haystack`, or is one of their ancestors
    /// (potentially recursively).
    fn is_in_nodes_or_their_ancestors(
        &self,
        needle: NodeIndex,
        haystack: &IndexSet<NodeIndex>,
    ) -> bool {
        if haystack.contains(&needle) {
            return true;
        }

        // No risk of inifite loop as the graph is acyclic:
        let mut to_check = haystack.clone();
        while let Some(next) = to_check.pop() {
            for parent in self.parents_of(next) {
                if parent == needle {
                    return true;
                }
                to_check.insert(parent);
            }
        }
        false
    }

    fn children_of(&self, node_id: NodeIndex) -> impl Iterator<Item = NodeIndex> + '_ {
        self.graph
            .neighbors_directed(node_id, petgraph::Direction::Outgoing)
    }

    fn parents_of(&self, node_id: NodeIndex) -> impl Iterator<Item = NodeIndex> + '_ {
        self.graph
            .neighbors_directed(node_id, petgraph::Direction::Incoming)
    }

    fn parents_relations_of(
        &self,
        node_id: NodeIndex,
    ) -> impl Iterator<Item = ParentRelation> + '_ {
        self.graph
            .edges_directed(node_id, petgraph::Direction::Incoming)
            .map(|edge| ParentRelation {
                parent_node_id: edge.source(),
                path_in_parent: edge.weight().path.clone(),
            })
    }

    fn type_for_fetch_inputs(
        &self,
        type_name: &Name,
    ) -> Result<CompositeTypeDefinitionPosition, FederationError> {
        self.supergraph_schema
            .get_type(type_name.clone())?
            .try_into()
    }

    /// Find redundant edges coming out of a node. See `remove_redundant_edges`.
    fn collect_redundant_edges(&self, node_index: NodeIndex, acc: &mut HashSet<EdgeIndex>) {
        for start_index in self.children_of(node_index) {
            let mut stack = self.children_of(start_index).collect::<Vec<_>>();
            while let Some(v) = stack.pop() {
                for edge in self.graph.edges_connecting(start_index, v) {
                    acc.insert(edge.id());
                }

                stack.extend(self.children_of(v));
            }
        }
    }

    /// Do a transitive reduction for edges coming out of the given node.
    ///
    /// If any deeply nested child of this node has an edge to any direct child of this node, the
    /// direct child is removed, as we know it is also reachable through the deeply nested route.
    fn remove_redundant_edges(&mut self, node_index: NodeIndex) {
        let mut redundant_edges = HashSet::new();
        self.collect_redundant_edges(node_index, &mut redundant_edges);

        for edge in redundant_edges {
            self.graph.remove_edge(edge);
        }
    }

    /// Do a transitive reduction (https://en.wikipedia.org/wiki/Transitive_reduction) of the graph
    /// We keep it simple and do a DFS from each vertex. The complexity is not amazing, but dependency
    /// graphs between fetch nodes will almost surely never be huge and query planning performance
    /// is not paramount so this is almost surely "good enough".
    fn reduce(&mut self) {
        if std::mem::replace(&mut self.is_reduced, true) {
            return;
        }

        // Two phases for mutability reasons: first all redundant edges coming out of all nodes are
        // collected and then they are all removed.
        let mut redundant_edges = HashSet::new();
        for node_index in self.graph.node_indices() {
            self.collect_redundant_edges(node_index, &mut redundant_edges);
        }

        for edge in redundant_edges {
            self.graph.remove_edge(edge);
        }
    }

    /// Reduce the graph (see `reduce`) and then do a some additional traversals to optimize for:
    ///  1) fetches with no selection: this can happen when we have a require if the only field requested
    ///     was the one with the require and that forced some dependencies. Those fetch should have
    ///     no dependents and we can just remove them.
    ///  2) fetches that are made in parallel to the same subgraph and the same path, and merge those.
    fn reduce_and_optimize(&mut self) {
        if std::mem::replace(&mut self.is_optimized, true) {
            return;
        }

        self.reduce();

        // TODO Optimize: FED-55
    }

    fn extract_children_and_deferred_dependencies(
        &mut self,
        node_index: NodeIndex,
    ) -> Result<(Vec<NodeIndex>, DeferredNodes), FederationError> {
        let mut children = vec![];
        let mut deferred_nodes = DeferredNodes::new();

        let mut defer_dependencies = vec![];

        let node_children = self
            .graph
            .neighbors_directed(node_index, petgraph::Direction::Outgoing);
        let node = self.node_weight(node_index)?;
        for child_index in node_children {
            let child = self.node_weight(child_index)?;
            if node.defer_ref == child.defer_ref {
                children.push(child_index);
            } else {
                let parent_defer_ref = node.defer_ref.as_ref().unwrap();
                let Some(child_defer_ref) = &child.defer_ref else {
                    panic!("{} has defer_ref `{parent_defer_ref}`, so its child {} cannot have a top-level defer_ref.",
                        node.display(node_index),
                        child.display(child_index),
                    );
                };

                if !node.selection_set.selection_set.selections.is_empty() {
                    let id = *node.id.get_or_init(|| self.fetch_id_generation.next_id());
                    defer_dependencies.push((child_defer_ref.clone(), format!("{id}").into()));
                }
                deferred_nodes.insert(child_defer_ref.clone(), child_index);
            }
        }

        for (defer_ref, dependency) in defer_dependencies {
            self.defer_tracking.add_dependency(&defer_ref, dependency);
        }

        Ok((children, deferred_nodes))
    }

    fn create_state_for_children_of_processed_node(
        &self,
        processed_index: NodeIndex,
        children: impl IntoIterator<Item = NodeIndex>,
    ) -> ProcessingState {
        let mut next = vec![];
        let mut unhandled = vec![];
        for c in children {
            let num_parents = self.parents_of(c).count();
            if num_parents == 1 {
                // The parent we have processed is the only one parent of that child; we can handle the children
                next.push(c)
            } else {
                let parents = self
                    .parents_relations_of(c)
                    .filter(|parent| parent.parent_node_id != processed_index)
                    .collect();
                unhandled.push(UnhandledNode {
                    node: c,
                    unhandled_parents: parents,
                });
            }
        }
        ProcessingState { next, unhandled }
    }

    fn process_node<TProcessed, TDeferred>(
        &mut self,
        processor: &mut impl FetchDependencyGraphProcessor<TProcessed, TDeferred>,
        node_index: NodeIndex,
        handled_conditions: Conditions,
    ) -> Result<(TProcessed, DeferredNodes, ProcessingState), FederationError> {
        let (children, deferred_nodes) =
            self.extract_children_and_deferred_dependencies(node_index)?;

        let node = self
            .graph
            .node_weight_mut(node_index)
            .ok_or_else(|| FederationError::internal("Node unexpectedly missing"))?;
        let conditions = handled_conditions.update_with(&node.selection_set.conditions);
        let new_handled_conditions = conditions.clone().merge(handled_conditions);

        let processed = processor.on_node(
            &self.federated_query_graph,
            Arc::make_mut(node),
            &new_handled_conditions,
        )?;
        if children.is_empty() {
            return Ok((
                processor.on_conditions(&conditions, processed),
                deferred_nodes,
                ProcessingState::empty(),
            ));
        }

        let state = self.create_state_for_children_of_processed_node(node_index, children);
        if state.next.is_empty() {
            Ok((
                processor.on_conditions(&conditions, processed),
                deferred_nodes,
                state,
            ))
        } else {
            // We process the ready children as if they were parallel roots (they are from `processed`
            // in a way), and then just add process at the beginning of the sequence.
            let (main_sequence, all_deferred_nodes, new_state) = self.process_root_main_nodes(
                processor,
                state,
                true,
                &deferred_nodes,
                new_handled_conditions,
            )?;

            let reduced_sequence =
                processor.reduce_sequence(std::iter::once(processed).chain(main_sequence));
            Ok((
                processor.on_conditions(&conditions, reduced_sequence),
                all_deferred_nodes,
                new_state,
            ))
        }
    }

    fn process_nodes<TProcessed, TDeferred>(
        &mut self,
        processor: &mut impl FetchDependencyGraphProcessor<TProcessed, TDeferred>,
        state: ProcessingState,
        process_in_parallel: bool,
        handled_conditions: Conditions,
    ) -> Result<(TProcessed, DeferredNodes, ProcessingState), FederationError> {
        let mut processed_nodes = vec![];
        let mut all_deferred_nodes = DeferredNodes::new();
        let mut new_state = ProcessingState {
            next: Default::default(),
            unhandled: state.unhandled,
        };
        for node_index in &state.next {
            let (main, deferred_nodes, state_after_node) =
                self.process_node(processor, *node_index, handled_conditions.clone())?;
            processed_nodes.push(main);
            all_deferred_nodes.extend(deferred_nodes);
            new_state = new_state.merge_with(state_after_node);
        }

        // Note that `new_state` is the merged result of everything after each individual node (anything that was _only_ depending
        // on it), but the fact that nodes themselves (`state.next`) have been handled has not necessarily be taking into
        // account yet, so we do it below. Also note that this must be done outside of the `for` loop above, because any
        // node that dependend on multiple of the input nodes of this function must not be handled _within_ this function
        // but rather after it, and this is what ensures it.
        let processed = if process_in_parallel {
            processor.reduce_parallel(processed_nodes)
        } else {
            processor.reduce_sequence(processed_nodes)
        };
        Ok((
            processed,
            all_deferred_nodes,
            new_state.update_for_processed_nodes(&state.next),
        ))
    }

    /// Process the "main" (non-deferred) nodes starting at the provided roots. The deferred nodes are collected
    /// by this method but not otherwise processed.
    fn process_root_main_nodes<TProcessed, TDeferred>(
        &mut self,
        processor: &mut impl FetchDependencyGraphProcessor<TProcessed, TDeferred>,
        mut state: ProcessingState,
        roots_are_parallel: bool,
        initial_deferred_nodes: &DeferredNodes,
        handled_conditions: Conditions,
    ) -> Result<(Vec<TProcessed>, DeferredNodes, ProcessingState), FederationError> {
        let mut main_sequence = vec![];
        let mut all_deferred_nodes = initial_deferred_nodes.clone();
        let mut process_in_parallel = roots_are_parallel;
        while !state.next.is_empty() {
            let (processed, deferred_nodes, new_state) = self.process_nodes(
                processor,
                state,
                process_in_parallel,
                handled_conditions.clone(),
            )?;
            // After the root nodes, handled on the first iteration, we can process everything in parallel.
            process_in_parallel = true;
            main_sequence.push(processed);
            state = new_state;
            all_deferred_nodes.extend(deferred_nodes);
        }

        Ok((main_sequence, all_deferred_nodes, state))
    }

    fn process_root_nodes<TProcessed, TDeferred>(
        &mut self,
        processor: &mut impl FetchDependencyGraphProcessor<TProcessed, TDeferred>,
        root_nodes: Vec<NodeIndex>,
        roots_are_parallel: bool,
        current_defer_ref: Option<&str>,
        other_defer_nodes: Option<&DeferredNodes>,
        handled_conditions: Conditions,
    ) -> Result<(Vec<TProcessed>, Vec<TDeferred>), FederationError> {
        let (main_sequence, deferred_nodes, new_state) = self.process_root_main_nodes(
            processor,
            ProcessingState::of_ready_nodes(root_nodes),
            roots_are_parallel,
            &Default::default(),
            handled_conditions.clone(),
        )?;
        assert!(
            new_state.next.is_empty(),
            "Should not have left some ready nodes, but got {:?}",
            new_state.next
        );
        assert!(
            new_state.unhandled.is_empty(),
            "Root nodes should have no remaining nodes unhandled, but got: [{}]",
            new_state
                .unhandled
                .iter()
                .map(|unhandled| unhandled.to_string())
                .collect::<Vec<_>>()
                .join(", "),
        );
        let mut all_deferred_nodes = other_defer_nodes.cloned().unwrap_or_default();
        all_deferred_nodes.extend(deferred_nodes);

        // We're going to handle all `@defer`s at our "current" level (eg. at the top level, that's all the non-nested @defer),
        // and the "starting" node for those defers, if any, are in `all_deferred_nodes`. However, `all_deferred_nodes`
        // can actually contain defer nodes that are for "deeper" levels of @defer-nesting, and that is because
        // sometimes the key we need to resume a nested @defer is the same as for the current @defer (or put another way,
        // a @defer B may be nested inside @defer A "in the query", but be such that we don't need anything fetched within
        // the deferred part of A to start the deferred part of B).
        // Long story short, we first collect the nodes from `all_deferred_nodes` that are _not_ in our current level, if
        // any, and pass those to the recursive call below so they can be use a their proper level of nesting.
        let defers_in_current = self.defer_tracking.defers_in_parent(current_defer_ref);
        let handled_defers_in_current = defers_in_current
            .iter()
            .map(|info| info.label.clone())
            .collect::<HashSet<_>>();
        let unhandled_defer_nodes = all_deferred_nodes
            .keys()
            .filter(|label| !handled_defers_in_current.contains(*label))
            .map(|label| {
                (
                    label.clone(),
                    all_deferred_nodes.get_vec(label).cloned().unwrap(),
                )
            })
            .collect::<DeferredNodes>();
        let unhandled_defer_node = if unhandled_defer_nodes.is_empty() {
            None
        } else {
            Some(unhandled_defer_nodes)
        };

        // We now iterate on every @defer of said "current level". Note in particular that we may not be able to truly defer
        // anything for some of those @defer due the limitations of what can be done at the query planner level. However, we
        // still create `DeferNode` and `DeferredNode` in those case so that the execution can at least defer the sending of
        // the response back (future handling of defer-passthrough will also piggy-back on this).
        let mut all_deferred: Vec<TDeferred> = vec![];
        // TODO(@goto-bus-stop): this clone looks expensive and could be avoided with a refactor
        // See also PORT_NOTE in `.defers_in_parent()`.
        let defers_in_current = defers_in_current.into_iter().cloned().collect::<Vec<_>>();
        for defer in defers_in_current {
            let nodes = all_deferred_nodes
                .get_vec(&defer.label)
                .cloned()
                .unwrap_or_default();
            let (main_sequence_of_defer, deferred_of_defer) = self.process_root_nodes(
                processor,
                nodes,
                true,
                Some(&defer.label),
                unhandled_defer_node.as_ref(),
                handled_conditions.clone(),
            )?;
            let main_reduced = processor.reduce_sequence(main_sequence_of_defer);
            let processed = if deferred_of_defer.is_empty() {
                main_reduced
            } else {
                processor.reduce_defer(main_reduced, &defer.sub_selection, deferred_of_defer)?
            };
            all_deferred.push(processor.reduce_deferred(&defer, processed)?);
        }
        Ok((main_sequence, all_deferred))
    }

    /// Processes the "plan" represented by this query graph using the provided `processor`.
    ///
    /// Returns a main part and a (potentially empty) deferred part.
    pub(crate) fn process<TProcessed, TDeferred>(
        &mut self,
        mut processor: impl FetchDependencyGraphProcessor<TProcessed, TDeferred>,
        root_kind: SchemaRootDefinitionKind,
    ) -> Result<(TProcessed, Vec<TDeferred>), FederationError> {
        self.reduce_and_optimize();

        let (main_sequence, deferred) = self.process_root_nodes(
            &mut processor,
            self.root_nodes_by_subgraph.values().cloned().collect(),
            root_kind == SchemaRootDefinitionKind::Query,
            None,
            None,
            Conditions::Boolean(true),
        )?;

        // Note that the return of `process_root_nodes` should always be reduced as a sequence, regardless of `root_kind`.
        // For queries, it just happens in that the majority of cases, `main_sequence` will be an array of a single element
        // and that single element will be a parallel node of the actual roots. But there is some special cases where some
        // while the roots are started in parallel, the overall plan shape is something like:
        //   Root1 \
        //          -> Other
        //   Root2 /
        // And so it is a sequence, even if the roots will be queried in parallel.
        Ok((processor.reduce_sequence(main_sequence), deferred))
    }
}

impl FetchDependencyGraphNode {
    pub(crate) fn selection_set_mut(&mut self) -> &mut FetchSelectionSet {
        self.cached_cost = None;
        &mut self.selection_set
    }

    fn add_inputs(
        &mut self,
        supergraph_schema: &ValidFederationSchema,
        selection: &NormalizedSelectionSet,
        rewrites: impl IntoIterator<Item = Arc<FetchDataRewrite>>,
    ) -> Result<(), FederationError> {
        let inputs = self.inputs.get_or_insert_with(|| {
            Arc::new(FetchInputs {
                selection_sets_per_parent_type: Default::default(),
                supergraph_schema: supergraph_schema.clone(),
            })
        });
        Arc::make_mut(inputs).add(selection)?;
        self.on_inputs_updated();
        Arc::make_mut(&mut self.input_rewrites).extend(rewrites);
        Ok(())
    }

    // PORT_NOTE: This corresponds to the `GroupInputs.onUpdateCallback` in the JS codebase.
    //            The callback is an optional value that is set only if the `inputs` is non-null
    //            in the `FetchGroup` constructor.
    //            In Rust version, the `self.inputs` is checked every time the `inputs` is updated,
    //            assuming `self.inputs` won't be changed from None to Some in the middle of its
    //            lifetime.
    fn on_inputs_updated(&mut self) {
        if self.inputs.is_some() {
            // (Original comment from the JS codebase with a minor adjustment for Rust version):
            // We're trying to avoid the full recomputation of `is_useless` when we're already
            // shown that the node is known useful (if it is shown useless, the node is removed,
            // so we're not caching that result but it's ok). And `is_useless` basically checks if
            // `inputs.contains(selection)`, so if a group is shown useful, it means that there
            // is some selections not in the inputs, but as long as we add to selections (and we
            // never remove from selections), then this won't change. Only changing inputs may
            // require some recomputation.
            self.is_known_useful = false;
        }
    }

    pub(crate) fn cost(&mut self) -> Result<QueryPlanCost, FederationError> {
        if self.cached_cost.is_none() {
            self.cached_cost = Some(self.selection_set.selection_set.cost(1)?)
        }
        Ok(self.cached_cost.unwrap())
    }

    pub(crate) fn to_plan_node(
        &self,
        query_graph: &QueryGraph,
        handled_conditions: &Conditions,
        variable_definitions: &[Node<VariableDefinition>],
        fragments: Option<&mut RebasedFragments>,
        operation_name: Option<NodeStr>,
    ) -> Result<Option<super::PlanNode>, FederationError> {
        if self.selection_set.selection_set.selections.is_empty() {
            return Ok(None);
        }
        let (selection, output_rewrites) =
            self.finalize_selection(variable_definitions, handled_conditions, &fragments)?;
        let input_nodes = self
            .inputs
            .as_ref()
            .map(|inputs| {
                inputs.to_selection_set_nodes(
                    variable_definitions,
                    handled_conditions,
                    &self.parent_type,
                )
            })
            .transpose()?;
        let subgraph_schema = query_graph.schema_by_source(&self.subgraph_name)?;
        let variable_usages = selection.used_variables()?;
        let mut operation = if self.is_entity_fetch {
            operation_for_entities_fetch(
                subgraph_schema,
                selection,
                variable_definitions,
                &operation_name,
            )?
        } else {
            operation_for_query_fetch(
                subgraph_schema,
                self.root_kind,
                selection,
                variable_definitions,
                &operation_name,
            )?
        };
        let fragments = fragments
            .map(|rebased| rebased.for_subgraph(self.subgraph_name.clone(), subgraph_schema));
        operation.optimize(fragments, Default::default());
        let operation_document = operation.try_into()?;

        let node = super::PlanNode::Fetch(Box::new(super::FetchNode {
            subgraph_name: self.subgraph_name.clone(),
            id: self.id.get().copied(),
            variable_usages,
            requires: input_nodes.map(|sel| executable::SelectionSet::from(sel).selections),
            operation_document,
            operation_name,
            operation_kind: self.root_kind.into(),
            input_rewrites: self.input_rewrites.clone(),
            output_rewrites,
        }));

        Ok(Some(if let Some(path) = self.merge_at.clone() {
            super::PlanNode::Flatten(super::FlattenNode {
                path,
                node: Box::new(node),
            })
        } else {
            node
        }))
    }

    fn finalize_selection(
        &self,
        variable_definitions: &[Node<VariableDefinition>],
        handled_conditions: &Conditions,
        fragments: &Option<&mut RebasedFragments>,
    ) -> Result<(NormalizedSelectionSet, Vec<Arc<FetchDataRewrite>>), FederationError> {
        // Finalizing the selection involves the following:
        // 1. removing any @include/@skip that are not necessary
        //    because they are already handled earlier in the query plan
        //    by some `ConditionNode`.
        // 2. adding __typename to all abstract types.
        //    This is because any follow-up fetch may need
        //    to select some of the entities fetched by this node,
        //    and so we need to have the __typename of those.
        // 3. checking if some selection violates
        //    `https://spec.graphql.org/draft/#FieldsInSetCanMerge()`:
        //    while the original query we plan for will never violate this,
        //    because the planner adds some additional fields to the query
        //    (due to @key and @requires) and because type-explosion changes the query,
        //    we could have violation of this.
        //    If that is the case, we introduce aliases to the selection to make it valid,
        //    and then generate a rewrite on the output of the fetch
        //    so that data aliased this way is rewritten back to the original/proper response name.
        let selection_without_conditions = remove_conditions_from_selection_set(
            &self.selection_set.selection_set,
            handled_conditions,
        )?;
        let selection_with_typenames =
            selection_without_conditions.add_typename_field_for_abstract_types(None, fragments)?;

        let (updated_selection, output_rewrites) =
            selection_with_typenames.add_aliases_for_non_merging_fields()?;

        updated_selection.validate(variable_definitions)?;
        Ok((updated_selection, output_rewrites))
    }

    /// Return a concise display for this node. The node index in the graph
    /// must be passed in externally.
    fn display(&self, index: NodeIndex) -> impl std::fmt::Display + '_ {
        use std::fmt;
        use std::fmt::Display;
        use std::fmt::Formatter;

        struct DisplayList<'a, T: Display>(&'a [T]);
        impl<T: Display> Display for DisplayList<'_, T> {
            fn fmt(&self, f: &mut Formatter<'_>) -> fmt::Result {
                let mut iter = self.0.iter();
                if let Some(x) = iter.next() {
                    write!(f, "{x}")?;
                }
                for x in iter {
                    write!(f, ",{x}")?;
                }
                Ok(())
            }
        }

        struct FetchDependencyNodeDisplay<'a> {
            node: &'a FetchDependencyGraphNode,
            index: NodeIndex,
        }

        impl Display for FetchDependencyNodeDisplay<'_> {
            fn fmt(&self, f: &mut Formatter<'_>) -> fmt::Result {
                write!(f, "[{}]", self.index.index())?;
                if self.node.defer_ref.is_some() {
                    write!(f, "(deferred)")?;
                }
                if let Some(&id) = self.node.id.get() {
                    write!(f, "{{id: {id}}}")?;
                }

                write!(f, " {}", self.node.subgraph_name)?;

                match (self.node.merge_at.as_deref(), self.node.inputs.as_deref()) {
                    (Some(merge_at), Some(inputs)) => {
                        write!(
                            f,
                            // @(path,to,*,field)[{input1,input2} => { id }]
                            "@({})[{} => {}]",
                            DisplayList(merge_at),
                            inputs,
                            self.node.selection_set.selection_set
                        )?;
                    }
                    (Some(merge_at), None) => {
                        write!(
                            f,
                            // @(path,to,*,field)[{} => { id }]
                            "@({})[{{}} => {}]",
                            DisplayList(merge_at),
                            self.node.selection_set.selection_set
                        )?;
                    }
                    (None, _) => {
                        // [{ id }]
                        write!(f, "[{}]", self.node.selection_set.selection_set)?;
                    }
                }

                Ok(())
            }
        }

        FetchDependencyNodeDisplay { node: self, index }
    }
}

fn operation_for_entities_fetch(
    subgraph_schema: &ValidFederationSchema,
    selection_set: NormalizedSelectionSet,
    all_variable_definitions: &[Node<VariableDefinition>],
    operation_name: &Option<NodeStr>,
) -> Result<NormalizedOperation, FederationError> {
    let mut variable_definitions: Vec<Node<VariableDefinition>> =
        Vec::with_capacity(all_variable_definitions.len() + 1);
    variable_definitions.push(representations_variable_definition(subgraph_schema)?);
    let mut used_variables = HashSet::new();
    selection_set.collect_variables(&mut used_variables)?;
    variable_definitions.extend(
        all_variable_definitions
            .iter()
            .filter(|definition| used_variables.contains(&definition.name))
            .cloned(),
    );

    let query_type_name = subgraph_schema.schema().root_operation(OperationType::Query).ok_or_else(||
    FederationError::SingleFederationError(SingleFederationError::InvalidGraphQL {
        message: "Subgraphs should always have a query root (they should at least provides _entities)".to_string()
    }))?;

    let query_type = match subgraph_schema.get_type(query_type_name.clone())? {
        crate::schema::position::TypeDefinitionPosition::Object(o) => o,
        _ => {
            return Err(FederationError::SingleFederationError(
                SingleFederationError::InvalidGraphQL {
                    message: "the root query type must be an object".to_string(),
                },
            ))
        }
    };

    if !query_type
        .get(subgraph_schema.schema())?
        .fields
        .contains_key(&ENTITIES_QUERY)
    {
        return Err(FederationError::SingleFederationError(
            SingleFederationError::InvalidGraphQL {
                message: "Subgraphs should always have the _entities field".to_string(),
            },
        ));
    }

    let entities = FieldDefinitionPosition::Object(query_type.field(ENTITIES_QUERY.clone()));

    let entities_call = selection_of_element(
        OpPathElement::Field(NormalizedField::new(NormalizedFieldData {
            schema: subgraph_schema.clone(),
            field_position: entities,
            alias: None,
            arguments: Arc::new(vec![executable::Argument {
                name: FEDERATION_REPRESENTATIONS_ARGUMENTS_NAME,
                value: executable::Value::Variable(FEDERATION_REPRESENTATIONS_VAR_NAME).into(),
            }
            .into()]),
            directives: Default::default(),
            sibling_typename: None,
        })),
        Some(selection_set),
    )?;

    let type_position: CompositeTypeDefinitionPosition = subgraph_schema
        .get_type(query_type_name.clone())?
        .try_into()?;

    let mut map = NormalizedSelectionMap::new();
    map.insert(entities_call);

    let selection_set = NormalizedSelectionSet {
        schema: subgraph_schema.clone(),
        type_position,
        selections: Arc::new(map),
    };

    Ok(NormalizedOperation {
        schema: subgraph_schema.clone(),
        root_kind: SchemaRootDefinitionKind::Query,
        name: operation_name.clone().map(|n| n.try_into()).transpose()?,
        variables: Arc::new(variable_definitions),
        directives: Default::default(),
        selection_set,
        named_fragments: Default::default(),
    })
}

fn operation_for_query_fetch(
    subgraph_schema: &ValidFederationSchema,
    root_kind: SchemaRootDefinitionKind,
    selection_set: NormalizedSelectionSet,
    variable_definitions: &[Node<VariableDefinition>],
    operation_name: &Option<NodeStr>,
) -> Result<NormalizedOperation, FederationError> {
    let mut used_variables = HashSet::new();
    selection_set.collect_variables(&mut used_variables)?;
    let variable_definitions = variable_definitions
        .iter()
        .filter(|definition| used_variables.contains(&definition.name))
        .cloned()
        .collect();

    Ok(NormalizedOperation {
        schema: subgraph_schema.clone(),
        root_kind,
        name: operation_name.clone().map(|n| n.try_into()).transpose()?,
        variables: Arc::new(variable_definitions),
        directives: Default::default(),
        selection_set,
        named_fragments: Default::default(),
    })
}

fn representations_variable_definition(
    schema: &ValidFederationSchema,
) -> Result<Node<VariableDefinition>, FederationError> {
    let _metadata = schema
        .metadata()
        .ok_or_else(|| FederationError::internal("Expected schema to be a federation subgraph"))?;

    let any_name = schema.federation_type_name_in_schema(ANY_SCALAR_NAME)?;

    Ok(VariableDefinition {
        name: FEDERATION_REPRESENTATIONS_VAR_NAME,
        ty: Type::Named(any_name).non_null().list().non_null().into(),
        default_value: None,
        directives: Default::default(),
    }
    .into())
}

impl NormalizedSelectionSet {
    pub(crate) fn cost(&self, depth: QueryPlanCost) -> Result<QueryPlanCost, FederationError> {
        // The cost is essentially the number of elements in the selection,
        // but we make deep element cost a tiny bit more,
        // mostly to make things a tad more deterministic
        // (typically, if we have an interface with a single implementation,
        // then we can have a choice between a query plan that type-explode a field of the interface
        // and one that doesn't, and both will be almost identical,
        // except that the type-exploded field will be a different depth;
        // by favoring lesser depth in that case, we favor not type-exploding).
        self.selections.values().try_fold(0, |sum, selection| {
            let subselections = match selection {
                NormalizedSelection::Field(field) => field.selection_set.as_ref(),
                NormalizedSelection::InlineFragment(inline) => Some(&inline.selection_set),
                NormalizedSelection::FragmentSpread(_) => {
                    return Err(FederationError::internal(
                        "unexpected fragment spread in FetchDependencyGraphNode",
                    ))
                }
            };
            let subselections_cost = if let Some(selection_set) = subselections {
                selection_set.cost(depth + 1)?
            } else {
                0
            };
            Ok(sum + depth + subselections_cost)
        })
    }
}

impl FetchSelectionSet {
    pub(crate) fn empty(
        schema: ValidFederationSchema,
        type_position: CompositeTypeDefinitionPosition,
    ) -> Result<Self, FederationError> {
        let selection_set = Arc::new(NormalizedSelectionSet::empty(schema, type_position));
        let conditions = selection_set.conditions()?;
        Ok(Self {
            conditions,
            selection_set,
        })
    }

    fn add_at_path(
        &mut self,
        path_in_node: &OpPath,
        selection_set: Option<&Arc<NormalizedSelectionSet>>,
    ) -> Result<(), FederationError> {
        Arc::make_mut(&mut self.selection_set).add_at_path(path_in_node, selection_set);
        // TODO: when calling this multiple times, maybe only re-compute conditions at the end?
        // Or make it lazily-initialized and computed on demand?
        self.conditions = self.selection_set.conditions()?;
        Ok(())
    }
}

impl FetchInputs {
    pub(crate) fn empty(supergraph_schema: ValidFederationSchema) -> Self {
        Self {
            selection_sets_per_parent_type: Default::default(),
            supergraph_schema,
        }
    }

    fn add(&mut self, selection: &NormalizedSelectionSet) -> Result<(), FederationError> {
        assert_eq!(
            selection.schema, self.supergraph_schema,
            "Inputs selections must be based on the supergraph schema"
        );
        let type_selections = self
            .selection_sets_per_parent_type
            .entry(selection.type_position.clone())
            .or_insert_with(|| {
                Arc::new(NormalizedSelectionSet::empty(
                    selection.schema.clone(),
                    selection.type_position.clone(),
                ))
            });
        Arc::make_mut(type_selections).merge_into(std::iter::once(selection))
        // PORT_NOTE: `onUpdateCallback` call is moved to `FetchDependencyGraphNode::on_inputs_updated`.
    }

    fn add_all(&mut self, other: &Self) -> Result<(), FederationError> {
        for selections in other.selection_sets_per_parent_type.values() {
            self.add(selections)?;
        }
        Ok(())
    }

    fn to_selection_set_nodes(
        &self,
        variable_definitions: &[Node<VariableDefinition>],
        handled_conditions: &Conditions,
        type_position: &CompositeTypeDefinitionPosition,
    ) -> Result<NormalizedSelectionSet, FederationError> {
        let mut selections = NormalizedSelectionMap::new();
        for selection_set in self.selection_sets_per_parent_type.values() {
            let selection_set =
                remove_conditions_from_selection_set(selection_set, handled_conditions)?;
            // Making sure we're not generating something invalid.
            selection_set.validate(variable_definitions)?;
            selections.extend_ref(&selection_set.selections)
        }
        Ok(NormalizedSelectionSet {
            schema: self.supergraph_schema.clone(),
            type_position: type_position.clone(),
            selections: Arc::new(selections),
        })
    }
}

impl std::fmt::Display for FetchInputs {
    fn fmt(&self, f: &mut std::fmt::Formatter<'_>) -> std::fmt::Result {
        match self.selection_sets_per_parent_type.len() {
            0 => f.write_str("{}"),
            1 => write!(
                f,
                "{}",
                // We can safely unwrap because we know the len >= 1.
                self.selection_sets_per_parent_type.values().next().unwrap()
            ),
            2.. => {
                write!(f, "[")?;
                let mut iter = self.selection_sets_per_parent_type.values();
                // We can safely unwrap because we know the len >= 1.
                write!(f, "{}", iter.next().unwrap())?;
                for x in iter {
                    write!(f, ",{}", x)?;
                }
                write!(f, "]")
            }
        }
    }
}

impl DeferTracking {
    fn empty(
        schema: &ValidFederationSchema,
        root_type_for_defer: Option<CompositeTypeDefinitionPosition>,
    ) -> Self {
        Self {
            top_level_deferred: Default::default(),
            deferred: Default::default(),
            primary_selection: root_type_for_defer
                .map(|type_position| NormalizedSelectionSet::empty(schema.clone(), type_position)),
        }
    }

    fn register_defer(
        &mut self,
        defer_context: &DeferContext,
        defer_args: &DeferDirectiveArguments,
        path: FetchDependencyGraphNodePath,
        parent_type: CompositeTypeDefinitionPosition,
    ) {
        // Having the primary selection undefined means that @defer handling is actually disabled, so there's no need to track anything.
        let Some(primary_selection) = self.primary_selection.as_mut() else {
            return;
        };

        let label = defer_args
            .label()
            .expect("All @defer should have been labeled at this point");
        let _deferred_block = self.deferred.entry(label.clone()).or_insert_with(|| {
            DeferredInfo::empty(
                primary_selection.schema.clone(),
                label.clone(),
                path,
                parent_type.clone(),
            )
        });

        if let Some(parent_ref) = &defer_context.current_defer_ref {
            let Some(parent_info) = self.deferred.get_mut(parent_ref) else {
                panic!("Cannot find info for parent {parent_ref} or {label}");
            };

            parent_info.deferred.insert(label.clone());
            parent_info
                .sub_selection
                .add_at_path(&defer_context.path_to_defer_parent, None);
        } else {
            self.top_level_deferred.insert(label.clone());
            primary_selection.add_at_path(&defer_context.path_to_defer_parent, None);
        }
    }

    fn update_subselection(
        &mut self,
        defer_context: &DeferContext,
        selection_set: Option<&Arc<NormalizedSelectionSet>>,
    ) {
        if !defer_context.is_part_of_query {
            return;
        }
        let Some(primary_selection) = &mut self.primary_selection else {
            return;
        };
        if let Some(parent_ref) = &defer_context.current_defer_ref {
            self.deferred[parent_ref]
                .sub_selection
                .add_at_path(&defer_context.path_to_defer_parent, selection_set)
        } else {
            primary_selection.add_at_path(&defer_context.path_to_defer_parent, selection_set)
        }
    }

    fn add_dependency(&mut self, label: &str, id_dependency: DeferRef) {
        let info = self
            .deferred
            .get_mut(label)
            .expect("Cannot find info for label");
        info.dependencies.insert(id_dependency);
    }

    // PORT_NOTE: this probably should just return labels and not the whole DeferredInfo
    // to make it a bit easier to work with, since at the usage site, the return value
    // is iterated over while also mutating the fetch dependency graph, which is mutually exclusive
    // with holding a reference to a DeferredInfo. For now we just clone the return value when
    // necessary.
    fn defers_in_parent<'s>(&'s self, parent_ref: Option<&str>) -> Vec<&'s DeferredInfo> {
        let labels = match parent_ref {
            Some(parent_ref) => {
                let Some(info) = self.deferred.get(parent_ref) else {
                    return vec![];
                };
                &info.deferred
            }
            None => &self.top_level_deferred,
        };

        labels
            .iter()
            .map(|label| {
                self.deferred
                    .get(label)
                    .expect("referenced defer label without existing info")
            })
            .collect()
    }
}

impl DeferredInfo {
    fn empty(
        schema: ValidFederationSchema,
        label: DeferRef,
        path: FetchDependencyGraphNodePath,
        parent_type: CompositeTypeDefinitionPosition,
    ) -> Self {
        Self {
            label,
            path,
            sub_selection: NormalizedSelectionSet::empty(schema, parent_type),
            deferred: Default::default(),
            dependencies: Default::default(),
        }
    }
}

struct ComputeNodesStackItem<'a> {
    tree: &'a OpPathTree,
    node_id: NodeIndex,
    node_path: FetchDependencyGraphNodePath,
    context: &'a OpGraphPathContext,
    defer_context: DeferContext,
}

pub(crate) fn compute_nodes_for_tree(
    dependency_graph: &mut FetchDependencyGraph,
    initial_tree: &OpPathTree,
    initial_node_id: NodeIndex,
    initial_node_path: FetchDependencyGraphNodePath,
    initial_defer_context: DeferContext,
    initial_conditions: &OpGraphPathContext,
) -> Result<IndexSet<NodeIndex>, FederationError> {
    let mut stack = vec![ComputeNodesStackItem {
        tree: initial_tree,
        node_id: initial_node_id,
        node_path: initial_node_path,
        context: initial_conditions,
        defer_context: initial_defer_context,
    }];
    let mut created_nodes = IndexSet::new();
    while let Some(stack_item) = stack.pop() {
        let node =
            FetchDependencyGraph::node_weight_mut(&mut dependency_graph.graph, stack_item.node_id)?;
        for selection_set in &stack_item.tree.local_selection_sets {
            node.selection_set_mut()
                .add_at_path(&stack_item.node_path.path_in_node, Some(selection_set))?;
            dependency_graph
                .defer_tracking
                .update_subselection(&stack_item.defer_context, Some(selection_set));
        }
        if stack_item.tree.is_leaf() {
            node.selection_set_mut()
                .add_at_path(&stack_item.node_path.path_in_node, None)?;
            dependency_graph
                .defer_tracking
                .update_subselection(&stack_item.defer_context, None);
            continue;
        }
        // We want to preserve the order of the elements in the child,
        // but the stack will reverse everything,
        // so we iterate in reverse order to counter-balance it.
        for child in stack_item.tree.childs.iter().rev() {
            match &*child.trigger {
                OpGraphPathTrigger::Context(new_context) => {
                    // The only 3 cases where we can take edge not "driven" by an operation is either:
                    // * when we resolve a key
                    // * resolve a query (switch subgraphs because the query root type is the type of a field)
                    // * or at the root of subgraph graph.
                    // The latter case has already be handled the beginning of
                    // `QueryPlanningTraversal::updated_dependency_graph` so only the 2 former remains.
                    let Some(edge_id) = child.edge else {
                        return Err(FederationError::internal(format!(
                            "Unexpected 'null' edge with no trigger at {:?}",
                            stack_item.node_path
                        )));
                    };
                    let edge = stack_item.tree.graph.edge_weight(edge_id)?;
                    match edge.transition {
                        QueryGraphEdgeTransition::KeyResolution => {
                            stack.push(compute_nodes_for_key_resolution(
                                dependency_graph,
                                &stack_item,
                                child,
                                edge_id,
                                new_context,
                                &mut created_nodes,
                            )?);
                        }
                        QueryGraphEdgeTransition::RootTypeResolution { root_kind } => {
                            stack.push(compute_nodes_for_root_type_resolution(
                                dependency_graph,
                                &stack_item,
                                child,
                                edge_id,
                                edge,
                                root_kind,
                                new_context,
                            )?);
                        }
                        _ => {
                            return Err(FederationError::internal(format!(
                                "Unexpected non-collecting edge {edge}"
                            )))
                        }
                    }
                }
                OpGraphPathTrigger::OpPathElement(operation) => {
                    stack.push(compute_nodes_for_op_path_element(
                        dependency_graph,
                        &stack_item,
                        child,
                        operation,
                        &mut created_nodes,
                    )?);
                }
            }
        }
    }
    Ok(created_nodes)
}

fn compute_nodes_for_key_resolution<'a>(
    dependency_graph: &mut FetchDependencyGraph,
    stack_item: &ComputeNodesStackItem<'a>,
    child: &'a PathTreeChild<OpGraphPathTrigger, Option<EdgeIndex>>,
    edge_id: EdgeIndex,
    new_context: &'a OpGraphPathContext,
    created_nodes: &mut IndexSet<NodeIndex>,
) -> Result<ComputeNodesStackItem<'a>, FederationError> {
    let edge = stack_item.tree.graph.edge_weight(edge_id)?;
    let Some(conditions) = &child.conditions else {
        return Err(FederationError::internal(format!(
            "Key edge {edge:?} should have some conditions paths",
        )));
    };
    // First, we need to ensure we fetch the conditions from the current node.
    let conditions_nodes = compute_nodes_for_tree(
        dependency_graph,
        conditions,
        stack_item.node_id,
        stack_item.node_path.clone(),
        stack_item.defer_context.clone(),
        &Default::default(),
    )?;
    created_nodes.extend(conditions_nodes.iter().copied());
    // Then we can "take the edge", creating a new node.
    // That node depends on the condition ones.
    let (source_id, dest_id) = stack_item.tree.graph.edge_endpoints(edge_id)?;
    let source = stack_item.tree.graph.node_weight(source_id)?;
    let dest = stack_item.tree.graph.node_weight(dest_id)?;
    // We shouldn't have a key on a non-composite type
    let source_type: CompositeTypeDefinitionPosition = source.type_.clone().try_into()?;
    let dest_type: CompositeTypeDefinitionPosition = dest.type_.clone().try_into()?;
    let path_in_parent = &stack_item.node_path.path_in_node;
    let updated_defer_context = stack_item.defer_context.after_subgraph_jump();
    // Note that we use the name of `dest_type` for the inputs parent type, which can seem strange,
    // but the reason is that we have 2 kind of cases:
    //  - either source_type == dest_type, which is the case for an object entity key,
    //    or for a key from an @interfaceObject to an interface key.
    //  - or source_type !== dest_type,
    //    and that means the source is an implementation type X of some interface I,
    //    and dest_type is an @interfaceObject corresponding to I.
    //    But in that case, using I as base for the inputs is a bit more flexible
    //    as it ensure that if the query uses multiple such key for multiple implementations
    //    (so, key from X to I, and then Y to I), then the same fetch is properly reused.
    //    Note that it is ok to do so since
    //    1) inputs are based on the supergraph schema, so I is going to exist there and
    //    2) we wrap the input selection properly against `source_type` below anyway.
    let new_node_id = dependency_graph.get_or_create_key_node(
        &dest.source,
        &stack_item.node_path.response_path,
        &dest_type,
        ParentRelation {
            parent_node_id: stack_item.node_id,
            path_in_parent: Some(Arc::clone(path_in_parent)),
        },
        &conditions_nodes,
        updated_defer_context.active_defer_ref.as_ref(),
    )?;
    created_nodes.insert(new_node_id);
    for condition_node in conditions_nodes {
        // If `condition_node` parent is `node_id`,
        // that is the same as `new_node_id` current parent,
        // then we can infer the path of `new_node_id` into that condition node
        // by looking at the paths of each to their common parent.
        // But otherwise, we cannot have a proper "path in parent".
        let mut path = None;
        let mut iter = dependency_graph.parents_relations_of(condition_node);
        if let (Some(condition_node_parent), None) = (iter.next(), iter.next()) {
            // There is exactly one parent
            if condition_node_parent.parent_node_id == stack_item.node_id {
                if let Some(condition_path) = condition_node_parent.path_in_parent {
                    path = condition_path.strip_prefix(path_in_parent).map(Arc::new)
                }
            }
        }
        drop(iter);
        dependency_graph.add_parent(
            new_node_id,
            ParentRelation {
                parent_node_id: condition_node,
                path_in_parent: path,
            },
        )
    }
    // Note that inputs must be based on the supergraph schema, not any particular subgraph,
    // since sometimes key conditions are fetched from multiple subgraphs
    // (and so no one subgraph has a type definition with all the proper fields,
    // only the supergraph does).
    let input_type = dependency_graph.type_for_fetch_inputs(source_type.type_name())?;
    let mut input_selections = NormalizedSelectionSet::empty(
        dependency_graph.supergraph_schema.clone(),
        input_type.clone(),
    );
    let Some(edge_conditions) = &edge.conditions else {
        // PORT_NOTE: TypeScript `computeGroupsForTree()` has a non-null assertion here
        return Err(FederationError::internal(
            "missing expected edge conditions",
        ));
    };
    input_selections.merge_into(std::iter::once(edge_conditions.as_ref()))?;
    let new_node =
        &mut FetchDependencyGraph::node_weight_mut(&mut dependency_graph.graph, new_node_id)?;
    new_node.add_inputs(
        &dependency_graph.supergraph_schema,
        &wrap_input_selections(
            &dependency_graph.supergraph_schema,
            &input_type,
            input_selections,
            new_context,
        ),
        compute_input_rewrites_on_key_fetch(
            &dependency_graph.supergraph_schema,
            input_type.type_name(),
            &dest_type,
        )
        .into_iter()
        .flatten(),
    )?;

    // We also ensure to get the __typename of the current type in the "original" node.
    let node =
        FetchDependencyGraph::node_weight_mut(&mut dependency_graph.graph, stack_item.node_id)?;
    let typename_field = Arc::new(OpPathElement::Field(NormalizedField::new(
        NormalizedFieldData {
            schema: dependency_graph.supergraph_schema.clone(),
            field_position: source_type.introspection_typename_field(),
            alias: None,
            arguments: Default::default(),
            directives: Default::default(),
            sibling_typename: None,
        },
    )));
    let typename_path = stack_item
        .node_path
        .path_in_node
        .with_pushed(typename_field);
    node.selection_set_mut().add_at_path(&typename_path, None)?;
    Ok(ComputeNodesStackItem {
        tree: &child.tree,
        node_id: new_node_id,
        node_path: stack_item
            .node_path
            .for_new_key_fetch(create_fetch_initial_path(
                &dependency_graph.supergraph_schema,
                &dest_type,
                new_context,
            )?),
        context: new_context,
        defer_context: updated_defer_context,
    })
}

fn compute_nodes_for_root_type_resolution<'a>(
    dependency_graph: &mut FetchDependencyGraph,
    stack_item: &ComputeNodesStackItem<'_>,
    child: &'a Arc<PathTreeChild<OpGraphPathTrigger, Option<EdgeIndex>>>,
    edge_id: EdgeIndex,
    edge: &crate::query_graph::QueryGraphEdge,
    root_kind: SchemaRootDefinitionKind,
    new_context: &'a OpGraphPathContext,
) -> Result<ComputeNodesStackItem<'a>, FederationError> {
    if child.conditions.is_some() {
        return Err(FederationError::internal(format!(
            "Root type resolution edge {edge} should not have conditions"
        )));
    }
    let (source_id, dest_id) = stack_item.tree.graph.edge_endpoints(edge_id)?;
    let source = stack_item.tree.graph.node_weight(source_id)?;
    let dest = stack_item.tree.graph.node_weight(dest_id)?;
    let source_type: ObjectTypeDefinitionPosition = source.type_.clone().try_into()?;
    let dest_type: ObjectTypeDefinitionPosition = dest.type_.clone().try_into()?;
    let root_operation_type = dependency_graph
        .federated_query_graph
        .schema_by_source(&dest.source)?
        .schema()
        .root_operation(root_kind.into());
    if root_operation_type != Some(&dest_type.type_name) {
        return Err(FederationError::internal(format!(
            "Expected {dest_type} to be the root {root_kind} type, \
             but that is {root_operation_type:?}"
        )));
    }

    // Usually, we get here because a field (say `q`) has query root type as type,
    // and the field queried for that root type is on another subgraph.
    // When that happens, it means that on the original subgraph
    // we may not have added _any_ subselection for type `q`
    // and that would make the query to the original subgraph invalid.
    // To avoid this, we request the __typename field.
    // One exception however is if we're at the "top" of the current node
    // (`path_in_node.is_empty()`, which is a corner case but can happen with @defer
    // when everything in a query is deferred):
    // in that case, there is no point in adding __typename
    // because if we don't add any other selection, the node will be empty
    // and we've rather detect that and remove the node entirely later.
    let node =
        FetchDependencyGraph::node_weight_mut(&mut dependency_graph.graph, stack_item.node_id)?;
    if !stack_item.node_path.path_in_node.is_empty() {
        let typename_field = Arc::new(OpPathElement::Field(NormalizedField::new(
            NormalizedFieldData {
                schema: dependency_graph.supergraph_schema.clone(),
                field_position: source_type.introspection_typename_field().into(),
                alias: None,
                arguments: Default::default(),
                directives: Default::default(),
                sibling_typename: None,
            },
        )));
        let typename_path = stack_item
            .node_path
            .path_in_node
            .with_pushed(typename_field);
        node.selection_set_mut().add_at_path(&typename_path, None)?;
    }

    // We take the edge, creating a new node.
    // Note that we always create a new node because this corresponds to jumping subgraph
    // after a field returned the query root type,
    // and we want to preserve this ordering somewhat (debatable, possibly).
    let updated_defer_context = stack_item.defer_context.after_subgraph_jump();
    let new_node_id = dependency_graph.new_root_type_node(
        dest.source.clone(),
        root_kind,
        &dest_type,
        Some(stack_item.node_path.response_path.clone()),
        updated_defer_context.active_defer_ref.clone(),
    )?;
    dependency_graph.add_parent(
        new_node_id,
        ParentRelation {
            parent_node_id: stack_item.node_id,
            path_in_parent: Some(Arc::clone(&stack_item.node_path.path_in_node)),
        },
    );
    Ok(ComputeNodesStackItem {
        tree: &child.tree,
        node_id: new_node_id,
        node_path: stack_item
            .node_path
            .for_new_key_fetch(create_fetch_initial_path(
                &dependency_graph.supergraph_schema,
                &dest_type.into(),
                new_context,
            )?),

        context: new_context,
        defer_context: updated_defer_context,
    })
}

fn compute_nodes_for_op_path_element<'a>(
    dependency_graph: &mut FetchDependencyGraph,
    stack_item: &ComputeNodesStackItem<'a>,
    child: &'a Arc<PathTreeChild<OpGraphPathTrigger, Option<EdgeIndex>>>,
    operation: &OpPathElement,
    created_nodes: &mut IndexSet<NodeIndex>,
) -> Result<ComputeNodesStackItem<'a>, FederationError> {
    let Some(edge_id) = child.edge else {
        // A null edge means that the operation does nothing
        // but may contain directives to preserve.
        // If it does contains directives, we look for @defer in particular.
        // If we find it, this means that we should change our current node
        // to one for the defer in question.
        let (updated_operation, updated_defer_context) = extract_defer_from_operation(
            dependency_graph,
            operation,
            &stack_item.defer_context,
            &stack_item.node_path,
        )?;
        // We've now removed any @defer.
        // If the operation contains other directives or a non-trivial type condition,
        // we need to preserve it and so we add operation.
        // Otherwise, we just skip it as a minor optimization (it makes the subgraph query
        // slighly smaller and on complex queries, it might also deduplicate similar selections).
        return Ok(ComputeNodesStackItem {
            tree: &child.tree,
            node_id: stack_item.node_id,
            node_path: match updated_operation {
                Some(op) if !op.directives().is_empty() => {
                    stack_item.node_path.add(Arc::new(op))?
                }
                _ => stack_item.node_path.clone(),
            },
            context: stack_item.context,
            defer_context: updated_defer_context,
        });
    };
    let (source_id, dest_id) = stack_item.tree.graph.edge_endpoints(edge_id)?;
    let source = stack_item.tree.graph.node_weight(source_id)?;
    let dest = stack_item.tree.graph.node_weight(dest_id)?;
    if source.source != dest.source {
        return Err(FederationError::internal(format!(
            "Collecting edge {edge_id:?} for {operation:?} \
                                 should not change the underlying subgraph"
        )));
    }

    // We have a operation element, field or inline fragment.
    // We first check if it's been "tagged" to remember that __typename must be queried.
    // See the comment on the `optimize_sibling_typenames()` method to see why this exists.
    if let Some(name) = operation.sibling_typename() {
        // We need to add the query __typename for the current type in the current node.
        // Note that `name` is the alias or '' if there is no alias
        let alias = if name.is_empty() {
            None
        } else {
            Some(name.clone())
        };
        let typename_field = Arc::new(OpPathElement::Field(NormalizedField::new(
            NormalizedFieldData {
                schema: dependency_graph.supergraph_schema.clone(),
                field_position: operation
                    .parent_type_position()
                    .introspection_typename_field(),
                alias,
                arguments: Default::default(),
                directives: Default::default(),
                sibling_typename: None,
            },
        )));
        let typename_path = stack_item
            .node_path
            .path_in_node
            .with_pushed(typename_field.clone());
        let node =
            FetchDependencyGraph::node_weight_mut(&mut dependency_graph.graph, stack_item.node_id)?;
        node.selection_set_mut().add_at_path(&typename_path, None)?;
        dependency_graph.defer_tracking.update_subselection(
            &DeferContext {
                path_to_defer_parent: Arc::new(
                    stack_item
                        .defer_context
                        .path_to_defer_parent
                        .with_pushed(typename_field),
                ),
                ..stack_item.defer_context.clone()
            },
            None,
        )
    }
    let Ok((Some(updated_operation), updated_defer_context)) = extract_defer_from_operation(
        dependency_graph,
        operation,
        &stack_item.defer_context,
        &stack_item.node_path,
    ) else {
        return Err(FederationError::internal(format!(
            "Extracting @defer from {operation:?} should not have resulted in no operation"
        )));
    };
    let mut updated = ComputeNodesStackItem {
        tree: &child.tree,
        node_id: stack_item.node_id,
        node_path: stack_item.node_path.clone(),
        context: stack_item.context,
        defer_context: updated_defer_context,
    };
    if let Some(conditions) = &child.conditions {
        // We have @requires or some other dependency to create nodes for.
        let (required_node_id, require_path) = handle_requires(
            dependency_graph,
            edge_id,
            conditions,
            (stack_item.node_id, &stack_item.node_path),
            stack_item.context,
            &updated.defer_context,
            created_nodes,
        )?;
        updated.node_id = required_node_id;
        updated.node_path = require_path;
    }
    if let OpPathElement::Field(field) = &updated_operation {
        if *field.data().name() == TYPENAME_FIELD {
            // Because of the optimization done in `QueryPlanner.optimizeSiblingTypenames`,
            // we will rarely get an explicit `__typename` edge here.
            // But one case where it can happen is where an @interfaceObject was involved,
            // and we had to force jumping to another subgraph for getting the "true" `__typename`.
            // However, this case can sometimes lead to fetch dependency node
            // that only exists for that `__typename` resolution and that "looks" useless.
            // That is, we could have a fetch dependency node that looks like:
            // ```
            //   Fetch(service: "Subgraph2") {
            //     {
            //       ... on I {
            //         __typename
            //         id
            //       }
            //     } =>
            //     {
            //       ... on I {
            //         __typename
            //       }
            //     }
            //   }
            // ```
            // but the trick is that the `__typename` in the input
            // will be the name of the interface itself (`I` in this case)
            // but the one return after the fetch will the name of the actual implementation
            // (some implementation of `I`).
            // *But* we later have optimizations that would remove such a node,
            // on the node that the output is included in the input,
            // which is in general the right thing to do
            // (and genuinely ensure that some useless nodes created when handling
            // complex @require gets eliminated).
            // So we "protect" the node in this case to ensure
            // that later optimization doesn't kick in in this case.
            let updated_node = FetchDependencyGraph::node_weight_mut(
                &mut dependency_graph.graph,
                updated.node_id,
            )?;
            updated_node.must_preserve_selection_set = true
        }
    }
    let edge = child.tree.graph.edge_weight(edge_id)?;
    if let QueryGraphEdgeTransition::InterfaceObjectFakeDownCast { .. } = &edge.transition {
        // We shouldn't add the operation "as is" as it's a down-cast but we're "faking it".
        // However, if the operation has directives, we should preserve that.
        let OpPathElement::InlineFragment(inline) = updated_operation else {
            return Err(FederationError::internal(format!(
                "Unexpected operation {updated_operation} for edge {edge}"
            )));
        };
        if !inline.data().directives.is_empty() {
            // We want to keep the directives, but we clear the condition
            // since it's to a type that doesn't exists in the subgraph we're currently in.
            updated.node_path = updated
                .node_path
                .add(Arc::new(inline.with_updated_type_condition(None).into()))?;
        }
    } else {
        updated.node_path = updated.node_path.add(Arc::new(updated_operation))?;
    }
    Ok(updated)
}

/// A helper function to wrap the `initial` value with nested conditions from `context`.
fn wrap_selection_with_type_and_conditions<T>(
    supergraph_schema: &ValidFederationSchema,
    wrapping_type: &CompositeTypeDefinitionPosition,
    context: &OpGraphPathContext,
    initial: T,
    mut wrap_in_fragment: impl FnMut(NormalizedInlineFragment, T) -> T,
) -> T {
    // PORT_NOTE: `unwrap` is used below, but the JS version asserts in `FragmentElement`'s constructor
    // as well. However, there was a comment that we should add some validation, which is restated below.
    // TODO: remove the `unwrap` with proper error handling, and ensure we have some intersection
    // between the wrapping_type type and the new type condition.
    let type_condition: CompositeTypeDefinitionPosition = supergraph_schema
        .get_type(wrapping_type.type_name().clone())
        .unwrap()
        .try_into()
        .unwrap();

    if context.is_empty() {
        // PORT_NOTE: JS code looks for type condition in the wrapping type's schema based on
        // the name of wrapping type. Not sure why.
        return wrap_in_fragment(
            NormalizedInlineFragment::new(NormalizedInlineFragmentData {
                schema: supergraph_schema.clone(),
                parent_type_position: wrapping_type.clone(),
                type_condition_position: Some(type_condition.clone()),
                directives: Default::default(), // None
                selection_id: SelectionId::new(),
            }),
            initial,
        );
    }

    // We wrap type-casts around `initial` value along with @include/@skip directive.
    // Note that we use the same type condition on all nested fragments. However,
    // except for the first one, we could well also use fragments with no type condition.
    // The reason we do the former is mostly to preserve the older behavior, but the latter
    // would technically produce slightly smaller query plans.
    // TODO: Next major revision may consider changing this as stated above.
    context.iter().fold(initial, |acc, cond| {
        let directive = Directive {
            name: cond.kind.name(),
            arguments: vec![Argument {
                name: name!("if"),
                value: cond.value.clone().into(),
            }
            .into()],
        };
        wrap_in_fragment(
            NormalizedInlineFragment::new(NormalizedInlineFragmentData {
                schema: supergraph_schema.clone(),
                parent_type_position: wrapping_type.clone(),
                type_condition_position: Some(type_condition.clone()),
                directives: Arc::new([directive].into_iter().collect()),
                selection_id: SelectionId::new(),
            }),
            acc,
        )
    })
}

fn wrap_input_selections(
    supergraph_schema: &ValidFederationSchema,
    wrapping_type: &CompositeTypeDefinitionPosition,
    selections: NormalizedSelectionSet,
    context: &OpGraphPathContext,
) -> NormalizedSelectionSet {
    wrap_selection_with_type_and_conditions(
        supergraph_schema,
        wrapping_type,
        context,
        selections,
        |fragment, sub_selections| {
            /* creates a new selection set of the form:
               {
                   ... on <fragment's parent type> {
                       <sub_selections>
                   }
               }
            */
            let parent_type_position = fragment.data().parent_type_position.clone();
            let selection =
                NormalizedSelection::from_normalized_inline_fragment(fragment, sub_selections);
            NormalizedSelectionSet::from_selection(parent_type_position, selection)
        },
    )
}

fn create_fetch_initial_path(
    supergraph_schema: &ValidFederationSchema,
    dest_type: &CompositeTypeDefinitionPosition,
    context: &OpGraphPathContext,
) -> Result<Arc<OpPath>, FederationError> {
    // We make sure that all `OperationPath` are based on the supergraph as `OperationPath` is
    // really about path on the input query/overall supergraph data (most other places already do
    // this as the elements added to the operation path are from the input query, but this is
    // an exception when we create an element from an type that may/usually will not be from the
    // supergraph). Doing this make sure we can rely on things like checking subtyping between
    // the types of a given path.
    let rebased_type: CompositeTypeDefinitionPosition = supergraph_schema
        .get_type(dest_type.type_name().clone())
        .and_then(|res| res.try_into())?;
    Ok(Arc::new(wrap_selection_with_type_and_conditions(
        supergraph_schema,
        &rebased_type,
        context,
        Default::default(),
        |fragment, sub_path| {
            // Return an OpPath of the form: [<fragment>, ...<sub_path>]
            let front = vec![Arc::new(fragment.into())];
            OpPath(front.into_iter().chain(sub_path.0).collect())
        },
    )))
}

fn compute_input_rewrites_on_key_fetch(
    supergraph_schema: &ValidFederationSchema,
    input_type_name: &NodeStr,
    dest_type: &CompositeTypeDefinitionPosition,
) -> Option<Vec<Arc<FetchDataRewrite>>> {
    // When we send a fetch to a subgraph, the inputs __typename must essentially match `dest_type`
    // so the proper __resolveReference is called. If `dest_type` is a "normal" object type, that's
    // going to be fine by default, but if `dest_type` is an interface in the supergraph (meaning
    // that it is either an interface or an interface object), then the underlying object might
    // have a __typename that is the concrete implementation type of the object, and we need to
    // rewrite it.
    if dest_type.is_interface_type()
        || dest_type.is_interface_object_type(supergraph_schema.schema())
    {
        // rewrite path: [ ... on <input_type_name>, __typename ]
        let type_cond = FetchDataPathElement::TypenameEquals(input_type_name.clone());
        let typename_field_elem = FetchDataPathElement::Key(TYPENAME_FIELD.into());
        let rewrite = FetchDataRewrite::ValueSetter(FetchDataValueSetter {
            path: vec![type_cond, typename_field_elem],
            set_value_to: dest_type.type_name().to_string().into(),
        });
        Some(vec![Arc::new(rewrite)])
    } else {
        None
    }
}

/// Returns an updated pair of (`operation`, `defer_context`) after the `defer` directive removed.
/// - The updated operation can be `None`, if operation is no longer necessary.
fn extract_defer_from_operation(
<<<<<<< HEAD
    _dependency_graph: &mut FetchDependencyGraph,
    operation: &OpPathElement,
    defer_context: &DeferContext,
    _node_path: &FetchDependencyGraphNodePath,
) -> (Option<OpPathElement>, DeferContext) {
    // PORT_NOTE: temporary straw-man implementation (waiting for FED-189)
    let updated_path_to_defer_parent = defer_context
        .path_to_defer_parent
        .with_pushed(operation.clone().into());
    let updated_context = DeferContext {
        path_to_defer_parent: updated_path_to_defer_parent.into(),
        // Following fields are identical to those of `defer_context`.
        current_defer_ref: defer_context.current_defer_ref.clone(),
        active_defer_ref: defer_context.active_defer_ref.clone(),
        is_part_of_query: defer_context.is_part_of_query,
    };
    (Some(operation.clone()), updated_context)
=======
    dependency_graph: &mut FetchDependencyGraph,
    operation: &OpPathElement,
    defer_context: &DeferContext,
    node_path: &FetchDependencyGraphNodePath,
) -> Result<(Option<OpPathElement>, DeferContext), FederationError> {
    let defer_args = operation.defer_directive_args();
    let Some(defer_args) = defer_args else {
        let updated_path_to_defer_parent = defer_context
            .path_to_defer_parent
            .with_pushed(operation.clone().into());
        let updated_context = DeferContext {
            path_to_defer_parent: updated_path_to_defer_parent.into(),
            // Following fields are identical to those of `defer_context`.
            current_defer_ref: defer_context.current_defer_ref.clone(),
            active_defer_ref: defer_context.active_defer_ref.clone(),
            is_part_of_query: defer_context.is_part_of_query,
        };
        return Ok((Some(operation.clone()), updated_context));
    };

    let updated_defer_ref = defer_args.label().ok_or_else(||
        // PORT_NOTE: The original TypeScript code has an assertion here.
        FederationError::internal(
                    "All defers should have a label at this point",
                ))?;
    let updated_operation = operation.without_defer();
    let updated_path_to_defer_parent = match updated_operation {
        None => Default::default(), // empty OpPath
        Some(ref updated_operation) => OpPath(vec![Arc::new(updated_operation.clone())]),
    };

    dependency_graph.defer_tracking.register_defer(
        defer_context,
        &defer_args,
        node_path.clone(),
        operation.parent_type_position(),
    );

    let updated_context = DeferContext {
        current_defer_ref: Some(updated_defer_ref.into()),
        path_to_defer_parent: updated_path_to_defer_parent.into(),
        // Following fields are identical to those of `defer_context`.
        active_defer_ref: defer_context.active_defer_ref.clone(),
        is_part_of_query: defer_context.is_part_of_query,
    };
    Ok((updated_operation, updated_context))
>>>>>>> 5cb9ff50
}

fn handle_requires(
    _dependency_graph: &mut FetchDependencyGraph,
    _edge_id: EdgeIndex,
    _requires_conditions: &OpPathTree,
    (_node_id, _node_path): (NodeIndex, &FetchDependencyGraphNodePath),
    _context: &OpGraphPathContext,
    _defer_context: &DeferContext,
    _created_nodes: &mut IndexSet<NodeIndex>,
) -> Result<(NodeIndex, FetchDependencyGraphNodePath), FederationError> {
    // PORT_NOTE: instead of returing IDs of created nodes they should be inserted directly
    // in the `created_nodes` set passed by mutable reference.
    todo!() // Port `handleRequires` (FED-25)
}<|MERGE_RESOLUTION|>--- conflicted
+++ resolved
@@ -2433,25 +2433,6 @@
 /// Returns an updated pair of (`operation`, `defer_context`) after the `defer` directive removed.
 /// - The updated operation can be `None`, if operation is no longer necessary.
 fn extract_defer_from_operation(
-<<<<<<< HEAD
-    _dependency_graph: &mut FetchDependencyGraph,
-    operation: &OpPathElement,
-    defer_context: &DeferContext,
-    _node_path: &FetchDependencyGraphNodePath,
-) -> (Option<OpPathElement>, DeferContext) {
-    // PORT_NOTE: temporary straw-man implementation (waiting for FED-189)
-    let updated_path_to_defer_parent = defer_context
-        .path_to_defer_parent
-        .with_pushed(operation.clone().into());
-    let updated_context = DeferContext {
-        path_to_defer_parent: updated_path_to_defer_parent.into(),
-        // Following fields are identical to those of `defer_context`.
-        current_defer_ref: defer_context.current_defer_ref.clone(),
-        active_defer_ref: defer_context.active_defer_ref.clone(),
-        is_part_of_query: defer_context.is_part_of_query,
-    };
-    (Some(operation.clone()), updated_context)
-=======
     dependency_graph: &mut FetchDependencyGraph,
     operation: &OpPathElement,
     defer_context: &DeferContext,
@@ -2498,7 +2479,6 @@
         is_part_of_query: defer_context.is_part_of_query,
     };
     Ok((updated_operation, updated_context))
->>>>>>> 5cb9ff50
 }
 
 fn handle_requires(
