--- conflicted
+++ resolved
@@ -1,9 +1,6 @@
-<<<<<<< HEAD
 use crate::error::FederationError;
+use crate::error::SingleFederationError;
 use crate::link::graphql_definition::DeferDirectiveArguments;
-=======
-use crate::error::{FederationError, SingleFederationError};
->>>>>>> e59d55a2
 use crate::query_graph::graph_path::{
     selection_of_element, OpGraphPathContext, OpGraphPathTrigger, OpPath, OpPathElement,
 };
@@ -34,7 +31,6 @@
 use petgraph::stable_graph::{EdgeIndex, NodeIndex, StableDiGraph};
 use petgraph::visit::EdgeRef;
 use std::collections::HashSet;
-<<<<<<< HEAD
 use std::sync::{atomic::AtomicU64, Arc, OnceLock};
 
 /// Represents the value of a `@defer(label:)` argument.
@@ -42,9 +38,6 @@
 
 /// Map of defer labels to nodes of the fetch dependency graph.
 type DeferredNodes = multimap::MultiMap<DeferRef, NodeIndex<u32>>;
-=======
-use std::sync::Arc;
->>>>>>> e59d55a2
 
 use super::operation::normalized_selection_map::NormalizedSelectionMap;
 use crate::query_graph::extract_subgraphs_from_supergraph::FEDERATION_REPRESENTATIONS_ARGUMENTS_NAME;
@@ -1227,138 +1220,6 @@
         updated_selection.validate(variable_definitions)?;
         Ok((updated_selection, output_rewrites))
     }
-}
-
-fn operation_for_entities_fetch(
-    subgraph_schema: &ValidFederationSchema,
-    selection_set: NormalizedSelectionSet,
-    all_variable_definitions: &[Node<VariableDefinition>],
-    operation_name: &Option<NodeStr>,
-) -> Result<NormalizedOperation, FederationError> {
-    let mut variable_definitions: Vec<Node<VariableDefinition>> =
-        Vec::with_capacity(all_variable_definitions.len() + 1);
-    variable_definitions.push(representations_variable_definition(subgraph_schema)?);
-    let mut used_variables = HashSet::new();
-    selection_set.collect_variables(&mut used_variables)?;
-    variable_definitions.extend(
-        all_variable_definitions
-            .iter()
-            .filter(|definition| used_variables.contains(&definition.name))
-            .cloned(),
-    );
-
-    let query_type_name = subgraph_schema.schema().root_operation(OperationType::Query).ok_or_else(||
-    FederationError::SingleFederationError(SingleFederationError::InvalidGraphQL {
-        message: "Subgraphs should always have a query root (they should at least provides _entities)".to_string()
-    }))?;
-
-    let query_type = match subgraph_schema.get_type(query_type_name.clone())? {
-        crate::schema::position::TypeDefinitionPosition::Object(o) => o,
-        _ => {
-            return Err(FederationError::SingleFederationError(
-                SingleFederationError::InvalidGraphQL {
-                    message: "the root query type must be an object".to_string(),
-                },
-            ))
-        }
-    };
-
-    if !query_type
-        .get(subgraph_schema.schema())?
-        .fields
-        .contains_key(&ENTITIES_QUERY)
-    {
-        return Err(FederationError::SingleFederationError(
-            SingleFederationError::InvalidGraphQL {
-                message: "Subgraphs should always have the _entities field".to_string(),
-            },
-        ));
-    }
-
-    let entities = FieldDefinitionPosition::Object(query_type.field(ENTITIES_QUERY.clone()));
-
-    let entities_call = selection_of_element(
-        OpPathElement::Field(NormalizedField::new(NormalizedFieldData {
-            schema: subgraph_schema.clone(),
-            field_position: entities,
-            alias: None,
-            arguments: Arc::new(vec![executable::Argument {
-                name: FEDERATION_REPRESENTATIONS_ARGUMENTS_NAME,
-                value: executable::Value::Variable(FEDERATION_REPRESENTATIONS_VAR_NAME).into(),
-            }
-            .into()]),
-            directives: Default::default(),
-            sibling_typename: None,
-        })),
-        Some(selection_set),
-    )?;
-
-    let type_position: CompositeTypeDefinitionPosition = subgraph_schema
-        .get_type(query_type_name.clone())?
-        .try_into()?;
-
-    let mut map = NormalizedSelectionMap::new();
-    map.insert(entities_call);
-
-    let selection_set = NormalizedSelectionSet {
-        schema: subgraph_schema.clone(),
-        type_position,
-        selections: Arc::new(map),
-    };
-
-    Ok(NormalizedOperation {
-        schema: subgraph_schema.clone(),
-        root_kind: SchemaRootDefinitionKind::Query,
-        name: operation_name.clone().map(|n| n.try_into()).transpose()?,
-        variables: Arc::new(variable_definitions),
-        directives: Default::default(),
-        selection_set,
-        named_fragments: Default::default(),
-    })
-}
-
-fn operation_for_query_fetch(
-    subgraph_schema: &ValidFederationSchema,
-    root_kind: SchemaRootDefinitionKind,
-    selection_set: NormalizedSelectionSet,
-    variable_definitions: &[Node<VariableDefinition>],
-    operation_name: &Option<NodeStr>,
-) -> Result<NormalizedOperation, FederationError> {
-    let mut used_variables = HashSet::new();
-    selection_set.collect_variables(&mut used_variables)?;
-    let variable_definitions = variable_definitions
-        .iter()
-        .filter(|definition| used_variables.contains(&definition.name))
-        .cloned()
-        .collect();
-
-    Ok(NormalizedOperation {
-        schema: subgraph_schema.clone(),
-        root_kind,
-        name: operation_name.clone().map(|n| n.try_into()).transpose()?,
-        variables: Arc::new(variable_definitions),
-        directives: Default::default(),
-        selection_set,
-        named_fragments: Default::default(),
-    })
-}
-
-fn representations_variable_definition(
-    schema: &ValidFederationSchema,
-) -> Result<Node<VariableDefinition>, FederationError> {
-    let _metadata = schema
-        .metadata()
-        .ok_or_else(|| FederationError::internal("Expected schema to be a federation subgraph"))?;
-
-    let any_name = schema.federation_type_name_in_schema(ANY_SCALAR_NAME)?;
-
-    Ok(VariableDefinition {
-        name: FEDERATION_REPRESENTATIONS_VAR_NAME,
-        ty: Type::Named(any_name).non_null().list().non_null().into(),
-        default_value: None,
-        directives: Default::default(),
-    }
-<<<<<<< HEAD
 
     /// Return a concise display for this node. The node index in the graph
     /// must be passed in externally.
@@ -1430,9 +1291,138 @@
 
         FetchDependencyNodeDisplay { node: self, index }
     }
-=======
+}
+
+fn operation_for_entities_fetch(
+    subgraph_schema: &ValidFederationSchema,
+    selection_set: NormalizedSelectionSet,
+    all_variable_definitions: &[Node<VariableDefinition>],
+    operation_name: &Option<NodeStr>,
+) -> Result<NormalizedOperation, FederationError> {
+    let mut variable_definitions: Vec<Node<VariableDefinition>> =
+        Vec::with_capacity(all_variable_definitions.len() + 1);
+    variable_definitions.push(representations_variable_definition(subgraph_schema)?);
+    let mut used_variables = HashSet::new();
+    selection_set.collect_variables(&mut used_variables)?;
+    variable_definitions.extend(
+        all_variable_definitions
+            .iter()
+            .filter(|definition| used_variables.contains(&definition.name))
+            .cloned(),
+    );
+
+    let query_type_name = subgraph_schema.schema().root_operation(OperationType::Query).ok_or_else(||
+    FederationError::SingleFederationError(SingleFederationError::InvalidGraphQL {
+        message: "Subgraphs should always have a query root (they should at least provides _entities)".to_string()
+    }))?;
+
+    let query_type = match subgraph_schema.get_type(query_type_name.clone())? {
+        crate::schema::position::TypeDefinitionPosition::Object(o) => o,
+        _ => {
+            return Err(FederationError::SingleFederationError(
+                SingleFederationError::InvalidGraphQL {
+                    message: "the root query type must be an object".to_string(),
+                },
+            ))
+        }
+    };
+
+    if !query_type
+        .get(subgraph_schema.schema())?
+        .fields
+        .contains_key(&ENTITIES_QUERY)
+    {
+        return Err(FederationError::SingleFederationError(
+            SingleFederationError::InvalidGraphQL {
+                message: "Subgraphs should always have the _entities field".to_string(),
+            },
+        ));
+    }
+
+    let entities = FieldDefinitionPosition::Object(query_type.field(ENTITIES_QUERY.clone()));
+
+    let entities_call = selection_of_element(
+        OpPathElement::Field(NormalizedField::new(NormalizedFieldData {
+            schema: subgraph_schema.clone(),
+            field_position: entities,
+            alias: None,
+            arguments: Arc::new(vec![executable::Argument {
+                name: FEDERATION_REPRESENTATIONS_ARGUMENTS_NAME,
+                value: executable::Value::Variable(FEDERATION_REPRESENTATIONS_VAR_NAME).into(),
+            }
+            .into()]),
+            directives: Default::default(),
+            sibling_typename: None,
+        })),
+        Some(selection_set),
+    )?;
+
+    let type_position: CompositeTypeDefinitionPosition = subgraph_schema
+        .get_type(query_type_name.clone())?
+        .try_into()?;
+
+    let mut map = NormalizedSelectionMap::new();
+    map.insert(entities_call);
+
+    let selection_set = NormalizedSelectionSet {
+        schema: subgraph_schema.clone(),
+        type_position,
+        selections: Arc::new(map),
+    };
+
+    Ok(NormalizedOperation {
+        schema: subgraph_schema.clone(),
+        root_kind: SchemaRootDefinitionKind::Query,
+        name: operation_name.clone().map(|n| n.try_into()).transpose()?,
+        variables: Arc::new(variable_definitions),
+        directives: Default::default(),
+        selection_set,
+        named_fragments: Default::default(),
+    })
+}
+
+fn operation_for_query_fetch(
+    subgraph_schema: &ValidFederationSchema,
+    root_kind: SchemaRootDefinitionKind,
+    selection_set: NormalizedSelectionSet,
+    variable_definitions: &[Node<VariableDefinition>],
+    operation_name: &Option<NodeStr>,
+) -> Result<NormalizedOperation, FederationError> {
+    let mut used_variables = HashSet::new();
+    selection_set.collect_variables(&mut used_variables)?;
+    let variable_definitions = variable_definitions
+        .iter()
+        .filter(|definition| used_variables.contains(&definition.name))
+        .cloned()
+        .collect();
+
+    Ok(NormalizedOperation {
+        schema: subgraph_schema.clone(),
+        root_kind,
+        name: operation_name.clone().map(|n| n.try_into()).transpose()?,
+        variables: Arc::new(variable_definitions),
+        directives: Default::default(),
+        selection_set,
+        named_fragments: Default::default(),
+    })
+}
+
+fn representations_variable_definition(
+    schema: &ValidFederationSchema,
+) -> Result<Node<VariableDefinition>, FederationError> {
+    let _metadata = schema
+        .metadata()
+        .ok_or_else(|| FederationError::internal("Expected schema to be a federation subgraph"))?;
+
+    let any_name = schema.federation_type_name_in_schema(ANY_SCALAR_NAME)?;
+
+    Ok(VariableDefinition {
+        name: FEDERATION_REPRESENTATIONS_VAR_NAME,
+        ty: Type::Named(any_name).non_null().list().non_null().into(),
+        default_value: None,
+        directives: Default::default(),
+    }
     .into())
->>>>>>> e59d55a2
 }
 
 impl NormalizedSelectionSet {
