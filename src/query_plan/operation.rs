use crate::error::FederationError;
use crate::error::SingleFederationError::Internal;
use crate::query_graph::graph_path::OpPathElement;
use crate::query_plan::conditions::Conditions;
use crate::query_plan::operation::normalized_field_selection::{
    NormalizedField, NormalizedFieldData, NormalizedFieldSelection,
};
use crate::query_plan::operation::normalized_fragment_spread_selection::NormalizedFragmentSpreadSelection;
use crate::query_plan::operation::normalized_inline_fragment_selection::{
    NormalizedInlineFragment, NormalizedInlineFragmentData, NormalizedInlineFragmentSelection,
};
use crate::query_plan::operation::normalized_selection_map::{
    Entry, NormalizedFieldSelectionValue, NormalizedFragmentSpreadSelectionValue,
    NormalizedInlineFragmentSelectionValue, NormalizedSelectionMap, NormalizedSelectionValue,
};
use crate::schema::position::{
    CompositeTypeDefinitionPosition, InterfaceTypeDefinitionPosition, SchemaRootDefinitionKind,
};
use crate::schema::ValidFederationSchema;
use apollo_compiler::ast::{DirectiveList, Name};
use apollo_compiler::executable::{
    Field, Fragment, FragmentSpread, InlineFragment, Operation, Selection, SelectionSet,
    VariableDefinition,
};
use apollo_compiler::{name, Node};
use indexmap::{IndexMap, IndexSet};
use std::fmt::{Display, Formatter};
use std::ops::Deref;
use std::sync::{atomic, Arc};

const TYPENAME_FIELD: Name = name!("__typename");

// Global storage for the counter used to uniquely identify selections
static NEXT_ID: atomic::AtomicUsize = atomic::AtomicUsize::new(1);

// opaque wrapper of the unique selection ID type
#[derive(Clone, Debug, Eq, PartialEq, Hash)]
pub(crate) struct SelectionId(usize);

impl SelectionId {
    fn new() -> Self {
        // atomically increment global counter
        Self(NEXT_ID.fetch_add(1, atomic::Ordering::AcqRel))
    }
}

/// An analogue of the apollo-compiler type `Operation` with these changes:
/// - Stores the schema that the operation is queried against.
/// - Swaps `operation_type` with `root_kind` (using the analogous federation-next type).
/// - Encloses collection types in `Arc`s to facilitate cheaper cloning.
/// - Stores the fragments used by this operation (the executable document the operation was taken
///   from may contain other fragments that are not used by this operation).
#[derive(Debug, Clone, PartialEq, Eq)]
pub struct NormalizedOperation {
    pub(crate) schema: ValidFederationSchema,
    pub(crate) root_kind: SchemaRootDefinitionKind,
    pub(crate) name: Option<Name>,
    pub(crate) variables: Arc<Vec<Node<VariableDefinition>>>,
    pub(crate) directives: Arc<DirectiveList>,
    pub(crate) selection_set: NormalizedSelectionSet,
    pub(crate) fragments: Arc<IndexMap<Name, Node<Fragment>>>,
}

/// An analogue of the apollo-compiler type `SelectionSet` with these changes:
/// - For the type, stores the schema and the position in that schema instead of just the
///   `NamedType`.
/// - Stores selections in a map so they can be normalized efficiently.
#[derive(Debug, Clone, PartialEq, Eq)]
pub(crate) struct NormalizedSelectionSet {
    pub(crate) schema: ValidFederationSchema,
    pub(crate) type_position: CompositeTypeDefinitionPosition,
    pub(crate) selections: Arc<NormalizedSelectionMap>,
}

pub(crate) mod normalized_selection_map {
    use crate::error::FederationError;
    use crate::error::SingleFederationError::Internal;
    use crate::query_plan::operation::normalized_field_selection::NormalizedFieldSelection;
    use crate::query_plan::operation::normalized_fragment_spread_selection::NormalizedFragmentSpreadSelection;
    use crate::query_plan::operation::normalized_inline_fragment_selection::NormalizedInlineFragmentSelection;
    use crate::query_plan::operation::{
        HasNormalizedSelectionKey, NormalizedSelection, NormalizedSelectionKey,
        NormalizedSelectionSet,
    };
    use apollo_compiler::ast::Name;
    use indexmap::IndexMap;
    use std::borrow::Borrow;
    use std::hash::Hash;
    use std::iter::Map;
    use std::ops::Deref;
    use std::sync::Arc;

    /// A "normalized" selection map is an optimized representation of a selection set which does
    /// not contain selections with the same selection "key". Selections that do have the same key
    /// are  merged during the normalization process. By storing a selection set as a map, we can
    /// efficiently merge/join multiple selection sets.
    ///
    /// Because the key depends strictly on the value, we expose the underlying map's API in a
    /// read-only capacity, while mutations use an API closer to `IndexSet`. We don't just use an
    /// `IndexSet` since key computation is expensive (it involves sorting). This type is in its own
    /// module to prevent code from accidentally mutating the underlying map outside the mutation
    /// API.
    #[derive(Debug, Clone, PartialEq, Eq, Default)]
    pub(crate) struct NormalizedSelectionMap(IndexMap<NormalizedSelectionKey, NormalizedSelection>);

    impl Deref for NormalizedSelectionMap {
        type Target = IndexMap<NormalizedSelectionKey, NormalizedSelection>;

        fn deref(&self) -> &Self::Target {
            &self.0
        }
    }

    impl NormalizedSelectionMap {
        pub(crate) fn new() -> Self {
            NormalizedSelectionMap(IndexMap::new())
        }

        pub(crate) fn clear(&mut self) {
            self.0.clear();
        }

        pub(crate) fn insert(&mut self, value: NormalizedSelection) -> Option<NormalizedSelection> {
            self.0.insert(value.key(), value)
        }

        pub(crate) fn remove<Q: ?Sized>(&mut self, key: &Q) -> Option<NormalizedSelection>
        where
            NormalizedSelectionKey: Borrow<Q>,
            Q: Eq + Hash,
        {
            // We specifically use shift_remove() instead of swap_remove() to maintain order.
            self.0.shift_remove(key)
        }

        pub(crate) fn get_mut<Q: ?Sized>(&mut self, key: &Q) -> Option<NormalizedSelectionValue>
        where
            NormalizedSelectionKey: Borrow<Q>,
            Q: Eq + Hash,
        {
            self.0.get_mut(key).map(NormalizedSelectionValue::new)
        }

        pub(crate) fn iter_mut(&mut self) -> IterMut {
            self.0
                .iter_mut()
                .map(|(k, v)| (k, NormalizedSelectionValue::new(v)))
        }

        pub(super) fn entry(&mut self, key: NormalizedSelectionKey) -> Entry {
            match self.0.entry(key) {
                indexmap::map::Entry::Occupied(entry) => Entry::Occupied(OccupiedEntry(entry)),
                indexmap::map::Entry::Vacant(entry) => Entry::Vacant(VacantEntry(entry)),
            }
        }
    }

    type IterMut<'a> = Map<
        indexmap::map::IterMut<'a, NormalizedSelectionKey, NormalizedSelection>,
        fn(
            (&'a NormalizedSelectionKey, &'a mut NormalizedSelection),
        ) -> (&'a NormalizedSelectionKey, NormalizedSelectionValue<'a>),
    >;

    /// A mutable reference to a `NormalizedSelection` value in a `NormalizedSelectionMap`, which
    /// also disallows changing key-related data (to maintain the invariant that a value's key is
    /// the same as it's map entry's key).
    #[derive(Debug)]
    pub(crate) enum NormalizedSelectionValue<'a> {
        Field(NormalizedFieldSelectionValue<'a>),
        FragmentSpread(NormalizedFragmentSpreadSelectionValue<'a>),
        InlineFragment(NormalizedInlineFragmentSelectionValue<'a>),
    }

    impl<'a> NormalizedSelectionValue<'a> {
        pub(crate) fn new(selection: &'a mut NormalizedSelection) -> Self {
            match selection {
                NormalizedSelection::Field(field_selection) => NormalizedSelectionValue::Field(
                    NormalizedFieldSelectionValue::new(field_selection),
                ),
                NormalizedSelection::FragmentSpread(fragment_spread_selection) => {
                    NormalizedSelectionValue::FragmentSpread(
                        NormalizedFragmentSpreadSelectionValue::new(fragment_spread_selection),
                    )
                }
                NormalizedSelection::InlineFragment(inline_fragment_selection) => {
                    NormalizedSelectionValue::InlineFragment(
                        NormalizedInlineFragmentSelectionValue::new(inline_fragment_selection),
                    )
                }
            }
        }
    }

    #[derive(Debug)]
    pub(crate) struct NormalizedFieldSelectionValue<'a>(&'a mut Arc<NormalizedFieldSelection>);

    impl<'a> NormalizedFieldSelectionValue<'a> {
        pub(crate) fn new(field_selection: &'a mut Arc<NormalizedFieldSelection>) -> Self {
            Self(field_selection)
        }

        pub(crate) fn get(&self) -> &Arc<NormalizedFieldSelection> {
            self.0
        }

        pub(crate) fn get_selection_set_mut(&mut self) -> &mut Option<NormalizedSelectionSet> {
            &mut Arc::make_mut(self.0).selection_set
        }

        pub(crate) fn get_sibling_typename_mut(&mut self) -> &mut Option<Name> {
            &mut Arc::make_mut(self.0).sibling_typename
        }
    }

    #[derive(Debug)]
    pub(crate) struct NormalizedFragmentSpreadSelectionValue<'a>(
        &'a mut Arc<NormalizedFragmentSpreadSelection>,
    );

    impl<'a> NormalizedFragmentSpreadSelectionValue<'a> {
        pub(crate) fn new(
            fragment_spread_selection: &'a mut Arc<NormalizedFragmentSpreadSelection>,
        ) -> Self {
            Self(fragment_spread_selection)
        }

        pub(crate) fn get(&self) -> &Arc<NormalizedFragmentSpreadSelection> {
            self.0
        }
    }

    #[derive(Debug)]
    pub(crate) struct NormalizedInlineFragmentSelectionValue<'a>(
        &'a mut Arc<NormalizedInlineFragmentSelection>,
    );

    impl<'a> NormalizedInlineFragmentSelectionValue<'a> {
        pub(crate) fn new(
            inline_fragment_selection: &'a mut Arc<NormalizedInlineFragmentSelection>,
        ) -> Self {
            Self(inline_fragment_selection)
        }

        pub(crate) fn get(&self) -> &Arc<NormalizedInlineFragmentSelection> {
            self.0
        }

        pub(crate) fn get_selection_set_mut(&mut self) -> &mut NormalizedSelectionSet {
            &mut Arc::make_mut(self.0).selection_set
        }
    }

    pub(crate) enum Entry<'a> {
        Occupied(OccupiedEntry<'a>),
        Vacant(VacantEntry<'a>),
    }

    pub(crate) struct OccupiedEntry<'a>(
        indexmap::map::OccupiedEntry<'a, NormalizedSelectionKey, NormalizedSelection>,
    );

    impl<'a> OccupiedEntry<'a> {
        pub(crate) fn get(&self) -> &NormalizedSelection {
            self.0.get()
        }

        pub(crate) fn get_mut(&mut self) -> NormalizedSelectionValue {
            NormalizedSelectionValue::new(self.0.get_mut())
        }

        pub(crate) fn into_mut(self) -> NormalizedSelectionValue<'a> {
            NormalizedSelectionValue::new(self.0.into_mut())
        }

        pub(crate) fn key(&self) -> &NormalizedSelectionKey {
            self.0.key()
        }

        pub(crate) fn remove(self) -> NormalizedSelection {
            // We specifically use shift_remove() instead of swap_remove() to maintain order.
            self.0.shift_remove()
        }
    }

    pub(crate) struct VacantEntry<'a>(
        indexmap::map::VacantEntry<'a, NormalizedSelectionKey, NormalizedSelection>,
    );

    impl<'a> VacantEntry<'a> {
        pub(crate) fn key(&self) -> &NormalizedSelectionKey {
            self.0.key()
        }

        pub(crate) fn insert(
            self,
            value: NormalizedSelection,
        ) -> Result<NormalizedSelectionValue<'a>, FederationError> {
            if *self.key() != value.key() {
                return Err(Internal {
                    message: format!(
                        "Key mismatch when inserting selection {} into vacant entry ",
                        value
                    ),
                }
                .into());
            }
            Ok(NormalizedSelectionValue::new(self.0.insert(value)))
        }
    }

    impl IntoIterator for NormalizedSelectionMap {
        type Item = <IndexMap<NormalizedSelectionKey, NormalizedSelection> as IntoIterator>::Item;
        type IntoIter =
            <IndexMap<NormalizedSelectionKey, NormalizedSelection> as IntoIterator>::IntoIter;

        fn into_iter(self) -> Self::IntoIter {
            <IndexMap<NormalizedSelectionKey, NormalizedSelection> as IntoIterator>::into_iter(
                self.0,
            )
        }
    }
}

/// A selection "key" (unrelated to the federation `@key` directive) is an identifier of a selection
/// (field, inline fragment, or fragment spread) that is used to determine whether two selections
/// can be merged.
///
/// In order to merge two selections they need to
/// * reference the same field/inline fragment
/// * specify the same directives
/// * directives have to be applied in the same order
/// * directive arguments order does not matter (they get automatically sorted by their names).
/// * selection cannot specify @defer directive
#[derive(Debug, Clone, PartialEq, Eq, Hash)]
pub(crate) enum NormalizedSelectionKey {
    Field {
        /// The field alias (if specified) or field name in the resulting selection set.
        response_name: Name,
        /// directives applied on the field
        directives: Arc<DirectiveList>,
    },
    FragmentSpread {
        /// The fragment name referenced in the spread.
        name: Name,
        /// Directives applied on the fragment spread (does not contain @defer).
        directives: Arc<DirectiveList>,
    },
    DeferredFragmentSpread {
        /// Unique selection ID used to distinguish deferred fragment spreads that cannot be merged.
        deferred_id: SelectionId,
    },
    InlineFragment {
        /// The optional type condition of the inline fragment.
        type_condition: Option<Name>,
        /// Directives applied on the inline fragment (does not contain @defer).
        directives: Arc<DirectiveList>,
    },
    DeferredInlineFragment {
        /// Unique selection ID used to distinguish deferred inline fragments that cannot be merged.
        deferred_id: SelectionId,
    },
}

pub(crate) trait HasNormalizedSelectionKey {
    fn key(&self) -> NormalizedSelectionKey;
}

/// An analogue of the apollo-compiler type `Selection` that stores our other selection analogues
/// instead of the apollo-compiler types.
#[derive(Debug, Clone, PartialEq, Eq)]
pub(crate) enum NormalizedSelection {
    Field(Arc<NormalizedFieldSelection>),
    FragmentSpread(Arc<NormalizedFragmentSpreadSelection>),
    InlineFragment(Arc<NormalizedInlineFragmentSelection>),
}

impl NormalizedSelection {
    fn directives(&self) -> &Arc<DirectiveList> {
        match self {
            NormalizedSelection::Field(field_selection) => &field_selection.field.data().directives,
            NormalizedSelection::FragmentSpread(fragment_spread_selection) => {
                &fragment_spread_selection.data().directives
            }
            NormalizedSelection::InlineFragment(inline_fragment_selection) => {
                &inline_fragment_selection.inline_fragment.data().directives
            }
        }
    }

    pub(crate) fn element(&self) -> Result<OpPathElement, FederationError> {
        match self {
            NormalizedSelection::Field(field_selection) => {
                Ok(OpPathElement::Field(field_selection.field.clone()))
            }
            NormalizedSelection::FragmentSpread(_) => Err(Internal {
                message: "Fragment spread does not have element".to_owned(),
            }
            .into()),
            NormalizedSelection::InlineFragment(inline_fragment_selection) => Ok(
                OpPathElement::InlineFragment(inline_fragment_selection.inline_fragment.clone()),
            ),
        }
    }

    pub(crate) fn selection_set(&self) -> Result<Option<&NormalizedSelectionSet>, FederationError> {
        match self {
            NormalizedSelection::Field(field_selection) => {
                Ok(field_selection.selection_set.as_ref())
            }
            NormalizedSelection::FragmentSpread(_) => Err(Internal {
                message: "Fragment spread does not directly have a selection set".to_owned(),
            }
            .into()),
            NormalizedSelection::InlineFragment(inline_fragment_selection) => {
                Ok(Some(&inline_fragment_selection.selection_set))
            }
        }
    }

    pub(crate) fn conditions(&self) -> Result<Conditions, FederationError> {
        let self_conditions = Conditions::from_directives(self.directives())?;
        if let Conditions::Boolean(false) = self_conditions {
            // Never included, so there is no point recursing.
            Ok(Conditions::Boolean(false))
        } else {
            match self {
                NormalizedSelection::Field(_) => {
                    // The sub-selections of this field don't affect whether we should query this
                    // field, so we explicitly do not merge them in.
                    //
                    // PORT_NOTE: The JS codebase merges the sub-selections' conditions in with the
                    // field's conditions when field's selections are non-boolean. This is arguably
                    // a bug, so we've fixed it here.
                    Ok(self_conditions)
                }
                NormalizedSelection::InlineFragment(inline) => {
                    Ok(self_conditions.merge(inline.selection_set.conditions()?))
                }
                NormalizedSelection::FragmentSpread(_x) => Err(FederationError::internal(
                    "Unexpected fragment spread in NormalizedSelection::conditions()",
                )),
            }
        }
    }

    pub(crate) fn has_defer(&self) -> Result<bool, FederationError> {
        todo!()
    }
}

impl HasNormalizedSelectionKey for NormalizedSelection {
    fn key(&self) -> NormalizedSelectionKey {
        match self {
            NormalizedSelection::Field(field_selection) => field_selection.key(),
            NormalizedSelection::FragmentSpread(fragment_spread_selection) => {
                fragment_spread_selection.key()
            }
            NormalizedSelection::InlineFragment(inline_fragment_selection) => {
                inline_fragment_selection.key()
            }
        }
    }
}

/// An analogue of the apollo-compiler type `Fragment` with these changes:
/// - Stores the type condition explicitly, which means storing the schema and position (in
///   apollo-compiler, this is in the `SelectionSet`).
/// - Encloses collection types in `Arc`s to facilitate cheaper cloning.
#[derive(Debug, Clone, PartialEq, Eq)]
pub(crate) struct NormalizedFragment {
    pub(crate) schema: ValidFederationSchema,
    pub(crate) name: Name,
    pub(crate) type_condition_position: CompositeTypeDefinitionPosition,
    pub(crate) directives: Arc<DirectiveList>,
    pub(crate) selection_set: NormalizedSelectionSet,
}

pub(crate) mod normalized_field_selection {
    use crate::error::FederationError;
    use crate::query_plan::operation::{
        directives_with_sorted_arguments, HasNormalizedSelectionKey, NormalizedSelectionKey,
        NormalizedSelectionSet,
    };
    use crate::schema::position::{FieldDefinitionPosition, TypeDefinitionPosition};
    use crate::schema::ValidFederationSchema;
    use apollo_compiler::ast::{Argument, DirectiveList, Name};
    use apollo_compiler::Node;
    use std::sync::Arc;

    /// An analogue of the apollo-compiler type `Field` with these changes:
    /// - Makes the selection set optional. This is because `NormalizedSelectionSet` requires a type of
    ///   `CompositeTypeDefinitionPosition`, which won't exist for fields returning a non-composite type
    ///   (scalars and enums).
    /// - Stores the field data (other than the selection set) in `NormalizedField`, to facilitate
    ///   operation paths and graph paths.
    /// - For the field definition, stores the schema and the position in that schema instead of just
    ///   the `FieldDefinition` (which contains no references to the parent type or schema).
    /// - Encloses collection types in `Arc`s to facilitate cheaper cloning.
    #[derive(Debug, Clone, PartialEq, Eq)]
    pub(crate) struct NormalizedFieldSelection {
        pub(crate) field: NormalizedField,
        pub(crate) selection_set: Option<NormalizedSelectionSet>,
        pub(crate) sibling_typename: Option<Name>,
    }

    impl HasNormalizedSelectionKey for NormalizedFieldSelection {
        fn key(&self) -> NormalizedSelectionKey {
            self.field.key()
        }
    }

    /// The non-selection-set data of `NormalizedFieldSelection`, used with operation paths and graph
    /// paths.
    #[derive(Debug, Clone, PartialEq, Eq, Hash)]
    pub(crate) struct NormalizedField {
        data: NormalizedFieldData,
        key: NormalizedSelectionKey,
    }

    impl NormalizedField {
        pub(crate) fn new(data: NormalizedFieldData) -> Self {
            Self {
                key: data.key(),
                data,
            }
        }

        pub(crate) fn data(&self) -> &NormalizedFieldData {
            &self.data
        }
    }

    impl HasNormalizedSelectionKey for NormalizedField {
        fn key(&self) -> NormalizedSelectionKey {
            self.key.clone()
        }
    }

    #[derive(Debug, Clone, PartialEq, Eq, Hash)]
    pub(crate) struct NormalizedFieldData {
        pub(crate) schema: ValidFederationSchema,
        pub(crate) field_position: FieldDefinitionPosition,
        pub(crate) alias: Option<Name>,
        pub(crate) arguments: Arc<Vec<Node<Argument>>>,
        pub(crate) directives: Arc<DirectiveList>,
    }

    impl NormalizedFieldData {
        pub(crate) fn name(&self) -> &Name {
            self.field_position.field_name()
        }

        pub(crate) fn response_name(&self) -> Name {
            self.alias.clone().unwrap_or_else(|| self.name().clone())
        }

        pub(crate) fn is_leaf(&self) -> Result<bool, FederationError> {
            let definition = self.field_position.get(self.schema.schema())?;
            let base_type_position = self
                .schema
                .get_type(definition.ty.inner_named_type().clone())?;
            Ok(matches!(
                base_type_position,
                TypeDefinitionPosition::Scalar(_) | TypeDefinitionPosition::Enum(_)
            ))
        }
    }

    impl HasNormalizedSelectionKey for NormalizedFieldData {
        fn key(&self) -> NormalizedSelectionKey {
            NormalizedSelectionKey::Field {
                response_name: self.response_name(),
                directives: Arc::new(directives_with_sorted_arguments(&self.directives)),
            }
        }
    }
}

pub(crate) mod normalized_fragment_spread_selection {
    use crate::query_plan::operation::{
        directives_with_sorted_arguments, is_deferred_selection, HasNormalizedSelectionKey,
        NormalizedSelectionKey, SelectionId,
    };
    use crate::schema::ValidFederationSchema;
    use apollo_compiler::ast::{DirectiveList, Name};
    use std::sync::Arc;

    /// An analogue of the apollo-compiler type `FragmentSpread` with these changes:
    /// - Stores the schema (may be useful for directives).
    /// - Encloses collection types in `Arc`s to facilitate cheaper cloning.
    #[derive(Debug, Clone, PartialEq, Eq, Hash)]
    pub(crate) struct NormalizedFragmentSpreadSelection {
        data: NormalizedFragmentSpreadData,
        key: NormalizedSelectionKey,
    }

    impl NormalizedFragmentSpreadSelection {
        pub(crate) fn new(data: NormalizedFragmentSpreadData) -> Self {
            Self {
                key: data.key(),
                data,
            }
        }

        pub(crate) fn data(&self) -> &NormalizedFragmentSpreadData {
            &self.data
        }
    }

    impl HasNormalizedSelectionKey for NormalizedFragmentSpreadSelection {
        fn key(&self) -> NormalizedSelectionKey {
            self.key.clone()
        }
    }

    #[derive(Debug, Clone, PartialEq, Eq, Hash)]
    pub(crate) struct NormalizedFragmentSpreadData {
        pub(crate) schema: ValidFederationSchema,
        pub(crate) fragment_name: Name,
        pub(crate) directives: Arc<DirectiveList>,
        pub(crate) selection_id: SelectionId,
    }

    impl HasNormalizedSelectionKey for NormalizedFragmentSpreadData {
        fn key(&self) -> NormalizedSelectionKey {
            if is_deferred_selection(&self.directives) {
                NormalizedSelectionKey::DeferredFragmentSpread {
                    deferred_id: self.selection_id.clone(),
                }
            } else {
                NormalizedSelectionKey::FragmentSpread {
                    name: self.fragment_name.clone(),
                    directives: Arc::new(directives_with_sorted_arguments(&self.directives)),
                }
            }
        }
    }
}

pub(crate) mod normalized_inline_fragment_selection {
    use crate::query_plan::operation::{
        directives_with_sorted_arguments, is_deferred_selection, HasNormalizedSelectionKey,
        NormalizedSelectionKey, NormalizedSelectionSet, SelectionId,
    };
    use crate::schema::position::CompositeTypeDefinitionPosition;
    use crate::schema::ValidFederationSchema;
    use apollo_compiler::ast::DirectiveList;
    use std::sync::Arc;

    /// An analogue of the apollo-compiler type `InlineFragment` with these changes:
    /// - Stores the inline fragment data (other than the selection set) in `NormalizedInlineFragment`,
    ///   to facilitate operation paths and graph paths.
    /// - For the type condition, stores the schema and the position in that schema instead of just
    ///   the `NamedType`.
    /// - Stores the parent type explicitly, which means storing the position (in apollo-compiler, this
    ///   is in the parent selection set).
    /// - Encloses collection types in `Arc`s to facilitate cheaper cloning.
    #[derive(Debug, Clone, PartialEq, Eq)]
    pub(crate) struct NormalizedInlineFragmentSelection {
        pub(crate) inline_fragment: NormalizedInlineFragment,
        pub(crate) selection_set: NormalizedSelectionSet,
    }

    impl HasNormalizedSelectionKey for NormalizedInlineFragmentSelection {
        fn key(&self) -> NormalizedSelectionKey {
            self.inline_fragment.key()
        }
    }

    /// The non-selection-set data of `NormalizedInlineFragmentSelection`, used with operation paths and
    /// graph paths.
    #[derive(Debug, Clone, PartialEq, Eq, Hash)]
    pub(crate) struct NormalizedInlineFragment {
        data: NormalizedInlineFragmentData,
        key: NormalizedSelectionKey,
    }

    impl NormalizedInlineFragment {
        pub(crate) fn new(data: NormalizedInlineFragmentData) -> Self {
            Self {
                key: data.key(),
                data,
            }
        }

        pub(crate) fn data(&self) -> &NormalizedInlineFragmentData {
            &self.data
        }
    }

    impl HasNormalizedSelectionKey for NormalizedInlineFragment {
        fn key(&self) -> NormalizedSelectionKey {
            self.key.clone()
        }
    }

    #[derive(Debug, Clone, PartialEq, Eq, Hash)]
    pub(crate) struct NormalizedInlineFragmentData {
        pub(crate) schema: ValidFederationSchema,
        pub(crate) parent_type_position: CompositeTypeDefinitionPosition,
        pub(crate) type_condition_position: Option<CompositeTypeDefinitionPosition>,
        pub(crate) directives: Arc<DirectiveList>,
        pub(crate) selection_id: SelectionId,
    }

    impl HasNormalizedSelectionKey for NormalizedInlineFragmentData {
        fn key(&self) -> NormalizedSelectionKey {
            if is_deferred_selection(&self.directives) {
                NormalizedSelectionKey::DeferredInlineFragment {
                    deferred_id: self.selection_id.clone(),
                }
            } else {
                NormalizedSelectionKey::InlineFragment {
                    type_condition: self
                        .type_condition_position
                        .as_ref()
                        .map(|pos| pos.type_name().clone()),
                    directives: Arc::new(directives_with_sorted_arguments(&self.directives)),
                }
            }
        }
    }
}

impl NormalizedSelectionSet {
    pub(crate) fn empty(
        schema: ValidFederationSchema,
        type_position: CompositeTypeDefinitionPosition,
    ) -> Self {
        Self {
            schema,
            type_position,
            selections: Default::default(),
        }
    }

    pub(crate) fn contains_top_level_field(
        &self,
        field: &NormalizedField,
    ) -> Result<bool, FederationError> {
        if let Some(selection) = self.selections.get(&field.key()) {
            let NormalizedSelection::Field(field_selection) = selection else {
                return Err(Internal {
                    message: format!(
                        "Field selection key for field \"{}\" references non-field selection",
                        field.data().field_position,
                    ),
                }
                .into());
            };
            Ok(field_selection.field == *field)
        } else {
            Ok(false)
        }
    }

    /// Normalize this selection set (merging selections with the same keys), with the following
    /// additional transformations:
    /// - Expand fragment spreads into inline fragments.
    /// - Remove `__schema` or `__type` introspection fields, as these shouldn't be handled by query
    ///   planning.
    /// - Hoist fragment spreads/inline fragments into their parents if they have no directives and
    ///   their parent type matches.
    ///
    /// Note this function asserts that the type of the selection set is a composite type (i.e. this
    /// isn't the empty selection set of some leaf field), and will return error if this is not the
    /// case.
    pub(crate) fn normalize_and_expand_fragments(
        selection_set: &SelectionSet,
        fragments: &IndexMap<Name, Node<Fragment>>,
        schema: &ValidFederationSchema,
    ) -> Result<NormalizedSelectionSet, FederationError> {
        let type_position: CompositeTypeDefinitionPosition =
            schema.get_type(selection_set.ty.clone())?.try_into()?;
        let mut normalized_selections = vec![];
        NormalizedSelectionSet::normalize_selections(
            &selection_set.selections,
            &type_position,
            &mut normalized_selections,
            fragments,
            schema,
        )?;
        let mut merged = NormalizedSelectionSet {
            schema: schema.clone(),
            type_position,
            selections: Arc::new(NormalizedSelectionMap::new()),
        };
        merged.merge_selections_into(normalized_selections.into_iter())?;
        Ok(merged)
    }

    /// A helper function for normalizing a list of selections into a destination.
    fn normalize_selections(
        selections: &[Selection],
        parent_type_position: &CompositeTypeDefinitionPosition,
        destination: &mut Vec<NormalizedSelection>,
        fragments: &IndexMap<Name, Node<Fragment>>,
        schema: &ValidFederationSchema,
    ) -> Result<(), FederationError> {
        for selection in selections {
            match selection {
                Selection::Field(field_selection) => {
                    let Some(normalized_field_selection) =
                        NormalizedFieldSelection::normalize_and_expand_fragments(
                            field_selection,
                            parent_type_position,
                            fragments,
                            schema,
                        )?
                    else {
                        continue;
                    };
                    destination.push(NormalizedSelection::Field(Arc::new(
                        normalized_field_selection,
                    )));
                }
                Selection::FragmentSpread(fragment_spread_selection) => {
                    let Some(fragment) = fragments.get(&fragment_spread_selection.fragment_name)
                    else {
                        return Err(Internal {
                            message: format!(
                                "Fragment spread referenced non-existent fragment \"{}\"",
                                fragment_spread_selection.fragment_name,
                            ),
                        }
                        .into());
                    };
                    // We can hoist/collapse named fragments if their type condition is on the
                    // parent type and they don't have any directives.
                    if fragment.type_condition() == parent_type_position.type_name()
                        && fragment_spread_selection.directives.is_empty()
                    {
                        NormalizedSelectionSet::normalize_selections(
                            &fragment.selection_set.selections,
                            parent_type_position,
                            destination,
                            fragments,
                            schema,
                        )?;
                    } else {
                        let normalized_inline_fragment_selection =
                            NormalizedFragmentSpreadSelection::normalize_and_expand_fragments(
                                fragment_spread_selection,
                                parent_type_position,
                                fragments,
                                schema,
                            )?;
                        destination.push(NormalizedSelection::InlineFragment(Arc::new(
                            normalized_inline_fragment_selection,
                        )));
                    }
                }
                Selection::InlineFragment(inline_fragment_selection) => {
                    let is_on_parent_type =
                        if let Some(type_condition) = &inline_fragment_selection.type_condition {
                            type_condition == parent_type_position.type_name()
                        } else {
                            true
                        };
                    // We can hoist/collapse inline fragments if their type condition is on the
                    // parent type (or they have no type condition) and they don't have any
                    // directives.
                    //
                    // PORT_NOTE: The JS codebase didn't hoist inline fragments, only fragment
                    // spreads (presumably because named fragments would commonly be on the same
                    // type as their fragment spread usages). It should be fine to also hoist inline
                    // fragments though if we notice they're similarly useless (and presumably later
                    // transformations in the JS codebase would take care of this).
                    if is_on_parent_type && inline_fragment_selection.directives.is_empty() {
                        NormalizedSelectionSet::normalize_selections(
                            &inline_fragment_selection.selection_set.selections,
                            parent_type_position,
                            destination,
                            fragments,
                            schema,
                        )?;
                    } else {
                        let normalized_inline_fragment_selection =
                            NormalizedInlineFragmentSelection::normalize_and_expand_fragments(
                                inline_fragment_selection,
                                parent_type_position,
                                fragments,
                                schema,
                            )?;
                        destination.push(NormalizedSelection::InlineFragment(Arc::new(
                            normalized_inline_fragment_selection,
                        )));
                    }
                }
            }
        }
        Ok(())
    }

    /// Merges the given normalized selection sets into this one.
    pub(crate) fn merge_into(
        &mut self,
        others: impl Iterator<Item = NormalizedSelectionSet> + ExactSizeIterator,
    ) -> Result<(), FederationError> {
        if others.len() > 0 {
            let mut selections_to_merge = vec![];
            for other in others {
                if other.schema != self.schema {
                    return Err(Internal {
                        message: "Cannot merge selection sets from different schemas".to_owned(),
                    }
                    .into());
                }
                if other.type_position != self.type_position {
                    return Err(Internal {
                        message: format!(
                            "Cannot merge selection set for type \"{}\" into a selection set for type \"{}\"",
                            other.type_position,
                            self.type_position,
                        ),
                    }.into());
                }
                let selections = Arc::try_unwrap(other.selections)
                    .unwrap_or_else(|selections| selections.deref().clone());
                for (_, value) in selections {
                    selections_to_merge.push(value);
                }
            }
            self.merge_selections_into(selections_to_merge.into_iter())?;
        }
        Ok(())
    }

    /// A helper function for merging the given selections into this one.
    fn merge_selections_into(
        &mut self,
        others: impl Iterator<Item = NormalizedSelection> + ExactSizeIterator,
    ) -> Result<(), FederationError> {
        if others.len() > 0 {
            let mut fields = IndexMap::new();
            let mut fragment_spreads = IndexMap::new();
            let mut inline_fragments = IndexMap::new();
            for other_selection in others {
                let other_key = other_selection.key();
                match Arc::make_mut(&mut self.selections).entry(other_key.clone()) {
                    Entry::Occupied(existing) => match existing.get() {
                        NormalizedSelection::Field(self_field_selection) => {
                            let NormalizedSelection::Field(other_field_selection) = other_selection
                            else {
                                return Err(Internal {
                                        message: format!(
                                            "Field selection key for field \"{}\" references non-field selection",
                                            self_field_selection.field.data().field_position,
                                        ),
                                    }.into());
                            };
                            let other_field_selection = Arc::try_unwrap(other_field_selection)
                                .unwrap_or_else(|selection| selection.deref().clone());
                            fields
                                .entry(other_key)
                                .or_insert_with(Vec::new)
                                .push(other_field_selection);
                        }
                        NormalizedSelection::FragmentSpread(self_fragment_spread_selection) => {
                            let NormalizedSelection::FragmentSpread(
                                other_fragment_spread_selection,
                            ) = other_selection
                            else {
                                return Err(Internal {
                                        message: format!(
                                            "Fragment spread selection key for fragment \"{}\" references non-field selection",
                                            self_fragment_spread_selection.data().fragment_name,
                                        ),
                                    }.into());
                            };
                            let other_fragment_spread_selection =
                                Arc::try_unwrap(other_fragment_spread_selection)
                                    .unwrap_or_else(|selection| selection.deref().clone());
                            fragment_spreads
                                .entry(other_key)
                                .or_insert_with(Vec::new)
                                .push(other_fragment_spread_selection);
                        }
                        NormalizedSelection::InlineFragment(self_inline_fragment_selection) => {
                            let NormalizedSelection::InlineFragment(
                                other_inline_fragment_selection,
                            ) = other_selection
                            else {
                                return Err(Internal {
                                        message: format!(
                                            "Inline fragment selection key under parent type \"{}\" {}references non-field selection",
                                            self_inline_fragment_selection.inline_fragment.data().parent_type_position,
                                            self_inline_fragment_selection.inline_fragment.data().type_condition_position.clone()
                                                .map_or_else(
                                                    String::new,
                                                    |cond| format!("(type condition: {}) ", cond),
                                                ),
                                        ),
                                    }.into());
                            };
                            let other_inline_fragment_selection =
                                Arc::try_unwrap(other_inline_fragment_selection)
                                    .unwrap_or_else(|selection| selection.deref().clone());
                            inline_fragments
                                .entry(other_key)
                                .or_insert_with(Vec::new)
                                .push(other_inline_fragment_selection);
                        }
                    },
                    Entry::Vacant(vacant) => {
                        vacant.insert(other_selection)?;
                    }
                }
            }
            for (key, self_selection) in Arc::make_mut(&mut self.selections).iter_mut() {
                match self_selection {
                    NormalizedSelectionValue::Field(mut self_field_selection) => {
                        if let Some(other_field_selections) = fields.remove(key) {
                            self_field_selection.merge_into(other_field_selections.into_iter())?;
                        }
                    }
                    NormalizedSelectionValue::FragmentSpread(
                        mut self_fragment_spread_selection,
                    ) => {
                        if let Some(other_fragment_spread_selections) = fragment_spreads.remove(key)
                        {
                            self_fragment_spread_selection
                                .merge_into(other_fragment_spread_selections.into_iter())?;
                        }
                    }
                    NormalizedSelectionValue::InlineFragment(
                        mut self_inline_fragment_selection,
                    ) => {
                        if let Some(other_inline_fragment_selections) = inline_fragments.remove(key)
                        {
                            self_inline_fragment_selection
                                .merge_into(other_inline_fragment_selections.into_iter())?;
                        }
                    }
                }
            }
        }
        Ok(())
    }

    /// Modifies the provided selection set to optimize the handling of __typename selections for query planning.
    ///
    /// __typename information can always be provided by any subgraph declaring that type. While this data can be
    /// theoretically fetched from multiple sources, in practice it doesn't really matter which subgraph we use
    /// for the __typename and we should just get it from the same source as the one that was used to resolve
    /// other fields.
    ///
    /// In most cases, selecting __typename won't be a problem as query planning algorithm ignores "obviously"
    /// inefficient paths. Typically, querying the __typename of an entity is generally ok because when looking at
    /// a path, the query planning algorithm always favor getting a field "locally" if it can (which it always can
    /// for __typename) and ignore alternative that would jump subgraphs.
    ///
    /// When querying a __typename after a @shareable field, query planning algorithm would consider getting the
    /// __typename from EACH version of the @shareable field. This unnecessarily explodes the number of possible
    /// query plans with some useless options and results in degraded performance. Since the number of possible
    /// plans doubles for every field for which there is a choice, eliminating unnecessary choices improves query
    /// planning performance.
    ///
    /// It is unclear how to do this cleanly with the current planning algorithm, so this method is a workaround
    /// so we can efficiently generate query plans. In order to prevent the query planner from spending time
    /// exploring those useless __typename options, we "remove" the unnecessary __typename selections from the
    /// operation. Since we need to ensure that the __typename field will still need to be queried, we "tag"
    /// one of the "sibling" selections (using "attachement") to remember that __typename needs to be added
    /// back eventually. The core query planning algorithm will ignore that tag, and because __typename has been
    /// otherwise removed, we'll save any related work. As we build the final query plan, we'll check back for
    /// those "tags" and add back the __typename selections. As this only happen after the query planning
    /// algorithm has computed all choices, we achieve our goal of not considering useless choices due to
    /// __typename. Do note that if __typename is the "only" selection of some selection set, then we leave it
    /// untouched, and let the query planning algorithm treat it as any other field. We have no other choice in
    /// that case, and that's actually what we want.
    pub(crate) fn optimize_sibling_typenames(
        &mut self,
        interface_types_with_interface_objects: &IndexSet<InterfaceTypeDefinitionPosition>,
    ) -> Result<(), FederationError> {
        let is_interface_object =
            interface_types_with_interface_objects.contains(&InterfaceTypeDefinitionPosition {
                type_name: self.type_position.type_name().clone(),
            });
        let mut typename_field_key: Option<NormalizedSelectionKey> = None;
        let mut sibling_field_key: Option<NormalizedSelectionKey> = None;

        let mutable_selection_map = Arc::make_mut(&mut self.selections);
        for (key, entry) in mutable_selection_map.iter_mut() {
            match entry {
                NormalizedSelectionValue::Field(mut field_selection) => {
                    if field_selection.get().field.data().name() == &TYPENAME_FIELD
                        && !is_interface_object
                        && typename_field_key.is_none()
                    {
                        typename_field_key = Some(key.clone());
                    } else if sibling_field_key.is_none() {
                        sibling_field_key = Some(key.clone());
                    }

                    if let Some(field_selection_set) = field_selection.get_selection_set_mut() {
                        field_selection_set
                            .optimize_sibling_typenames(interface_types_with_interface_objects)?;
                    }
                }
                NormalizedSelectionValue::InlineFragment(mut inline_fragment) => {
                    inline_fragment
                        .get_selection_set_mut()
                        .optimize_sibling_typenames(interface_types_with_interface_objects)?;
                }
                NormalizedSelectionValue::FragmentSpread(fragment_spread) => {
                    // at this point in time all fragment spreads should have been converted into inline fragments
                    return Err(FederationError::SingleFederationError(Internal {
                        message: format!(
                            "Error while optimizing sibling typename information, selection set contains {} named fragment",
                            fragment_spread.get().data().fragment_name
                        ),
                    }));
                }
            }
        }

        if let (Some(typename_key), Some(sibling_field_key)) =
            (typename_field_key, sibling_field_key)
        {
            if let (
                Some(NormalizedSelection::Field(typename_field)),
                Some(NormalizedSelectionValue::Field(mut sibling_field)),
            ) = (
                mutable_selection_map.remove(&typename_key),
                mutable_selection_map.get_mut(&sibling_field_key),
            ) {
                *sibling_field.get_sibling_typename_mut() =
                    Some(typename_field.field.data().response_name());
            } else {
                unreachable!("typename and sibling fields must both exist at this point")
            }
        }
        Ok(())
    }

    pub(crate) fn conditions(&self) -> Result<Conditions, FederationError> {
        // If the conditions of all the selections within the set are the same,
        // then those are conditions of the whole set and we return it.
        // Otherwise, we just return `true`
        // (which essentially translate to "that selection always need to be queried").
        // Note that for the case where the set has only 1 selection,
        // then this just mean we return the condition of that one selection.
        // Also note that in theory we could be a tad more precise,
        // and when all the selections have variable conditions,
        // we could return the intersection of all of them,
        // but we don't bother for now as that has probably extremely rarely an impact in practice.
        let mut selections = self.selections.values();
        let Some(first_selection) = selections.next() else {
            // we shouldn't really get here for well-formed selection, so whether we return true or false doesn't matter
            // too much, but in principle, if there is no selection, we should be cool not including it.
            return Ok(Conditions::Boolean(false));
        };
        let conditions = first_selection.conditions()?;
        for selection in selections {
            if selection.conditions()? != conditions {
                return Ok(Conditions::Boolean(true));
            }
        }
        Ok(conditions)
    }

    pub(crate) fn add_back_typename_in_attachments(
        &self,
    ) -> Result<NormalizedSelectionSet, FederationError> {
        todo!()
    }

    pub(crate) fn add_typename_field_for_abstract_types(
        &self,
    ) -> Result<NormalizedSelectionSet, FederationError> {
        todo!()
    }
}

impl NormalizedFieldSelection {
    /// Normalize this field selection (merging selections with the same keys), with the following
    /// additional transformations:
    /// - Expand fragment spreads into inline fragments.
    /// - Remove `__schema` or `__type` introspection fields, as these shouldn't be handled by query
    ///   planning.
    /// - Hoist fragment spreads/inline fragments into their parents if they have no directives and
    ///   their parent type matches.
    pub(crate) fn normalize_and_expand_fragments(
        field: &Field,
        parent_type_position: &CompositeTypeDefinitionPosition,
        fragments: &IndexMap<Name, Node<Fragment>>,
        schema: &ValidFederationSchema,
    ) -> Result<Option<NormalizedFieldSelection>, FederationError> {
        // Skip __schema/__type introspection fields as router takes care of those, and they do not
        // need to be query planned.
        if field.name == "__schema" || field.name == "__type" {
            return Ok(None);
        }
        let field_position = parent_type_position.field(field.name.clone())?;
        // We might be able to validate that the returned `FieldDefinition` matches that within
        // the given `field`, but on the off-chance there's a mutation somewhere in between
        // Operation creation and the creation of the ValidFederationSchema, it's safer to just
        // confirm it exists in this schema.
        field_position.get(schema.schema())?;
        let field_composite_type_result: Result<CompositeTypeDefinitionPosition, FederationError> =
            schema.get_type(field.selection_set.ty.clone())?.try_into();

        Ok(Some(NormalizedFieldSelection {
            field: NormalizedField::new(NormalizedFieldData {
                schema: schema.clone(),
                field_position,
                alias: field.alias.clone(),
                arguments: Arc::new(field.arguments.clone()),
                directives: Arc::new(field.directives.clone()),
            }),
            selection_set: if field_composite_type_result.is_ok() {
                Some(NormalizedSelectionSet::normalize_and_expand_fragments(
                    &field.selection_set,
                    fragments,
                    schema,
                )?)
            } else {
                None
            },
            sibling_typename: None,
        }))
    }
}

impl<'a> NormalizedFieldSelectionValue<'a> {
    /// Merges the given normalized field selections into this one (this method assumes the keys
    /// already match).
    pub(crate) fn merge_into(
        &mut self,
        others: impl Iterator<Item = NormalizedFieldSelection> + ExactSizeIterator,
    ) -> Result<(), FederationError> {
        if others.len() > 0 {
            let self_field = &self.get().field;
            let mut selection_sets = vec![];
            for other in others {
                let other_field = &other.field;
                if other_field.data().schema != self_field.data().schema {
                    return Err(Internal {
                        message: "Cannot merge field selections from different schemas".to_owned(),
                    }
                    .into());
                }
                if other_field.data().field_position != self_field.data().field_position {
                    return Err(Internal {
                        message: format!(
                            "Cannot merge field selection for field \"{}\" into a field selection for field \"{}\"",
                            other_field.data().field_position,
                            self_field.data().field_position,
                        ),
                    }.into());
                }
                if self.get().selection_set.is_some() {
                    let Some(other_selection_set) = other.selection_set else {
                        return Err(Internal {
                            message: format!(
                                "Field \"{}\" has composite type but not a selection set",
                                other_field.data().field_position,
                            ),
                        }
                        .into());
                    };
                    selection_sets.push(other_selection_set);
                } else if other.selection_set.is_some() {
                    return Err(Internal {
                        message: format!(
                            "Field \"{}\" has non-composite type but also has a selection set",
                            other_field.data().field_position,
                        ),
                    }
                    .into());
                }
            }
            if let Some(self_selection_set) = self.get_selection_set_mut() {
                self_selection_set.merge_into(selection_sets.into_iter())?;
            }
        }
        Ok(())
    }
}

impl NormalizedFragmentSpreadSelection {
    /// Copies fragment spread selection and assigns it a new unique selection ID.
    pub(crate) fn with_unique_id(&self) -> Self {
        let mut data = self.data().clone();
        data.selection_id = SelectionId::new();
        Self::new(data)
    }

    /// Normalize this fragment spread (merging selections with the same keys), with the following
    /// additional transformations:
    /// - Expand fragment spreads into inline fragments.
    /// - Remove `__schema` or `__type` introspection fields, as these shouldn't be handled by query
    ///   planning.
    /// - Hoist fragment spreads/inline fragments into their parents if they have no directives and
    ///   their parent type matches.
    pub(crate) fn normalize_and_expand_fragments(
        fragment_spread: &FragmentSpread,
        parent_type_position: &CompositeTypeDefinitionPosition,
        fragments: &IndexMap<Name, Node<Fragment>>,
        schema: &ValidFederationSchema,
    ) -> Result<NormalizedInlineFragmentSelection, FederationError> {
        let Some(fragment) = fragments.get(&fragment_spread.fragment_name) else {
            return Err(Internal {
                message: format!(
                    "Fragment spread referenced non-existent fragment \"{}\"",
                    fragment_spread.fragment_name,
                ),
            }
            .into());
        };
        let type_condition_position: CompositeTypeDefinitionPosition = schema
            .get_type(fragment.type_condition().clone())?
            .try_into()?;

        // PORT_NOTE: The JS codebase combined the fragment spread's directives with the fragment
        // definition's directives. This was invalid GraphQL, so we're explicitly ignoring the
        // fragment definition's directives here (which isn't great, but there's not a simple
        // alternative at the moment).
        Ok(NormalizedInlineFragmentSelection {
            inline_fragment: NormalizedInlineFragment::new(NormalizedInlineFragmentData {
                schema: schema.clone(),
                parent_type_position: parent_type_position.clone(),
                type_condition_position: Some(type_condition_position),
                directives: Arc::new(fragment_spread.directives.clone()),
                selection_id: SelectionId::new(),
            }),
            selection_set: NormalizedSelectionSet::normalize_and_expand_fragments(
                &fragment.selection_set,
                fragments,
                schema,
            )?,
        })
    }
}

impl<'a> NormalizedFragmentSpreadSelectionValue<'a> {
    /// Merges the given normalized fragment spread selections into this one (this method assumes
    /// the keys already match).
    pub(crate) fn merge_into(
        &mut self,
        others: impl Iterator<Item = NormalizedFragmentSpreadSelection> + ExactSizeIterator,
    ) -> Result<(), FederationError> {
        if others.len() > 0 {
            for other in others {
                if other.data().schema != self.get().data().schema {
                    return Err(Internal {
                        message: "Cannot merge fragment spread from different schemas".to_owned(),
                    }
                    .into());
                }
                // Nothing to do since the fragment spread is already part of the selection set.
                // Fragment spreads are uniquely identified by fragment name and applied directives.
                // Since there is already an entry for the same fragment spread, there is no point
                // in attempting to merge its sub-selections, as the underlying entry should be
                // exactly the same as the currently processed one.
            }
        }
        Ok(())
    }
}

impl NormalizedInlineFragmentSelection {
    /// Copies inline fragment selection and assigns it a new unique selection ID.
    pub(crate) fn with_unique_id(&self) -> Self {
        let mut data = self.inline_fragment.data().clone();
        data.selection_id = SelectionId::new();
        Self {
            inline_fragment: NormalizedInlineFragment::new(data),
            selection_set: self.selection_set.clone(),
        }
    }

    /// Normalize this inline fragment selection (merging selections with the same keys), with the
    /// following additional transformations:
    /// - Expand fragment spreads into inline fragments.
    /// - Remove `__schema` or `__type` introspection fields, as these shouldn't be handled by query
    ///   planning.
    /// - Hoist fragment spreads/inline fragments into their parents if they have no directives and
    ///   their parent type matches.
    pub(crate) fn normalize_and_expand_fragments(
        inline_fragment: &InlineFragment,
        parent_type_position: &CompositeTypeDefinitionPosition,
        fragments: &IndexMap<Name, Node<Fragment>>,
        schema: &ValidFederationSchema,
    ) -> Result<NormalizedInlineFragmentSelection, FederationError> {
        let type_condition_position: Option<CompositeTypeDefinitionPosition> =
            if let Some(type_condition) = &inline_fragment.type_condition {
                Some(schema.get_type(type_condition.clone())?.try_into()?)
            } else {
                None
            };
        Ok(NormalizedInlineFragmentSelection {
            inline_fragment: NormalizedInlineFragment::new(NormalizedInlineFragmentData {
                schema: schema.clone(),
                parent_type_position: parent_type_position.clone(),
                type_condition_position,
                directives: Arc::new(inline_fragment.directives.clone()),
                selection_id: SelectionId::new(),
            }),
            selection_set: NormalizedSelectionSet::normalize_and_expand_fragments(
                &inline_fragment.selection_set,
                fragments,
                schema,
            )?,
        })
    }
}

impl<'a> NormalizedInlineFragmentSelectionValue<'a> {
    /// Merges the given normalized inline fragment selections into this one (this method assumes
    /// the keys already match).
    pub(crate) fn merge_into(
        &mut self,
        others: impl Iterator<Item = NormalizedInlineFragmentSelection> + ExactSizeIterator,
    ) -> Result<(), FederationError> {
        if others.len() > 0 {
            let self_inline_fragment = &self.get().inline_fragment;
            let mut selection_sets = vec![];
            for other in others {
                let other_inline_fragment = &other.inline_fragment;
                if other_inline_fragment.data().schema != self_inline_fragment.data().schema {
                    return Err(Internal {
                        message: "Cannot merge inline fragment from different schemas".to_owned(),
                    }
                    .into());
                }
                if other_inline_fragment.data().parent_type_position
                    != self_inline_fragment.data().parent_type_position
                {
                    return Err(Internal {
                        message: format!(
                            "Cannot merge inline fragment of parent type \"{}\" into an inline fragment of parent type \"{}\"",
                            other_inline_fragment.data().parent_type_position,
                            self_inline_fragment.data().parent_type_position,
                        ),
                    }.into());
                }
                selection_sets.push(other.selection_set);
            }
            self.get_selection_set_mut()
                .merge_into(selection_sets.into_iter())?;
        }
        Ok(())
    }
}

pub(crate) fn merge_selection_sets(
    mut selection_sets: impl Iterator<Item = NormalizedSelectionSet> + ExactSizeIterator,
) -> Result<NormalizedSelectionSet, FederationError> {
    let Some(mut first) = selection_sets.next() else {
        return Err(Internal {
            message: "".to_owned(),
        }
        .into());
    };
    first.merge_into(selection_sets)?;
    Ok(first)
}

pub(crate) fn equal_selection_sets(
    _a: &NormalizedSelectionSet,
    _b: &NormalizedSelectionSet,
) -> Result<bool, FederationError> {
    // TODO: Once operation processing is done, we should be able to call into that logic here.
    // We're specifically wanting the equivalent of something like
    // ```
    // selectionSetOfNode(...).equals(selectionSetOfNode(...));
    // ```
    // from the JS codebase. It may be more performant for federation-next to use its own
    // representation instead of repeatedly inter-converting between its representation and the
    // apollo-rs one, but we'll cross that bridge if we come to it.
    todo!();
}

impl TryFrom<&NormalizedSelectionSet> for SelectionSet {
    type Error = FederationError;

    fn try_from(val: &NormalizedSelectionSet) -> Result<Self, Self::Error> {
        let mut flattened = vec![];
        for normalized_selection in val.selections.values() {
            let selection: Selection = normalized_selection.try_into()?;
            flattened.push(selection);
        }
        Ok(Self {
            ty: val.type_position.type_name().clone(),
            selections: flattened,
        })
    }
}

<<<<<<< HEAD
impl TryFrom<&NormalizedField> for Field {
=======
impl TryFrom<&NormalizedSelection> for Selection {
    type Error = FederationError;

    fn try_from(val: &NormalizedSelection) -> Result<Self, Self::Error> {
        Ok(match val {
            NormalizedSelection::Field(normalized_field_selection) => {
                Selection::Field(Node::new(normalized_field_selection.deref().try_into()?))
            }
            NormalizedSelection::FragmentSpread(normalized_fragment_spread_selection) => {
                Selection::FragmentSpread(Node::new(
                    normalized_fragment_spread_selection.deref().into(),
                ))
            }
            NormalizedSelection::InlineFragment(normalized_inline_fragment_selection) => {
                Selection::InlineFragment(Node::new(
                    normalized_inline_fragment_selection.deref().try_into()?,
                ))
            }
        })
    }
}

impl TryFrom<&NormalizedFieldSelection> for Field {
>>>>>>> c88400e5
    type Error = FederationError;

    fn try_from(normalized_field: &NormalizedField) -> Result<Self, Self::Error> {
        let definition = normalized_field
            .data()
            .field_position
            .get(normalized_field.data().schema.schema())?
            .node
            .to_owned();
        let selection_set = SelectionSet {
            ty: definition.ty.inner_named_type().clone(),
            selections: vec![],
        };
        Ok(Self {
            definition,
            alias: normalized_field.data().alias.to_owned(),
            name: normalized_field.data().name().to_owned(),
            arguments: normalized_field.data().arguments.deref().to_owned(),
            directives: normalized_field.data().directives.deref().to_owned(),
            selection_set,
        })
    }
}

impl TryFrom<&NormalizedFieldSelection> for Field {
    type Error = FederationError;

    fn try_from(val: &NormalizedFieldSelection) -> Result<Self, Self::Error> {
        let mut field = Self::try_from(&val.field)?;
        if let Some(selection_set) = &val.selection_set {
            field.selection_set = selection_set.try_into()?;
        }
        Ok(field)
    }
}

impl TryFrom<&NormalizedInlineFragment> for InlineFragment {
    type Error = FederationError;

    fn try_from(
        normalized_inline_fragment: &NormalizedInlineFragment,
    ) -> Result<Self, Self::Error> {
        let type_condition = normalized_inline_fragment
            .type_condition_position
            .as_ref()
            .map(|pos| pos.type_name().clone());
        let ty = type_condition.clone().unwrap_or_else(|| {
            normalized_inline_fragment
                .parent_type_position
                .type_name()
                .clone()
        });
        Ok(Self {
            type_condition,
            directives: normalized_inline_fragment.directives.deref().to_owned(),
            selection_set: SelectionSet {
                ty,
                selections: Vec::new(),
            },
        })
    }
}

impl TryFrom<&NormalizedInlineFragmentSelection> for InlineFragment {
    type Error = FederationError;

    fn try_from(val: &NormalizedInlineFragmentSelection) -> Result<Self, Self::Error> {
        Ok(Self {
<<<<<<< HEAD
=======
            type_condition: normalized_inline_fragment
                .data()
                .type_condition_position
                .as_ref()
                .map(|pos| pos.type_name().clone()),
            directives: normalized_inline_fragment
                .data()
                .directives
                .deref()
                .to_owned(),
>>>>>>> c88400e5
            selection_set: (&val.selection_set).try_into()?,
            ..Self::try_from(&val.inline_fragment)?
        })
    }
}

impl From<&NormalizedFragmentSpreadSelection> for FragmentSpread {
    fn from(val: &NormalizedFragmentSpreadSelection) -> Self {
        Self {
            fragment_name: val.data().fragment_name.to_owned(),
            directives: val.data().directives.deref().to_owned(),
        }
    }
}

impl Display for NormalizedSelectionSet {
    fn fmt(&self, f: &mut Formatter<'_>) -> std::fmt::Result {
        let selection_set: SelectionSet = match self.try_into() {
            Ok(selection_set) => selection_set,
            Err(_) => return Err(std::fmt::Error),
        };
        selection_set.serialize().no_indent().fmt(f)
    }
}

impl Display for NormalizedSelection {
    fn fmt(&self, f: &mut Formatter<'_>) -> std::fmt::Result {
        let selection: Selection = match self.try_into() {
            Ok(selection) => selection,
            Err(_) => return Err(std::fmt::Error),
        };
        selection.serialize().no_indent().fmt(f)
    }
}

impl Display for NormalizedFieldSelection {
    fn fmt(&self, f: &mut Formatter<'_>) -> std::fmt::Result {
        let field: Field = match self.try_into() {
            Ok(field) => field,
            Err(_) => return Err(std::fmt::Error),
        };
        field.serialize().no_indent().fmt(f)
    }
}

impl Display for NormalizedInlineFragmentSelection {
    fn fmt(&self, f: &mut Formatter<'_>) -> std::fmt::Result {
        let inline_fragment: InlineFragment = match self.try_into() {
            Ok(inline_fragment) => inline_fragment,
            Err(_) => return Err(std::fmt::Error),
        };
        inline_fragment.serialize().no_indent().fmt(f)
    }
}

impl Display for NormalizedFragmentSpreadSelection {
    fn fmt(&self, f: &mut Formatter<'_>) -> std::fmt::Result {
        let fragment_spread: FragmentSpread = self.into();
        fragment_spread.serialize().no_indent().fmt(f)
    }
}

impl Display for NormalizedField {
    fn fmt(&self, f: &mut Formatter<'_>) -> std::fmt::Result {
        // We create a selection with an empty selection set here, relying on `apollo-rs` to skip
        // serializing it when empty. Note we're implicitly relying on the lack of type-checking
        // in both `NormalizedFieldSelection` and `Field` display logic (specifically, we rely on
        // them not checking whether it is valid for the selection set to be empty).
        let selection = NormalizedFieldSelection {
            field: self.clone(),
            selection_set: None,
            sibling_typename: None,
        };
        selection.fmt(f)
    }
}

impl Display for NormalizedInlineFragment {
    fn fmt(&self, f: &mut Formatter<'_>) -> std::fmt::Result {
        // We can't use the same trick we did with `NormalizedField`'s display logic, since
        // selection sets are non-optional for inline fragment selections.
        let data = self.data();
        if let Some(type_name) = &data.type_condition_position {
            f.write_str("... on ")?;
            f.write_str(type_name.type_name())?;
        } else {
            f.write_str("...")?;
        }
        data.directives.serialize().no_indent().fmt(f)
    }
}

fn directives_with_sorted_arguments(directives: &DirectiveList) -> DirectiveList {
    let mut directives = directives.clone();
    for directive in &mut directives {
        directive
            .make_mut()
            .arguments
            .sort_by(|a1, a2| a1.name.cmp(&a2.name))
    }
    directives
}

fn is_deferred_selection(directives: &DirectiveList) -> bool {
    directives.has("defer")
}

/// Normalizes the selection set of the specified operation.
///
/// This method applies the following transformations:
/// - Merge selections with the same normalization "key".
/// - Expand fragment spreads into inline fragments.
/// - Remove `__schema` or `__type` introspection fields at all levels, as these shouldn't be
///   handled by query planning.
/// - Hoist fragment spreads/inline fragments into their parents if they have no directives and
///   their parent type matches.
pub(crate) fn normalize_operation(
    operation: &mut Operation,
    fragments: &IndexMap<Name, Node<Fragment>>,
    schema: &ValidFederationSchema,
    interface_types_with_interface_objects: &IndexSet<InterfaceTypeDefinitionPosition>,
) -> Result<(), FederationError> {
    let mut normalized_selection_set = NormalizedSelectionSet::normalize_and_expand_fragments(
        &operation.selection_set,
        fragments,
        schema,
    )?;
    normalized_selection_set.optimize_sibling_typenames(interface_types_with_interface_objects)?;

    // Flatten it back into a `SelectionSet`.
    operation.selection_set = (&normalized_selection_set).try_into()?;
    Ok(())
}

#[cfg(test)]
mod tests {
    use crate::query_plan::operation::normalize_operation;
    use crate::schema::position::InterfaceTypeDefinitionPosition;
    use crate::schema::ValidFederationSchema;
    use apollo_compiler::{name, ExecutableDocument};
    use indexmap::IndexSet;

    fn parse_schema_and_operation(
        schema_and_operation: &str,
    ) -> (ValidFederationSchema, ExecutableDocument) {
        let (schema, executable_document) =
            apollo_compiler::parse_mixed_validate(schema_and_operation, "document.graphql")
                .unwrap();
        let executable_document = executable_document.into_inner();
        let schema = ValidFederationSchema::new(schema).unwrap();
        (schema, executable_document)
    }

    #[test]
    fn expands_named_fragments() {
        let operation_with_named_fragment = r#"
query NamedFragmentQuery {
  foo {
    id
    ...Bar
  }
}

fragment Bar on Foo {
  bar
  baz
}

type Query {
  foo: Foo
}

type Foo {
  id: ID!
  bar: String!
  baz: Int
}
"#;
        let (schema, mut executable_document) =
            parse_schema_and_operation(operation_with_named_fragment);
        if let Some(operation) = executable_document
            .named_operations
            .get_mut("NamedFragmentQuery")
        {
            let operation = operation.make_mut();
            normalize_operation(
                operation,
                &executable_document.fragments,
                &schema,
                &IndexSet::new(),
            )
            .unwrap();

            let expected = r#"query NamedFragmentQuery {
  foo {
    id
    bar
    baz
  }
}"#;
            let actual = operation.to_string();
            assert_eq!(expected, actual);
        }
    }

    #[test]
    fn expands_and_deduplicates_fragments() {
        let operation_with_named_fragment = r#"
query NestedFragmentQuery {
  foo {
    ...FirstFragment
    ...SecondFragment
  }
}

fragment FirstFragment on Foo {
  id
  bar
  baz
}

fragment SecondFragment on Foo {
  id
  bar
}

type Query {
  foo: Foo
}

type Foo {
  id: ID!
  bar: String!
  baz: String
}
"#;
        let (schema, mut executable_document) =
            parse_schema_and_operation(operation_with_named_fragment);
        if let Some((_, operation)) = executable_document.named_operations.first_mut() {
            let operation = operation.make_mut();
            normalize_operation(
                operation,
                &executable_document.fragments,
                &schema,
                &IndexSet::new(),
            )
            .unwrap();

            let expected = r#"query NestedFragmentQuery {
  foo {
    id
    bar
    baz
  }
}"#;
            let actual = format!("{}", operation);
            assert_eq!(expected, actual);
        }
    }

    #[test]
    fn can_remove_introspection_selections() {
        let operation_with_introspection = r#"
query TestIntrospectionQuery {
  __schema {
    types {
      name
    }
  }
}

type Query {
  foo: String
}
"#;
        let (schema, mut executable_document) =
            parse_schema_and_operation(operation_with_introspection);
        if let Some(operation) = executable_document
            .named_operations
            .get_mut("TestIntrospectionQuery")
        {
            let operation = operation.make_mut();
            normalize_operation(
                operation,
                &executable_document.fragments,
                &schema,
                &IndexSet::new(),
            )
            .unwrap();

            assert!(operation.selection_set.selections.is_empty());
        }
    }

    #[test]
    fn merge_same_fields_without_directives() {
        let operation_string = r#"
query Test {
  t {
    v1
  }
  t {
    v2
 }
}

type Query {
  t: T
}

type T {
  v1: Int
  v2: String
}
"#;
        let (schema, mut executable_document) = parse_schema_and_operation(operation_string);
        if let Some((_, operation)) = executable_document.named_operations.first_mut() {
            let operation = operation.make_mut();
            normalize_operation(
                operation,
                &executable_document.fragments,
                &schema,
                &IndexSet::new(),
            )
            .unwrap();
            let expected = r#"query Test {
  t {
    v1
    v2
  }
}"#;
            let actual = format!("{}", operation);
            assert_eq!(expected, actual);
        } else {
            panic!("unable to parse document")
        }
    }

    #[test]
    fn merge_same_fields_with_same_directive() {
        let operation_with_directives = r#"
query Test($skipIf: Boolean!) {
  t @skip(if: $skipIf) {
    v1
  }
  t @skip(if: $skipIf) {
    v2
  }
}

type Query {
  t: T
}

type T {
  v1: Int
  v2: String
}
"#;
        let (schema, mut executable_document) =
            parse_schema_and_operation(operation_with_directives);
        if let Some((_, operation)) = executable_document.named_operations.first_mut() {
            let operation = operation.make_mut();
            normalize_operation(
                operation,
                &executable_document.fragments,
                &schema,
                &IndexSet::new(),
            )
            .unwrap();
            let expected = r#"query Test($skipIf: Boolean!) {
  t @skip(if: $skipIf) {
    v1
    v2
  }
}"#;
            let actual = format!("{}", operation);
            assert_eq!(expected, actual);
        } else {
            panic!("unable to parse document")
        }
    }

    #[test]
    fn merge_same_fields_with_same_directive_but_different_arg_order() {
        let operation_with_directives_different_arg_order = r#"
query Test($skipIf: Boolean!) {
  t @customSkip(if: $skipIf, label: "foo") {
    v1
  }
  t @customSkip(label: "foo", if: $skipIf) {
    v2
  }
}

directive @customSkip(if: Boolean!, label: String!) on FIELD | INLINE_FRAGMENT

type Query {
  t: T
}

type T {
  v1: Int
  v2: String
}
"#;
        let (schema, mut executable_document) =
            parse_schema_and_operation(operation_with_directives_different_arg_order);
        if let Some((_, operation)) = executable_document.named_operations.first_mut() {
            let operation = operation.make_mut();
            normalize_operation(
                operation,
                &executable_document.fragments,
                &schema,
                &IndexSet::new(),
            )
            .unwrap();
            let expected = r#"query Test($skipIf: Boolean!) {
  t @customSkip(if: $skipIf, label: "foo") {
    v1
    v2
  }
}"#;
            let actual = format!("{}", operation);
            assert_eq!(expected, actual);
        } else {
            panic!("unable to parse document")
        }
    }

    #[test]
    fn do_not_merge_when_only_one_field_specifies_directive() {
        let operation_one_field_with_directives = r#"
query Test($skipIf: Boolean!) {
  t {
    v1
  }
  t @skip(if: $skipIf) {
    v2
  }
}

type Query {
  t: T
}

type T {
  v1: Int
  v2: String
}
"#;
        let (schema, mut executable_document) =
            parse_schema_and_operation(operation_one_field_with_directives);
        if let Some((_, operation)) = executable_document.named_operations.first_mut() {
            let operation = operation.make_mut();
            normalize_operation(
                operation,
                &executable_document.fragments,
                &schema,
                &IndexSet::new(),
            )
            .unwrap();
            let expected = r#"query Test($skipIf: Boolean!) {
  t {
    v1
  }
  t @skip(if: $skipIf) {
    v2
  }
}"#;
            let actual = format!("{}", operation);
            assert_eq!(expected, actual);
        } else {
            panic!("unable to parse document")
        }
    }

    #[test]
    fn do_not_merge_when_fields_have_different_directives() {
        let operation_different_directives = r#"
query Test($skip1: Boolean!, $skip2: Boolean!) {
  t @skip(if: $skip1) {
    v1
  }
  t @skip(if: $skip2) {
    v2
  }
}

type Query {
  t: T
}

type T {
  v1: Int
  v2: String
}
"#;
        let (schema, mut executable_document) =
            parse_schema_and_operation(operation_different_directives);
        if let Some((_, operation)) = executable_document.named_operations.first_mut() {
            let operation = operation.make_mut();
            normalize_operation(
                operation,
                &executable_document.fragments,
                &schema,
                &IndexSet::new(),
            )
            .unwrap();
            let expected = r#"query Test($skip1: Boolean!, $skip2: Boolean!) {
  t @skip(if: $skip1) {
    v1
  }
  t @skip(if: $skip2) {
    v2
  }
}"#;
            let actual = format!("{}", operation);
            assert_eq!(expected, actual);
        } else {
            panic!("unable to parse document")
        }
    }

    // TODO enable when @defer is available in apollo-rs
    #[ignore]
    #[test]
    fn do_not_merge_fields_with_defer_directive() {
        let operation_defer_fields = r#"
query Test {
  t @defer {
    v1
  }
  t @defer {
    v2
  }
}

type Query {
  t: T
}

type T {
  v1: Int
  v2: String
}
"#;
        let (schema, mut executable_document) = parse_schema_and_operation(operation_defer_fields);
        if let Some((_, operation)) = executable_document.named_operations.first_mut() {
            let operation = operation.make_mut();
            normalize_operation(
                operation,
                &executable_document.fragments,
                &schema,
                &IndexSet::new(),
            )
            .unwrap();
            let expected = r#"query Test {
  t @defer {
    v1
  }
  t @defer {
    v2
  }
}"#;
            let actual = format!("{}", operation);
            assert_eq!(expected, actual);
        } else {
            panic!("unable to parse document")
        }
    }

    // TODO enable when @defer is available in apollo-rs
    #[ignore]
    #[test]
    fn merge_nested_field_selections() {
        let nested_operation = r#"
query Test {
  t {
    t1
    v @defer {
      v1
    }
  }
  t {
    t1
    t2
    v @defer {
      v2
    }
  }
}

type Query {
  t: T
}

type T {
  t1: Int
  t2: String
  v: V
}

type V {
  v1: Int
  v2: String
}
"#;
        let (schema, mut executable_document) = parse_schema_and_operation(nested_operation);
        if let Some((_, operation)) = executable_document.named_operations.first_mut() {
            let operation = operation.make_mut();
            normalize_operation(
                operation,
                &executable_document.fragments,
                &schema,
                &IndexSet::new(),
            )
            .unwrap();
            let expected = r#"query Test {
  t {
    t1
    v @defer {
      v1
    }
    t2
    v @defer {
      v2
    }
  }
}"#;
            let actual = format!("{}", operation);
            assert_eq!(expected, actual);
        } else {
            panic!("unable to parse document")
        }
    }

    //
    // inline fragments
    //

    #[test]
    fn merge_same_fragment_without_directives() {
        let operation_with_fragments = r#"
query Test {
  t {
    ... on T {
      v1
    }
    ... on T {
      v2
    }
  }
}

type Query {
  t: T
}

type T {
  v1: Int
  v2: String
}
"#;
        let (schema, mut executable_document) =
            parse_schema_and_operation(operation_with_fragments);
        if let Some((_, operation)) = executable_document.named_operations.first_mut() {
            let operation = operation.make_mut();
            normalize_operation(
                operation,
                &executable_document.fragments,
                &schema,
                &IndexSet::new(),
            )
            .unwrap();
            let expected = r#"query Test {
  t {
    v1
    v2
  }
}"#;
            let actual = format!("{}", operation);
            assert_eq!(expected, actual);
        } else {
            panic!("unable to parse document")
        }
    }

    #[test]
    fn merge_same_fragments_with_same_directives() {
        let operation_fragments_with_directives = r#"
query Test($skipIf: Boolean!) {
  t {
    ... on T @skip(if: $skipIf) {
      v1
    }
    ... on T @skip(if: $skipIf) {
      v2
    }
  }
}

type Query {
  t: T
}

type T {
  v1: Int
  v2: String
}
"#;
        let (schema, mut executable_document) =
            parse_schema_and_operation(operation_fragments_with_directives);
        if let Some((_, operation)) = executable_document.named_operations.first_mut() {
            let operation = operation.make_mut();
            normalize_operation(
                operation,
                &executable_document.fragments,
                &schema,
                &IndexSet::new(),
            )
            .unwrap();
            let expected = r#"query Test($skipIf: Boolean!) {
  t {
    ... on T @skip(if: $skipIf) {
      v1
      v2
    }
  }
}"#;
            let actual = format!("{}", operation);
            assert_eq!(expected, actual);
        } else {
            panic!("unable to parse document")
        }
    }

    #[test]
    fn merge_same_fragments_with_same_directive_but_different_arg_order() {
        let operation_fragments_with_directives_args_order = r#"
query Test($skipIf: Boolean!) {
  t {
    ... on T @customSkip(if: $skipIf, label: "foo") {
      v1
    }
    ... on T @customSkip(label: "foo", if: $skipIf) {
      v2
    }
  }
}

directive @customSkip(if: Boolean!, label: String!) on FIELD | INLINE_FRAGMENT

type Query {
  t: T
}

type T {
  v1: Int
  v2: String
}
"#;
        let (schema, mut executable_document) =
            parse_schema_and_operation(operation_fragments_with_directives_args_order);
        if let Some((_, operation)) = executable_document.named_operations.first_mut() {
            let operation = operation.make_mut();
            normalize_operation(
                operation,
                &executable_document.fragments,
                &schema,
                &IndexSet::new(),
            )
            .unwrap();
            let expected = r#"query Test($skipIf: Boolean!) {
  t {
    ... on T @customSkip(if: $skipIf, label: "foo") {
      v1
      v2
    }
  }
}"#;
            let actual = format!("{}", operation);
            assert_eq!(expected, actual);
        } else {
            panic!("unable to parse document")
        }
    }

    #[test]
    fn do_not_merge_when_only_one_fragment_specifies_directive() {
        let operation_one_fragment_with_directive = r#"
query Test($skipIf: Boolean!) {
  t {
    ... on T {
      v1
    }
    ... on T @skip(if: $skipIf) {
      v2
    }
  }
}

type Query {
  t: T
}

type T {
  v1: Int
  v2: String
}
"#;
        let (schema, mut executable_document) =
            parse_schema_and_operation(operation_one_fragment_with_directive);
        if let Some((_, operation)) = executable_document.named_operations.first_mut() {
            let operation = operation.make_mut();
            normalize_operation(
                operation,
                &executable_document.fragments,
                &schema,
                &IndexSet::new(),
            )
            .unwrap();
            let expected = r#"query Test($skipIf: Boolean!) {
  t {
    v1
    ... on T @skip(if: $skipIf) {
      v2
    }
  }
}"#;
            let actual = format!("{}", operation);
            assert_eq!(expected, actual);
        } else {
            panic!("unable to parse document")
        }
    }

    #[test]
    fn do_not_merge_when_fragments_have_different_directives() {
        let operation_fragments_with_different_directive = r#"
query Test($skip1: Boolean!, $skip2: Boolean!) {
  t {
    ... on T @skip(if: $skip1) {
      v1
    }
    ... on T @skip(if: $skip2) {
      v2
    }
  }
}

type Query {
  t: T
}

type T {
  v1: Int
  v2: String
}
"#;
        let (schema, mut executable_document) =
            parse_schema_and_operation(operation_fragments_with_different_directive);
        if let Some((_, operation)) = executable_document.named_operations.first_mut() {
            let operation = operation.make_mut();
            normalize_operation(
                operation,
                &executable_document.fragments,
                &schema,
                &IndexSet::new(),
            )
            .unwrap();
            let expected = r#"query Test($skip1: Boolean!, $skip2: Boolean!) {
  t {
    ... on T @skip(if: $skip1) {
      v1
    }
    ... on T @skip(if: $skip2) {
      v2
    }
  }
}"#;
            let actual = format!("{}", operation);
            assert_eq!(expected, actual);
        } else {
            panic!("unable to parse document")
        }
    }

    // TODO enable when @defer is available in apollo-rs
    #[ignore]
    #[test]
    fn do_not_merge_fragments_with_defer_directive() {
        let operation_fragments_with_defer = r#"
query Test {
  t {
    ... on T @defer {
      v1
    }
    ... on T @defer {
      v2
    }
  }
}

type Query {
  t: T
}

type T {
  v1: Int
  v2: String
}
"#;
        let (schema, mut executable_document) =
            parse_schema_and_operation(operation_fragments_with_defer);
        if let Some((_, operation)) = executable_document.named_operations.first_mut() {
            let operation = operation.make_mut();
            normalize_operation(
                operation,
                &executable_document.fragments,
                &schema,
                &IndexSet::new(),
            )
            .unwrap();
            let expected = r#"query Test {
  t {
    ... on T @defer {
      v1
    }
    ... on T @defer {
      v2
    }
  }
}"#;
            let actual = format!("{}", operation);
            assert_eq!(expected, actual);
        } else {
            panic!("unable to parse document")
        }
    }

    // TODO enable when @defer is available in apollo-rs
    #[ignore]
    #[test]
    fn merge_nested_fragments() {
        let operation_nested_fragments = r#"
query Test {
  t {
    ... on T {
      t1
    }
    ... on T {
      v @defer {
        v1
      }
    }
  }
  t {
    ... on T {
      t1
      t2
    }
    ... on T {
      v @defer {
        v2
      }
    }
  }
}

type Query {
  t: T
}

type T {
  t1: Int
  t2: String
  v: V
}

type V {
  v1: Int
  v2: String
}
"#;
        let (schema, mut executable_document) =
            parse_schema_and_operation(operation_nested_fragments);
        if let Some((_, operation)) = executable_document.named_operations.first_mut() {
            let operation = operation.make_mut();
            normalize_operation(
                operation,
                &executable_document.fragments,
                &schema,
                &IndexSet::new(),
            )
            .unwrap();
            let expected = r#"query Test {
  t {
    t1
    v @defer {
      v1
    }
    t2
    v @defer {
      v2
    }
  }
}"#;
            let actual = format!("{}", operation);
            assert_eq!(expected, actual);
        } else {
            panic!("unable to parse document")
        }
    }

    #[test]
    fn removes_sibling_typename() {
        let operation_with_typename = r#"
query TestQuery {
  foo {
    __typename
    v1
    v2
  }
}

type Query {
  foo: Foo
}

type Foo {
  v1: ID!
  v2: String
}
"#;
        let (schema, mut executable_document) = parse_schema_and_operation(operation_with_typename);
        if let Some(operation) = executable_document.named_operations.get_mut("TestQuery") {
            let operation = operation.make_mut();
            normalize_operation(
                operation,
                &executable_document.fragments,
                &schema,
                &IndexSet::new(),
            )
            .unwrap();
            let expected = r#"query TestQuery {
  foo {
    v1
    v2
  }
}"#;
            let actual = format!("{}", operation);
            assert_eq!(expected, actual);
        }
    }

    #[test]
    fn keeps_typename_if_no_other_selection() {
        let operation_with_single_typename = r#"
query TestQuery {
  foo {
    __typename
  }
}

type Query {
  foo: Foo
}

type Foo {
  v1: ID!
  v2: String
}
"#;
        let (schema, mut executable_document) =
            parse_schema_and_operation(operation_with_single_typename);
        if let Some(operation) = executable_document.named_operations.get_mut("TestQuery") {
            let operation = operation.make_mut();
            normalize_operation(
                operation,
                &executable_document.fragments,
                &schema,
                &IndexSet::new(),
            )
            .unwrap();
            let expected = r#"query TestQuery {
  foo {
    __typename
  }
}"#;
            let actual = format!("{}", operation);
            assert_eq!(expected, actual);
        }
    }

    #[test]
    fn keeps_typename_for_interface_object() {
        let operation_with_intf_object_typename = r#"
query TestQuery {
  foo {
    __typename
    v1
    v2
  }
}

directive @interfaceObject on OBJECT
directive @key(fields: FieldSet!, resolvable: Boolean = true) repeatable on OBJECT | INTERFACE

type Query {
  foo: Foo
}

type Foo @interfaceObject @key(fields: "id") {
  v1: ID!
  v2: String
}

scalar FieldSet
"#;
        let (schema, mut executable_document) =
            parse_schema_and_operation(operation_with_intf_object_typename);
        if let Some(operation) = executable_document.named_operations.get_mut("TestQuery") {
            let mut interface_objects: IndexSet<InterfaceTypeDefinitionPosition> = IndexSet::new();
            interface_objects.insert(InterfaceTypeDefinitionPosition {
                type_name: name!("Foo"),
            });

            let operation = operation.make_mut();
            normalize_operation(
                operation,
                &executable_document.fragments,
                &schema,
                &interface_objects,
            )
            .unwrap();
            let expected = r#"query TestQuery {
  foo {
    __typename
    v1
    v2
  }
}"#;
            let actual = format!("{}", operation);
            assert_eq!(expected, actual);
        }
    }
}<|MERGE_RESOLUTION|>--- conflicted
+++ resolved
@@ -1489,9 +1489,6 @@
     }
 }
 
-<<<<<<< HEAD
-impl TryFrom<&NormalizedField> for Field {
-=======
 impl TryFrom<&NormalizedSelection> for Selection {
     type Error = FederationError;
 
@@ -1514,8 +1511,7 @@
     }
 }
 
-impl TryFrom<&NormalizedFieldSelection> for Field {
->>>>>>> c88400e5
+impl TryFrom<&NormalizedField> for Field {
     type Error = FederationError;
 
     fn try_from(normalized_field: &NormalizedField) -> Result<Self, Self::Error> {
@@ -1559,18 +1555,24 @@
         normalized_inline_fragment: &NormalizedInlineFragment,
     ) -> Result<Self, Self::Error> {
         let type_condition = normalized_inline_fragment
+            .data()
             .type_condition_position
             .as_ref()
             .map(|pos| pos.type_name().clone());
         let ty = type_condition.clone().unwrap_or_else(|| {
             normalized_inline_fragment
+                .data()
                 .parent_type_position
                 .type_name()
                 .clone()
         });
         Ok(Self {
             type_condition,
-            directives: normalized_inline_fragment.directives.deref().to_owned(),
+            directives: normalized_inline_fragment
+                .data()
+                .directives
+                .deref()
+                .to_owned(),
             selection_set: SelectionSet {
                 ty,
                 selections: Vec::new(),
@@ -1584,19 +1586,6 @@
 
     fn try_from(val: &NormalizedInlineFragmentSelection) -> Result<Self, Self::Error> {
         Ok(Self {
-<<<<<<< HEAD
-=======
-            type_condition: normalized_inline_fragment
-                .data()
-                .type_condition_position
-                .as_ref()
-                .map(|pos| pos.type_name().clone()),
-            directives: normalized_inline_fragment
-                .data()
-                .directives
-                .deref()
-                .to_owned(),
->>>>>>> c88400e5
             selection_set: (&val.selection_set).try_into()?,
             ..Self::try_from(&val.inline_fragment)?
         })
