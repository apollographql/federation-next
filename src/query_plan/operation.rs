--- conflicted
+++ resolved
@@ -29,13 +29,9 @@
     SchemaRootDefinitionKind,
 };
 use crate::schema::ValidFederationSchema;
-<<<<<<< HEAD
 use apollo_compiler::ast::Type;
-use apollo_compiler::ast::{DirectiveList, Name, OperationType};
+use apollo_compiler::ast::{Argument, Directive, DirectiveList, Name, OperationType, Value};
 use apollo_compiler::executable;
-=======
-use apollo_compiler::ast::{Argument, Directive, DirectiveList, Name, OperationType, Value};
->>>>>>> 5ec114cb
 use apollo_compiler::executable::{
     Field, Fragment, FragmentSpread, InlineFragment, Operation, Selection, SelectionSet,
     VariableDefinition,
@@ -158,15 +154,10 @@
     /// `IndexSet` since key computation is expensive (it involves sorting). This type is in its own
     /// module to prevent code from accidentally mutating the underlying map outside the mutation
     /// API.
-<<<<<<< HEAD
-    #[derive(Debug, Clone, PartialEq, Eq, Default)]
+    #[derive(Debug, Clone, PartialEq, Eq, Default, DerefMut)]
     pub(crate) struct NormalizedSelectionMap(
         pub(crate) IndexMap<NormalizedSelectionKey, NormalizedSelection>,
     );
-=======
-    #[derive(Debug, Clone, PartialEq, Eq, Default, DerefMut)]
-    pub(crate) struct NormalizedSelectionMap(IndexMap<NormalizedSelectionKey, NormalizedSelection>);
->>>>>>> 5ec114cb
 
     impl Deref for NormalizedSelectionMap {
         type Target = IndexMap<NormalizedSelectionKey, NormalizedSelection>;
@@ -592,7 +583,6 @@
         }
     }
 
-<<<<<<< HEAD
     pub(crate) fn collect_variables(
         &self,
     ) -> impl Iterator<Item = Result<Name, FederationError>> + '_ {
@@ -606,9 +596,6 @@
         }
     }
 
-    pub(crate) fn has_defer(&self) -> Result<bool, FederationError> {
-        todo!()
-=======
     pub(crate) fn has_defer(&self) -> bool {
         match self {
             NormalizedSelection::Field(field_selection) => field_selection.has_defer(),
@@ -619,7 +606,6 @@
                 inline_fragment_selection.has_defer()
             }
         }
->>>>>>> 5ec114cb
     }
 
     fn collect_used_fragment_names(&self, aggregator: &mut HashMap<Name, i32>) {
@@ -3538,14 +3524,6 @@
     fragments: Arc<IndexMap<Name, Node<NormalizedFragment>>>,
 }
 
-impl Default for NamedFragments {
-    fn default() -> Self {
-        NamedFragments {
-            fragments: Arc::new(IndexMap::new()),
-        }
-    }
-}
-
 impl NamedFragments {
     pub(crate) fn new(
         fragments: &IndexMap<Name, Node<Fragment>>,
@@ -3772,25 +3750,12 @@
         subgraph_schema: &ValidFederationSchema,
     ) -> &NamedFragments {
         Arc::make_mut(&mut self.rebased_fragments)
-<<<<<<< HEAD
             .entry(subgraph_name.into())
-            .or_insert_with(|| self.original_fragments.rebase_on(subgraph_schema))
-    }
-
-    fn rebase_on(
-        _query_fragments: &NamedFragments,
-        _subgraph_schema: &ValidFederationSchema,
-    ) -> Option<NamedFragments> {
-        todo!() // TODO: port JS `NamedFragments.rebaseOn` from `operations.ts`
-=======
-            .entry(subgraph.name.clone())
             .or_insert_with(|| {
                 self.original_fragments
-                    .rebase_on(&subgraph.schema)
+                    .rebase_on(subgraph_schema)
                     .unwrap_or_default()
             })
-            .clone()
->>>>>>> 5ec114cb
     }
 }
 
