use crate::error::FederationError;
use crate::error::SingleFederationError;
use crate::error::SingleFederationError::Internal;
use crate::link::federation_spec_definition::get_federation_spec_definition_from_subgraph;
use crate::query_graph::graph_path::OpPath;
use crate::query_graph::graph_path::OpPathElement;
use crate::query_plan::conditions::Conditions;
use crate::query_plan::operation::normalized_field_selection::{
    NormalizedField, NormalizedFieldData, NormalizedFieldSelection,
};
use crate::query_plan::operation::normalized_fragment_spread_selection::{
    NormalizedFragmentSpread, NormalizedFragmentSpreadData, NormalizedFragmentSpreadSelection,
};
use crate::query_plan::operation::normalized_inline_fragment_selection::{
    NormalizedInlineFragment, NormalizedInlineFragmentData, NormalizedInlineFragmentSelection,
};
use crate::query_plan::operation::normalized_selection_map::{
    Entry, NormalizedFieldSelectionValue, NormalizedFragmentSpreadSelectionValue,
    NormalizedInlineFragmentSelectionValue, NormalizedSelectionMap, NormalizedSelectionValue,
};
use crate::query_plan::FetchDataKeyRenamer;
use crate::query_plan::FetchDataPathElement;
use crate::query_plan::FetchDataRewrite;
use crate::schema::definitions::is_composite_type;
use crate::schema::definitions::types_can_be_merged;
use crate::schema::definitions::AbstractType;
use crate::schema::position::{
    CompositeTypeDefinitionPosition, InterfaceTypeDefinitionPosition, ObjectTypeDefinitionPosition,
    SchemaRootDefinitionKind,
};
use crate::schema::ValidFederationSchema;
use apollo_compiler::ast::Type;
use apollo_compiler::ast::{Argument, Directive, DirectiveList, Name, OperationType, Value};
use apollo_compiler::executable;
use apollo_compiler::executable::{
    Field, Fragment, FragmentSpread, InlineFragment, Operation, Selection, SelectionSet,
    VariableDefinition,
};
use apollo_compiler::validation::Valid;
use apollo_compiler::NodeStr;
use apollo_compiler::{name, Node};
use indexmap::{IndexMap, IndexSet};
use std::borrow::Cow;
use std::collections::HashMap;
use std::collections::HashSet;
use std::fmt::{Display, Formatter};
use std::hash::Hash;
use std::ops::Deref;
use std::sync::{atomic, Arc};

pub(crate) const TYPENAME_FIELD: Name = name!("__typename");

// Global storage for the counter used to uniquely identify selections
static NEXT_ID: atomic::AtomicUsize = atomic::AtomicUsize::new(1);

/// Opaque wrapper of the unique selection ID type.
///
/// Note that we shouldn't add `derive(Serialize, Deserialize)` to this without changing the types
/// to be something like UUIDs.
#[derive(Clone, Debug, Eq, PartialEq, Hash)]
pub(crate) struct SelectionId(usize);

impl SelectionId {
    pub(crate) fn new() -> Self {
        // atomically increment global counter
        Self(NEXT_ID.fetch_add(1, atomic::Ordering::AcqRel))
    }
}

/// An analogue of the apollo-compiler type `Operation` with these changes:
/// - Stores the schema that the operation is queried against.
/// - Swaps `operation_type` with `root_kind` (using the analogous federation-next type).
/// - Encloses collection types in `Arc`s to facilitate cheaper cloning.
/// - Stores the fragments used by this operation (the executable document the operation was taken
///   from may contain other fragments that are not used by this operation).
#[derive(Debug, Clone, PartialEq, Eq)]
pub struct NormalizedOperation {
    pub(crate) schema: ValidFederationSchema,
    pub(crate) root_kind: SchemaRootDefinitionKind,
    pub(crate) name: Option<Name>,
    pub(crate) variables: Arc<Vec<Node<VariableDefinition>>>,
    pub(crate) directives: Arc<DirectiveList>,
    pub(crate) selection_set: NormalizedSelectionSet,
    pub(crate) named_fragments: NamedFragments,
}

pub(crate) struct NormalizedDefer {
    pub operation: NormalizedOperation,
    pub has_defers: bool,
    pub assigned_defer_labels: HashSet<NodeStr>,
    pub defer_conditions: IndexMap<String, IndexSet<String>>,
}

impl NormalizedOperation {
    // PORT_NOTE(@goto-bus-stop): It might make sense for the returned data structure to *be* the
    // `DeferNormalizer` from the JS side
    pub(crate) fn with_normalized_defer(self) -> NormalizedDefer {
        todo!()
    }

    pub(crate) fn without_defer(self) -> Self {
        if self.selection_set.has_defer()
            || self
                .named_fragments
                .fragments
                .values()
                .any(|f| f.has_defer())
        {
            todo!("@defer not implemented");
        }

        self
    }
}

/// An analogue of the apollo-compiler type `SelectionSet` with these changes:
/// - For the type, stores the schema and the position in that schema instead of just the
///   `NamedType`.
/// - Stores selections in a map so they can be normalized efficiently.
#[derive(Debug, Clone, PartialEq, Eq)]
pub(crate) struct NormalizedSelectionSet {
    pub(crate) schema: ValidFederationSchema,
    pub(crate) type_position: CompositeTypeDefinitionPosition,
    pub(crate) selections: Arc<NormalizedSelectionMap>,
}

pub(crate) mod normalized_selection_map {
    use crate::error::FederationError;
    use crate::error::SingleFederationError::Internal;
    use crate::query_plan::operation::normalized_field_selection::NormalizedFieldSelection;
    use crate::query_plan::operation::normalized_fragment_spread_selection::NormalizedFragmentSpreadSelection;
    use crate::query_plan::operation::normalized_inline_fragment_selection::NormalizedInlineFragmentSelection;
    use crate::query_plan::operation::{
        HasNormalizedSelectionKey, NormalizedSelection, NormalizedSelectionKey,
        NormalizedSelectionSet,
    };
    use apollo_compiler::ast::Name;
    use indexmap::IndexMap;
    use std::borrow::{Borrow, Cow};
    use std::hash::Hash;
    use std::iter::Map;
    use std::ops::Deref;
    use std::sync::Arc;

    /// A "normalized" selection map is an optimized representation of a selection set which does
    /// not contain selections with the same selection "key". Selections that do have the same key
    /// are  merged during the normalization process. By storing a selection set as a map, we can
    /// efficiently merge/join multiple selection sets.
    ///
    /// Because the key depends strictly on the value, we expose the underlying map's API in a
    /// read-only capacity, while mutations use an API closer to `IndexSet`. We don't just use an
    /// `IndexSet` since key computation is expensive (it involves sorting). This type is in its own
    /// module to prevent code from accidentally mutating the underlying map outside the mutation
    /// API.
    #[derive(Debug, Clone, PartialEq, Eq, Default)]
    pub(crate) struct NormalizedSelectionMap(IndexMap<NormalizedSelectionKey, NormalizedSelection>);

    impl Deref for NormalizedSelectionMap {
        type Target = IndexMap<NormalizedSelectionKey, NormalizedSelection>;

        fn deref(&self) -> &Self::Target {
            &self.0
        }
    }

    impl NormalizedSelectionMap {
        pub(crate) fn new() -> Self {
            NormalizedSelectionMap(IndexMap::new())
        }

        pub(crate) fn clear(&mut self) {
            self.0.clear();
        }

        pub(crate) fn insert(&mut self, value: NormalizedSelection) -> Option<NormalizedSelection> {
            self.0.insert(value.key(), value)
        }

        pub(crate) fn remove<Q: ?Sized>(&mut self, key: &Q) -> Option<NormalizedSelection>
        where
            NormalizedSelectionKey: Borrow<Q>,
            Q: Eq + Hash,
        {
            // We specifically use shift_remove() instead of swap_remove() to maintain order.
            self.0.shift_remove(key)
        }

        pub(crate) fn retain(
            &mut self,
            mut predicate: impl FnMut(&NormalizedSelectionKey, &NormalizedSelection) -> bool,
        ) {
            self.0.retain(|k, v| predicate(k, v))
        }

        pub(crate) fn get_mut<Q: ?Sized>(&mut self, key: &Q) -> Option<NormalizedSelectionValue>
        where
            NormalizedSelectionKey: Borrow<Q>,
            Q: Eq + Hash,
        {
            self.0.get_mut(key).map(NormalizedSelectionValue::new)
        }

        pub(crate) fn iter_mut(&mut self) -> IterMut {
            self.0
                .iter_mut()
                .map(|(k, v)| (k, NormalizedSelectionValue::new(v)))
        }

        pub(super) fn entry(&mut self, key: NormalizedSelectionKey) -> Entry {
            match self.0.entry(key) {
                indexmap::map::Entry::Occupied(entry) => Entry::Occupied(OccupiedEntry(entry)),
                indexmap::map::Entry::Vacant(entry) => Entry::Vacant(VacantEntry(entry)),
            }
        }

        pub(crate) fn extend(&mut self, other: NormalizedSelectionMap) {
            self.0.extend(other.0)
        }

        pub(crate) fn extend_ref(&mut self, other: &NormalizedSelectionMap) {
            self.0
                .extend(other.iter().map(|(k, v)| (k.clone(), v.clone())))
        }

        /// Returns the selection set resulting from "recursively" filtering any selection
        /// that does not match the provided predicate.
        /// This method calls `predicate` on every selection of the selection set,
        /// not just top-level ones, and apply a "depth-first" strategy:
        /// when the predicate is called on a given selection it is guaranteed that
        /// filtering has happened on all the selections of its sub-selection.
        pub(crate) fn filter_recursive_depth_first(
            &self,
            predicate: &mut dyn FnMut(&NormalizedSelection) -> Result<bool, FederationError>,
        ) -> Result<Cow<'_, Self>, FederationError> {
            fn recur_sub_selections<'sel>(
                selection: &'sel NormalizedSelection,
                predicate: &mut dyn FnMut(&NormalizedSelection) -> Result<bool, FederationError>,
            ) -> Result<Cow<'sel, NormalizedSelection>, FederationError> {
                Ok(match selection {
                    NormalizedSelection::Field(field) => {
                        if let Some(sub_selections) = &field.selection_set {
                            match sub_selections.filter_recursive_depth_first(predicate)? {
                                Cow::Borrowed(_) => Cow::Borrowed(selection),
                                Cow::Owned(new) => Cow::Owned(NormalizedSelection::Field(
                                    Arc::new(NormalizedFieldSelection {
                                        field: field.field.clone(),
                                        selection_set: Some(new),
                                    }),
                                )),
                            }
                        } else {
                            Cow::Borrowed(selection)
                        }
                    }
                    NormalizedSelection::InlineFragment(fragment) => match fragment
                        .selection_set
                        .filter_recursive_depth_first(predicate)?
                    {
                        Cow::Borrowed(_) => Cow::Borrowed(selection),
                        Cow::Owned(selection_set) => {
                            Cow::Owned(NormalizedSelection::InlineFragment(Arc::new(
                                NormalizedInlineFragmentSelection {
                                    inline_fragment: fragment.inline_fragment.clone(),
                                    selection_set,
                                },
                            )))
                        }
                    },
                    NormalizedSelection::FragmentSpread(_) => {
                        return Err(FederationError::internal("unexpected fragment spread"))
                    }
                })
            }
            let mut iter = self.0.iter();
            let mut enumerated = (&mut iter).enumerate();
            let mut new_map: IndexMap<_, _>;
            loop {
                let Some((index, (key, selection))) = enumerated.next() else {
                    return Ok(Cow::Borrowed(self));
                };
                let filtered = recur_sub_selections(selection, predicate)?;
                let keep = predicate(&filtered)?;
                if keep && matches!(filtered, Cow::Borrowed(_)) {
                    // Nothing changed so far, continue without cloning
                    continue;
                }

                // Clone the map so far
                new_map = self.0.as_slice()[..index]
                    .iter()
                    .map(|(k, v)| (k.clone(), v.clone()))
                    .collect();

                if keep {
                    new_map.insert(key.clone(), filtered.into_owned());
                }
                break;
            }
            for (key, selection) in iter {
                let filtered = recur_sub_selections(selection, predicate)?;
                if predicate(&filtered)? {
                    new_map.insert(key.clone(), filtered.into_owned());
                }
            }
            Ok(Cow::Owned(Self(new_map)))
        }
    }

    type IterMut<'a> = Map<
        indexmap::map::IterMut<'a, NormalizedSelectionKey, NormalizedSelection>,
        fn(
            (&'a NormalizedSelectionKey, &'a mut NormalizedSelection),
        ) -> (&'a NormalizedSelectionKey, NormalizedSelectionValue<'a>),
    >;

    /// A mutable reference to a `NormalizedSelection` value in a `NormalizedSelectionMap`, which
    /// also disallows changing key-related data (to maintain the invariant that a value's key is
    /// the same as it's map entry's key).
    #[derive(Debug)]
    pub(crate) enum NormalizedSelectionValue<'a> {
        Field(NormalizedFieldSelectionValue<'a>),
        FragmentSpread(NormalizedFragmentSpreadSelectionValue<'a>),
        InlineFragment(NormalizedInlineFragmentSelectionValue<'a>),
    }

    impl<'a> NormalizedSelectionValue<'a> {
        pub(crate) fn new(selection: &'a mut NormalizedSelection) -> Self {
            match selection {
                NormalizedSelection::Field(field_selection) => NormalizedSelectionValue::Field(
                    NormalizedFieldSelectionValue::new(field_selection),
                ),
                NormalizedSelection::FragmentSpread(fragment_spread_selection) => {
                    NormalizedSelectionValue::FragmentSpread(
                        NormalizedFragmentSpreadSelectionValue::new(fragment_spread_selection),
                    )
                }
                NormalizedSelection::InlineFragment(inline_fragment_selection) => {
                    NormalizedSelectionValue::InlineFragment(
                        NormalizedInlineFragmentSelectionValue::new(inline_fragment_selection),
                    )
                }
            }
        }
    }

    #[derive(Debug)]
    pub(crate) struct NormalizedFieldSelectionValue<'a>(&'a mut Arc<NormalizedFieldSelection>);

    impl<'a> NormalizedFieldSelectionValue<'a> {
        pub(crate) fn new(field_selection: &'a mut Arc<NormalizedFieldSelection>) -> Self {
            Self(field_selection)
        }

        pub(crate) fn get(&self) -> &Arc<NormalizedFieldSelection> {
            self.0
        }

        pub(crate) fn get_sibling_typename_mut(&mut self) -> &mut Option<Name> {
            Arc::make_mut(self.0).field.sibling_typename_mut()
        }

        pub(crate) fn get_selection_set_mut(&mut self) -> &mut Option<NormalizedSelectionSet> {
            &mut Arc::make_mut(self.0).selection_set
        }
    }

    #[derive(Debug)]
    pub(crate) struct NormalizedFragmentSpreadSelectionValue<'a>(
        &'a mut Arc<NormalizedFragmentSpreadSelection>,
    );

    impl<'a> NormalizedFragmentSpreadSelectionValue<'a> {
        pub(crate) fn new(
            fragment_spread_selection: &'a mut Arc<NormalizedFragmentSpreadSelection>,
        ) -> Self {
            Self(fragment_spread_selection)
        }

        pub(crate) fn get(&self) -> &Arc<NormalizedFragmentSpreadSelection> {
            self.0
        }
    }

    #[derive(Debug)]
    pub(crate) struct NormalizedInlineFragmentSelectionValue<'a>(
        &'a mut Arc<NormalizedInlineFragmentSelection>,
    );

    impl<'a> NormalizedInlineFragmentSelectionValue<'a> {
        pub(crate) fn new(
            inline_fragment_selection: &'a mut Arc<NormalizedInlineFragmentSelection>,
        ) -> Self {
            Self(inline_fragment_selection)
        }

        pub(crate) fn get(&self) -> &Arc<NormalizedInlineFragmentSelection> {
            self.0
        }

        pub(crate) fn get_selection_set_mut(&mut self) -> &mut NormalizedSelectionSet {
            &mut Arc::make_mut(self.0).selection_set
        }
    }

    pub(crate) enum Entry<'a> {
        Occupied(OccupiedEntry<'a>),
        Vacant(VacantEntry<'a>),
    }

    pub(crate) struct OccupiedEntry<'a>(
        indexmap::map::OccupiedEntry<'a, NormalizedSelectionKey, NormalizedSelection>,
    );

    impl<'a> OccupiedEntry<'a> {
        pub(crate) fn get(&self) -> &NormalizedSelection {
            self.0.get()
        }

        pub(crate) fn get_mut(&mut self) -> NormalizedSelectionValue {
            NormalizedSelectionValue::new(self.0.get_mut())
        }

        pub(crate) fn into_mut(self) -> NormalizedSelectionValue<'a> {
            NormalizedSelectionValue::new(self.0.into_mut())
        }

        pub(crate) fn key(&self) -> &NormalizedSelectionKey {
            self.0.key()
        }

        pub(crate) fn remove(self) -> NormalizedSelection {
            // We specifically use shift_remove() instead of swap_remove() to maintain order.
            self.0.shift_remove()
        }
    }

    pub(crate) struct VacantEntry<'a>(
        indexmap::map::VacantEntry<'a, NormalizedSelectionKey, NormalizedSelection>,
    );

    impl<'a> VacantEntry<'a> {
        pub(crate) fn key(&self) -> &NormalizedSelectionKey {
            self.0.key()
        }

        pub(crate) fn insert(
            self,
            value: NormalizedSelection,
        ) -> Result<NormalizedSelectionValue<'a>, FederationError> {
            if *self.key() != value.key() {
                return Err(Internal {
                    message: format!(
                        "Key mismatch when inserting selection {} into vacant entry ",
                        value
                    ),
                }
                .into());
            }
            Ok(NormalizedSelectionValue::new(self.0.insert(value)))
        }
    }

    impl IntoIterator for NormalizedSelectionMap {
        type Item = <IndexMap<NormalizedSelectionKey, NormalizedSelection> as IntoIterator>::Item;
        type IntoIter =
            <IndexMap<NormalizedSelectionKey, NormalizedSelection> as IntoIterator>::IntoIter;

        fn into_iter(self) -> Self::IntoIter {
            <IndexMap<NormalizedSelectionKey, NormalizedSelection> as IntoIterator>::into_iter(
                self.0,
            )
        }
    }
}

/// A selection "key" (unrelated to the federation `@key` directive) is an identifier of a selection
/// (field, inline fragment, or fragment spread) that is used to determine whether two selections
/// can be merged.
///
/// In order to merge two selections they need to
/// * reference the same field/inline fragment
/// * specify the same directives
/// * directives have to be applied in the same order
/// * directive arguments order does not matter (they get automatically sorted by their names).
/// * selection cannot specify @defer directive
#[derive(Debug, Clone, PartialEq, Eq, Hash)]
pub(crate) enum NormalizedSelectionKey {
    Field {
        /// The field alias (if specified) or field name in the resulting selection set.
        response_name: Name,
        /// directives applied on the field
        directives: Arc<DirectiveList>,
    },
    FragmentSpread {
        /// The fragment name referenced in the spread.
        name: Name,
        /// Directives applied on the fragment spread (does not contain @defer).
        directives: Arc<DirectiveList>,
    },
    DeferredFragmentSpread {
        /// Unique selection ID used to distinguish deferred fragment spreads that cannot be merged.
        deferred_id: SelectionId,
    },
    InlineFragment {
        /// The optional type condition of the inline fragment.
        type_condition: Option<Name>,
        /// Directives applied on the inline fragment (does not contain @defer).
        directives: Arc<DirectiveList>,
    },
    DeferredInlineFragment {
        /// Unique selection ID used to distinguish deferred inline fragments that cannot be merged.
        deferred_id: SelectionId,
    },
}

pub(crate) trait HasNormalizedSelectionKey {
    fn key(&self) -> NormalizedSelectionKey;
}

/// An analogue of the apollo-compiler type `Selection` that stores our other selection analogues
/// instead of the apollo-compiler types.
#[derive(Debug, Clone, PartialEq, Eq)]
pub(crate) enum NormalizedSelection {
    Field(Arc<NormalizedFieldSelection>),
    FragmentSpread(Arc<NormalizedFragmentSpreadSelection>),
    InlineFragment(Arc<NormalizedInlineFragmentSelection>),
}

impl NormalizedSelection {
    fn directives(&self) -> &Arc<DirectiveList> {
        match self {
            NormalizedSelection::Field(field_selection) => &field_selection.field.data().directives,
            NormalizedSelection::FragmentSpread(fragment_spread_selection) => {
                &fragment_spread_selection.spread.data().directives
            }
            NormalizedSelection::InlineFragment(inline_fragment_selection) => {
                &inline_fragment_selection.inline_fragment.data().directives
            }
        }
    }

    pub(crate) fn element(&self) -> Result<OpPathElement, FederationError> {
        match self {
            NormalizedSelection::Field(field_selection) => {
                Ok(OpPathElement::Field(field_selection.field.clone()))
            }
            NormalizedSelection::FragmentSpread(_) => Err(Internal {
                message: "Fragment spread does not have element".to_owned(),
            }
            .into()),
            NormalizedSelection::InlineFragment(inline_fragment_selection) => Ok(
                OpPathElement::InlineFragment(inline_fragment_selection.inline_fragment.clone()),
            ),
        }
    }

    pub(crate) fn selection_set(&self) -> Result<Option<&NormalizedSelectionSet>, FederationError> {
        match self {
            NormalizedSelection::Field(field_selection) => {
                Ok(field_selection.selection_set.as_ref())
            }
            NormalizedSelection::FragmentSpread(_) => Err(Internal {
                message: "Fragment spread does not directly have a selection set".to_owned(),
            }
            .into()),
            NormalizedSelection::InlineFragment(inline_fragment_selection) => {
                Ok(Some(&inline_fragment_selection.selection_set))
            }
        }
    }

    pub(crate) fn conditions(&self) -> Result<Conditions, FederationError> {
        let self_conditions = Conditions::from_directives(self.directives())?;
        if let Conditions::Boolean(false) = self_conditions {
            // Never included, so there is no point recursing.
            Ok(Conditions::Boolean(false))
        } else {
            match self {
                NormalizedSelection::Field(_) => {
                    // The sub-selections of this field don't affect whether we should query this
                    // field, so we explicitly do not merge them in.
                    //
                    // PORT_NOTE: The JS codebase merges the sub-selections' conditions in with the
                    // field's conditions when field's selections are non-boolean. This is arguably
                    // a bug, so we've fixed it here.
                    Ok(self_conditions)
                }
                NormalizedSelection::InlineFragment(inline) => {
                    Ok(self_conditions.merge(inline.selection_set.conditions()?))
                }
                NormalizedSelection::FragmentSpread(_x) => Err(FederationError::internal(
                    "Unexpected fragment spread in NormalizedSelection::conditions()",
                )),
            }
        }
    }

    pub(crate) fn collect_variables<'selection>(
        &'selection self,
        variables: &mut HashSet<&'selection Name>,
    ) {
        match self {
            NormalizedSelection::Field(field) => field.collect_variables(variables),
            NormalizedSelection::InlineFragment(inline_fragment) => {
                inline_fragment.collect_variables(variables)
            }
            NormalizedSelection::FragmentSpread(_) => unimplemented!("unsupported"),
        }
    }

    pub(crate) fn has_defer(&self) -> bool {
        match self {
            NormalizedSelection::Field(field_selection) => field_selection.has_defer(),
            NormalizedSelection::FragmentSpread(fragment_spread_selection) => {
                fragment_spread_selection.has_defer()
            }
            NormalizedSelection::InlineFragment(inline_fragment_selection) => {
                inline_fragment_selection.has_defer()
            }
        }
    }

    fn collect_used_fragment_names(&self, aggregator: &mut HashMap<Name, i32>) {
        match self {
            NormalizedSelection::Field(field_selection) => {
                if let Some(s) = field_selection.selection_set.clone() {
                    s.collect_used_fragment_names(aggregator)
                }
            }
            NormalizedSelection::InlineFragment(inline) => {
                inline.selection_set.collect_used_fragment_names(aggregator);
            }
            NormalizedSelection::FragmentSpread(fragment) => {
                let current_count = aggregator
                    .entry(fragment.spread.data().fragment_name.clone())
                    .or_default();
                *current_count += 1;
            }
        }
    }

    pub(crate) fn rebase_on(
        &self,
        parent_type: &CompositeTypeDefinitionPosition,
        named_fragments: &NamedFragments,
        schema: &ValidFederationSchema,
        error_handling: RebaseErrorHandlingOption,
    ) -> Result<Option<NormalizedSelection>, FederationError> {
        match self {
            NormalizedSelection::Field(field) => {
                field.rebase_on(parent_type, named_fragments, schema, error_handling)
            }
            NormalizedSelection::FragmentSpread(spread) => {
                spread.rebase_on(parent_type, named_fragments, schema, error_handling)
            }
            NormalizedSelection::InlineFragment(inline) => {
                inline.rebase_on(parent_type, named_fragments, schema, error_handling)
            }
        }
    }

    pub(crate) fn normalize(
        &self,
        parent_type: &CompositeTypeDefinitionPosition,
        named_fragments: &NamedFragments,
        schema: &ValidFederationSchema,
        option: NormalizeSelectionOption,
    ) -> Result<Option<NormalizedSelectionOrSet>, FederationError> {
        match self {
            NormalizedSelection::Field(field) => {
                field.normalize(parent_type, named_fragments, schema, option)
            }
            NormalizedSelection::FragmentSpread(spread) => {
                spread.normalize(parent_type, named_fragments, schema)
            }
            NormalizedSelection::InlineFragment(inline) => {
                inline.normalize(parent_type, named_fragments, schema, option)
            }
        }
    }

    pub(crate) fn with_updated_selection_set(
        &self,
        selection_set: Option<NormalizedSelectionSet>,
    ) -> Self {
        match self {
            NormalizedSelection::Field(field) => NormalizedSelection::Field(Arc::new(
                field.with_updated_selection_set(selection_set),
            )),
            NormalizedSelection::FragmentSpread(fragment_spread) => {
                NormalizedSelection::FragmentSpread(Arc::new(
                    fragment_spread.with_updated_selection_set(selection_set),
                ))
            }

            NormalizedSelection::InlineFragment(inline_fragment) => {
                NormalizedSelection::InlineFragment(Arc::new(
                    inline_fragment.with_updated_selection_set(selection_set),
                ))
            }
        }
    }
}

impl HasNormalizedSelectionKey for NormalizedSelection {
    fn key(&self) -> NormalizedSelectionKey {
        match self {
            NormalizedSelection::Field(field_selection) => field_selection.key(),
            NormalizedSelection::FragmentSpread(fragment_spread_selection) => {
                fragment_spread_selection.key()
            }
            NormalizedSelection::InlineFragment(inline_fragment_selection) => {
                inline_fragment_selection.key()
            }
        }
    }
}

#[derive(Debug, Clone, PartialEq, Eq)]
pub(crate) enum NormalizedSelectionOrSet {
    Selection(NormalizedSelection),
    SelectionSet(NormalizedSelectionSet),
}

/// An analogue of the apollo-compiler type `Fragment` with these changes:
/// - Stores the type condition explicitly, which means storing the schema and position (in
///   apollo-compiler, this is in the `SelectionSet`).
/// - Encloses collection types in `Arc`s to facilitate cheaper cloning.
#[derive(Debug, Clone, PartialEq, Eq)]
pub(crate) struct NormalizedFragment {
    pub(crate) schema: ValidFederationSchema,
    pub(crate) name: Name,
    pub(crate) type_condition_position: CompositeTypeDefinitionPosition,
    pub(crate) directives: Arc<DirectiveList>,
    pub(crate) selection_set: NormalizedSelectionSet,
}

impl NormalizedFragment {
    fn from_fragment(
        fragment: &Fragment,
        named_fragments: &NamedFragments,
        schema: &ValidFederationSchema,
    ) -> Result<Self, FederationError> {
        Ok(Self {
            schema: schema.clone(),
            name: fragment.name.clone(),
            type_condition_position: schema
                .get_type(fragment.type_condition().clone())?
                .try_into()?,
            directives: Arc::new(fragment.directives.clone()),
            selection_set: NormalizedSelectionSet::from_selection_set(
                &fragment.selection_set,
                named_fragments,
                schema,
            )?,
        })
    }

    // PORT NOTE: in JS code this is stored on the fragment
    fn fragment_usages(&self) -> HashMap<Name, i32> {
        let mut usages = HashMap::new();
        self.selection_set.collect_used_fragment_names(&mut usages);
        usages
    }

    // PORT NOTE: in JS code this is stored on the fragment
    fn collect_used_fragment_names(&self, aggregator: &mut HashMap<Name, i32>) {
        self.selection_set.collect_used_fragment_names(aggregator)
    }

    fn has_defer(&self) -> bool {
        self.selection_set.has_defer()
    }
}

pub(crate) mod normalized_field_selection {
    use crate::error::FederationError;
    use crate::query_graph::graph_path::OpPathElement;
    use crate::query_plan::operation::{
        directives_with_sorted_arguments, HasNormalizedSelectionKey, NormalizedSelectionKey,
        NormalizedSelectionSet,
    };
    use crate::query_plan::FetchDataPathElement;
    use crate::schema::position::{FieldDefinitionPosition, TypeDefinitionPosition};
    use crate::schema::ValidFederationSchema;
    use apollo_compiler::ast::{Argument, Directive, DirectiveList, Name};
    use apollo_compiler::Node;
    use std::collections::HashSet;
    use std::sync::Arc;

    /// An analogue of the apollo-compiler type `Field` with these changes:
    /// - Makes the selection set optional. This is because `NormalizedSelectionSet` requires a type of
    ///   `CompositeTypeDefinitionPosition`, which won't exist for fields returning a non-composite type
    ///   (scalars and enums).
    /// - Stores the field data (other than the selection set) in `NormalizedField`, to facilitate
    ///   operation paths and graph paths.
    /// - For the field definition, stores the schema and the position in that schema instead of just
    ///   the `FieldDefinition` (which contains no references to the parent type or schema).
    /// - Encloses collection types in `Arc`s to facilitate cheaper cloning.
    #[derive(Debug, Clone, PartialEq, Eq)]
    pub(crate) struct NormalizedFieldSelection {
        pub(crate) field: NormalizedField,
        pub(crate) selection_set: Option<NormalizedSelectionSet>,
    }

    impl HasNormalizedSelectionKey for NormalizedFieldSelection {
        fn key(&self) -> NormalizedSelectionKey {
            self.field.key()
        }
    }

    impl NormalizedFieldSelection {
        pub(crate) fn with_updated_selection_set(
            &self,
            selection_set: Option<NormalizedSelectionSet>,
        ) -> Self {
            Self {
                field: self.field.clone(),
                selection_set,
            }
        }

        pub(crate) fn element(&self) -> OpPathElement {
            OpPathElement::Field(self.field.clone())
        }

        pub(crate) fn with_updated_alias(&self, alias: Name) -> NormalizedField {
            let mut data = self.field.data().clone();
            data.alias = Some(alias);
            NormalizedField::new(data)
            // FIXME: what is copyAttachments?
            // let field = NormalizedField::new(data);

            // this.copyAttachementsTo(newField);
            //field
        }

        pub(crate) fn collect_variables<'selection>(
            &'selection self,
            variables: &mut HashSet<&'selection Name>,
        ) {
            self.field.collect_variables(variables);
            if let Some(set) = &self.selection_set {
                set.collect_variables(variables)
            }
        }
    }

    /// The non-selection-set data of `NormalizedFieldSelection`, used with operation paths and graph
    /// paths.
    #[derive(Debug, Clone, PartialEq, Eq, Hash)]
    pub(crate) struct NormalizedField {
        data: NormalizedFieldData,
        key: NormalizedSelectionKey,
    }

    impl NormalizedField {
        pub(crate) fn new(data: NormalizedFieldData) -> Self {
            Self {
                key: data.key(),
                data,
            }
        }

        pub(crate) fn data(&self) -> &NormalizedFieldData {
            &self.data
        }

        pub(crate) fn sibling_typename(&self) -> Option<&Name> {
            self.data.sibling_typename.as_ref()
        }

        pub(crate) fn sibling_typename_mut(&mut self) -> &mut Option<Name> {
            &mut self.data.sibling_typename
        }

        pub(crate) fn with_updated_directives(&self, directives: DirectiveList) -> NormalizedField {
            let mut data = self.data.clone();
            data.directives = Arc::new(directives);
            Self::new(data)
        }

        pub(crate) fn as_path_element(&self) -> FetchDataPathElement {
            FetchDataPathElement::Key(self.data().response_name().into())
        }

        pub(crate) fn collect_variables<'selection>(
            &'selection self,
            variables: &mut HashSet<&'selection Name>,
        ) {
            for arg in self.data().arguments.iter() {
                collect_variables_from_argument(arg, variables)
            }
            for dir in self.data().directives.iter() {
                collect_variables_from_directive(dir, variables)
            }
        }
    }

    pub(crate) fn collect_variables_from_argument<'selection>(
        argument: &'selection Argument,
        variables: &mut HashSet<&'selection Name>,
    ) {
        if let Some(v) = argument.value.as_variable() {
            variables.insert(v);
        }
    }

    pub(crate) fn collect_variables_from_directive<'selection>(
        directive: &'selection Directive,
        variables: &mut HashSet<&'selection Name>,
    ) {
        for arg in directive.arguments.iter() {
            collect_variables_from_argument(arg, variables)
        }
    }

    impl HasNormalizedSelectionKey for NormalizedField {
        fn key(&self) -> NormalizedSelectionKey {
            self.key.clone()
        }
    }

    #[derive(Debug, Clone, PartialEq, Eq, Hash)]
    pub(crate) struct NormalizedFieldData {
        pub(crate) schema: ValidFederationSchema,
        pub(crate) field_position: FieldDefinitionPosition,
        pub(crate) alias: Option<Name>,
        pub(crate) arguments: Arc<Vec<Node<Argument>>>,
        pub(crate) directives: Arc<DirectiveList>,
        pub(crate) sibling_typename: Option<Name>,
    }

    impl NormalizedFieldData {
        pub(crate) fn name(&self) -> &Name {
            self.field_position.field_name()
        }

        pub(crate) fn response_name(&self) -> Name {
            self.alias.clone().unwrap_or_else(|| self.name().clone())
        }

        pub(crate) fn is_leaf(&self) -> Result<bool, FederationError> {
            let definition = self.field_position.get(self.schema.schema())?;
            let base_type_position = self
                .schema
                .get_type(definition.ty.inner_named_type().clone())?;
            Ok(matches!(
                base_type_position,
                TypeDefinitionPosition::Scalar(_) | TypeDefinitionPosition::Enum(_)
            ))
        }
    }

    impl HasNormalizedSelectionKey for NormalizedFieldData {
        fn key(&self) -> NormalizedSelectionKey {
            NormalizedSelectionKey::Field {
                response_name: self.response_name(),
                directives: Arc::new(directives_with_sorted_arguments(&self.directives)),
            }
        }
    }
}

pub(crate) mod normalized_fragment_spread_selection {
    use crate::query_plan::operation::{
        directives_with_sorted_arguments, is_deferred_selection, HasNormalizedSelectionKey,
        NormalizedSelectionKey, NormalizedSelectionSet, SelectionId,
    };
    use crate::schema::position::CompositeTypeDefinitionPosition;
    use crate::schema::ValidFederationSchema;
    use apollo_compiler::ast::{DirectiveList, Name};
    use std::sync::Arc;

    #[derive(Debug, Clone, PartialEq, Eq)]
    pub(crate) struct NormalizedFragmentSpreadSelection {
        pub(crate) spread: NormalizedFragmentSpread,
        pub(crate) selection_set: NormalizedSelectionSet,
    }

    impl HasNormalizedSelectionKey for NormalizedFragmentSpreadSelection {
        fn key(&self) -> NormalizedSelectionKey {
            self.spread.key()
        }
    }

    /// An analogue of the apollo-compiler type `FragmentSpread` with these changes:
    /// - Stores the schema (may be useful for directives).
    /// - Encloses collection types in `Arc`s to facilitate cheaper cloning.
    #[derive(Debug, Clone, PartialEq, Eq)]
    pub(crate) struct NormalizedFragmentSpread {
        pub(crate) data: NormalizedFragmentSpreadData,
        pub(crate) key: NormalizedSelectionKey,
    }

    impl NormalizedFragmentSpread {
        pub(crate) fn new(data: NormalizedFragmentSpreadData) -> Self {
            Self {
                key: data.key(),
                data,
            }
        }

        pub(crate) fn data(&self) -> &NormalizedFragmentSpreadData {
            &self.data
        }
    }

    impl HasNormalizedSelectionKey for NormalizedFragmentSpread {
        fn key(&self) -> NormalizedSelectionKey {
            self.key.clone()
        }
    }

    #[derive(Debug, Clone, PartialEq, Eq)]
    pub(crate) struct NormalizedFragmentSpreadData {
        pub(crate) schema: ValidFederationSchema,
        pub(crate) fragment_name: Name,
        pub(crate) type_condition_position: CompositeTypeDefinitionPosition,
        // directives applied on the fragment spread selection
        pub(crate) directives: Arc<DirectiveList>,
        // directives applied within the fragment definition
        //
        // PORT_NOTE: The JS codebase combined the fragment spread's directives with the fragment
        // definition's directives. This was invalid GraphQL as those directives may not be applicable
        // on different locations. While we now keep track of those references, they are currently ignored.
        pub(crate) fragment_directives: Arc<DirectiveList>,
        pub(crate) selection_id: SelectionId,
    }

    impl HasNormalizedSelectionKey for NormalizedFragmentSpreadData {
        fn key(&self) -> NormalizedSelectionKey {
            if is_deferred_selection(&self.directives) {
                NormalizedSelectionKey::DeferredFragmentSpread {
                    deferred_id: self.selection_id.clone(),
                }
            } else {
                NormalizedSelectionKey::FragmentSpread {
                    name: self.fragment_name.clone(),
                    directives: Arc::new(directives_with_sorted_arguments(&self.directives)),
                }
            }
        }
    }
}

impl NormalizedFragmentSpreadSelection {
    pub(crate) fn rebase_on(
        &self,
        parent_type: &CompositeTypeDefinitionPosition,
        named_fragments: &NamedFragments,
        schema: &ValidFederationSchema,
        error_handling: RebaseErrorHandlingOption,
    ) -> Result<Option<NormalizedSelection>, FederationError> {
        // We preserve the parent type here, to make sure we don't lose context, but we actually don't
        // want to expand the spread as that would compromise the code that optimize subgraph fetches to re-use named
        // fragments.
        //
        // This is a little bit iffy, because the fragment may not apply at this parent type, but we
        // currently leave it to the caller to ensure this is not a mistake. But most of the
        // QP code works on selections with fully expanded fragments, so this code (and that of `can_add_to`
        // on come into play in the code for reusing fragments, and that code calls those methods
        // appropriately.
        if self.spread.data.schema == *schema
            && self.spread.data().type_condition_position == *parent_type
        {
            return Ok(Some(NormalizedSelection::FragmentSpread(Arc::new(
                self.clone(),
            ))));
        }

        // If we're rebasing on a _different_ schema, then we *must* have fragments, since reusing
        // `self.fragments` would be incorrect. If we're on the same schema though, we're happy to default
        // to `self.fragments`.
        let rebase_on_same_schema = self.spread.data.schema == *schema;
        let Some(named_fragment) = named_fragments.get(&self.spread.data.fragment_name) else {
            // If we're rebasing on another schema (think a subgraph), then named fragments will have been rebased on that, and some
            // of them may not contain anything that is on that subgraph, in which case they will not have been included at all.
            // If so, then as long as we're not asked to error if we cannot rebase, then we're happy to skip that spread (since again,
            // it expands to nothing that applies on the schema).
            return if let RebaseErrorHandlingOption::ThrowError = error_handling {
                Err(FederationError::internal(format!(
                    "Cannot rebase {} fragment if it isn't part of the provided fragments",
                    self.spread.data.fragment_name
                )))
            } else {
                Ok(None)
            };
        };

        // Lastly, if we rebase on a different schema, it's possible the fragment type does not intersect the
        // parent type. For instance, the parent type could be some object type T while the fragment is an
        // interface I, and T may implement I in the supergraph, but not in a particular subgraph (of course,
        // if I doesn't exist at all in the subgraph, then we'll have exited above, but I may exist in the
        // subgraph, just not be implemented by T for some reason). In that case, we can't reuse the fragment
        // as its spread is essentially invalid in that position, so we have to replace it by the expansion
        // of that fragment, which we rebase on the parentType (which in turn, will remove anythings within
        // the fragment selection that needs removing, potentially everything).
        if !rebase_on_same_schema
            && !runtime_types_intersect(
                parent_type,
                &named_fragment.type_condition_position,
                schema,
            )
        {
            // Note that we've used the rebased `named_fragment` to check the type intersection because we needed to
            // compare runtime types "for the schema we're rebasing into". But now that we're deciding to not reuse
            // this rebased fragment, what we rebase is the selection set of the non-rebased fragment. And that's
            // important because the very logic we're hitting here may need to happen inside the rebase on the
            // fragment selection, but that logic would not be triggered if we used the rebased `named_fragment` since
            // `rebase_on_same_schema` would then be 'true'.
            let expanded_selection_set = self.selection_set.rebase_on(
                parent_type,
                named_fragments,
                schema,
                error_handling,
            )?;
            // In theory, we could return the selection set directly, but making `NormalizedSelectionSet.rebase_on` sometimes
            // return a `NormalizedSelectionSet` complicate things quite a bit. So instead, we encapsulate the selection set
            // in an "empty" inline fragment. This make for non-really-optimal selection sets in the (relatively
            // rare) case where this is triggered, but in practice this "inefficiency" is removed by future calls
            // to `normalize`.
            return if expanded_selection_set.selections.is_empty() {
                Ok(None)
            } else {
                let inline_fragment_selection = NormalizedInlineFragmentSelection {
                    inline_fragment: NormalizedInlineFragment::new(NormalizedInlineFragmentData {
                        schema: schema.clone(),
                        parent_type_position: parent_type.clone(),
                        type_condition_position: None,
                        directives: Arc::new(DirectiveList::new()),
                        selection_id: SelectionId::new(),
                    }),
                    selection_set: expanded_selection_set,
                };
                Ok(Some(NormalizedSelection::InlineFragment(Arc::new(
                    inline_fragment_selection,
                ))))
            };
        }

        let spread = NormalizedFragmentSpread::new(NormalizedFragmentSpreadData::from_fragment(
            &named_fragment,
            &self.spread.data.directives,
        ));
        Ok(Some(NormalizedSelection::FragmentSpread(Arc::new(
            NormalizedFragmentSpreadSelection {
                spread,
                selection_set: named_fragment.selection_set.clone(),
            },
        ))))
    }

    pub(crate) fn has_defer(&self) -> bool {
        self.spread.data.directives.has("defer") || self.selection_set.has_defer()
    }

    /// Copies fragment spread selection and assigns it a new unique selection ID.
    pub(crate) fn with_unique_id(&self) -> Self {
        let mut data = self.spread.data().clone();
        data.selection_id = SelectionId::new();
        Self {
            spread: NormalizedFragmentSpread::new(data),
            selection_set: self.selection_set.clone(),
        }
    }

    /// Normalize this fragment spread into a "normalized" spread representation with following
    /// modifications
    /// - Stores the schema (may be useful for directives).
    /// - Encloses list of directives in `Arc`s to facilitate cheaper cloning.
    /// - Stores unique selection ID (used for deferred fragments)
    pub(crate) fn from_fragment_spread(
        fragment_spread: &FragmentSpread,
        fragment: &Node<NormalizedFragment>,
    ) -> Result<NormalizedFragmentSpreadSelection, FederationError> {
        let spread_data =
            NormalizedFragmentSpreadData::from_fragment(fragment, &fragment_spread.directives);
        Ok(NormalizedFragmentSpreadSelection {
            spread: NormalizedFragmentSpread::new(spread_data),
            selection_set: fragment.selection_set.clone(),
        })
    }

    pub(crate) fn normalize(
        &self,
        parent_type: &CompositeTypeDefinitionPosition,
        named_fragments: &NamedFragments,
        schema: &ValidFederationSchema,
    ) -> Result<Option<NormalizedSelectionOrSet>, FederationError> {
        let this_condition = self.spread.data().type_condition_position.clone();
        // This method assumes by contract that `parent_type` runtimes intersects `self.inline_fragment.data().parent_type_position`'s,
        // but `parent_type` runtimes may be a subset. So first check if the selection should not be discarded on that account (that
        // is, we should not keep the selection if its condition runtimes don't intersect at all with those of
        // `parent_type` as that would ultimately make an invalid selection set).
        if (self.spread.data().schema != *schema || this_condition != *parent_type)
            && !runtime_types_intersect(&this_condition, parent_type, schema)
        {
            return Ok(None);
        }

        // We must update the spread parent type if necessary since we're not going deeper,
        // or we'll be fundamentally losing context.
        if self.spread.data.schema != *schema {
            return Err(FederationError::internal(
                "Should not try to normalize using a type from another schema",
            ));
        }

        if let Some(rebased_fragment_spread) = self.rebase_on(
            parent_type,
            named_fragments,
            schema,
            RebaseErrorHandlingOption::ThrowError,
        )? {
            Ok(Some(NormalizedSelectionOrSet::Selection(
                rebased_fragment_spread,
            )))
        } else {
            unreachable!("We should always be able to either rebase the fragment spread OR throw an exception");
        }
    }
}

impl NormalizedFragmentSpreadData {
    pub(crate) fn from_fragment(
        fragment: &Node<NormalizedFragment>,
        spread_directives: &DirectiveList,
    ) -> NormalizedFragmentSpreadData {
        NormalizedFragmentSpreadData {
            schema: fragment.schema.clone(),
            fragment_name: fragment.name.clone(),
            type_condition_position: fragment.type_condition_position.clone(),
            directives: Arc::new(spread_directives.clone()),
            fragment_directives: fragment.directives.clone(),
            selection_id: SelectionId::new(),
        }
    }
}

pub(crate) mod normalized_inline_fragment_selection {
    use crate::error::FederationError;
    use crate::link::graphql_definition::{defer_directive_arguments, DeferDirectiveArguments};
    use crate::query_plan::operation::{
        directives_with_sorted_arguments, is_deferred_selection, HasNormalizedSelectionKey,
        NormalizedSelectionKey, NormalizedSelectionSet, SelectionId,
    };
    use crate::query_plan::FetchDataPathElement;
    use crate::schema::position::CompositeTypeDefinitionPosition;
    use crate::schema::ValidFederationSchema;
    use apollo_compiler::ast::{DirectiveList, Name};
    use std::sync::Arc;

    use super::normalized_field_selection::collect_variables_from_directive;
    use std::collections::HashSet;

    /// An analogue of the apollo-compiler type `InlineFragment` with these changes:
    /// - Stores the inline fragment data (other than the selection set) in `NormalizedInlineFragment`,
    ///   to facilitate operation paths and graph paths.
    /// - For the type condition, stores the schema and the position in that schema instead of just
    ///   the `NamedType`.
    /// - Stores the parent type explicitly, which means storing the position (in apollo-compiler, this
    ///   is in the parent selection set).
    /// - Encloses collection types in `Arc`s to facilitate cheaper cloning.
    #[derive(Debug, Clone, PartialEq, Eq)]
    pub(crate) struct NormalizedInlineFragmentSelection {
        pub(crate) inline_fragment: NormalizedInlineFragment,
        pub(crate) selection_set: NormalizedSelectionSet,
    }

    impl NormalizedInlineFragmentSelection {
        pub(crate) fn with_updated_selection_set(
            &self,
            selection_set: Option<NormalizedSelectionSet>,
        ) -> Self {
            Self {
                inline_fragment: self.inline_fragment.clone(),
                //FIXME
                selection_set: selection_set.unwrap(),
            }
        }

        pub(crate) fn collect_variables<'selection>(
            &'selection self,
            variables: &mut HashSet<&'selection Name>,
        ) {
            self.inline_fragment.collect_variables(variables);
            self.selection_set.collect_variables(variables)
        }
    }

    impl HasNormalizedSelectionKey for NormalizedInlineFragmentSelection {
        fn key(&self) -> NormalizedSelectionKey {
            self.inline_fragment.key()
        }
    }

    /// The non-selection-set data of `NormalizedInlineFragmentSelection`, used with operation paths and
    /// graph paths.
    #[derive(Debug, Clone, PartialEq, Eq, Hash)]
    pub(crate) struct NormalizedInlineFragment {
        data: NormalizedInlineFragmentData,
        key: NormalizedSelectionKey,
    }

    impl NormalizedInlineFragment {
        pub(crate) fn new(data: NormalizedInlineFragmentData) -> Self {
            Self {
                key: data.key(),
                data,
            }
        }

        pub(crate) fn data(&self) -> &NormalizedInlineFragmentData {
            &self.data
        }

        pub(crate) fn with_updated_type_condition(
            &self,
            new: Option<CompositeTypeDefinitionPosition>,
        ) -> Self {
            let mut data = self.data().clone();
            data.type_condition_position = new;
            Self::new(data)
        }

        pub(crate) fn with_updated_directives(
            &self,
            directives: DirectiveList,
        ) -> NormalizedInlineFragment {
            let mut data = self.data().clone();
            data.directives = Arc::new(directives);
            Self::new(data)
        }

        pub(crate) fn as_path_element(&self) -> Option<FetchDataPathElement> {
            let condition = self.data().type_condition_position.clone()?;

            Some(FetchDataPathElement::TypenameEquals(
                condition.type_name().clone().into(),
            ))
        }

        pub(crate) fn collect_variables<'selection>(
            &'selection self,
            variables: &mut HashSet<&'selection Name>,
        ) {
            for dir in self.data.directives.iter() {
                collect_variables_from_directive(dir, variables)
            }
        }
    }

    impl HasNormalizedSelectionKey for NormalizedInlineFragment {
        fn key(&self) -> NormalizedSelectionKey {
            self.key.clone()
        }
    }

    #[derive(Debug, Clone, PartialEq, Eq, Hash)]
    pub(crate) struct NormalizedInlineFragmentData {
        pub(crate) schema: ValidFederationSchema,
        pub(crate) parent_type_position: CompositeTypeDefinitionPosition,
        pub(crate) type_condition_position: Option<CompositeTypeDefinitionPosition>,
        pub(crate) directives: Arc<DirectiveList>,
        pub(crate) selection_id: SelectionId,
    }

    impl NormalizedInlineFragmentData {
        pub(crate) fn defer_directive_arguments(
            &self,
        ) -> Result<Option<DeferDirectiveArguments>, FederationError> {
            if let Some(directive) = self.directives.get("defer") {
                Ok(Some(defer_directive_arguments(directive)?))
            } else {
                Ok(None)
            }
        }
    }

    impl HasNormalizedSelectionKey for NormalizedInlineFragmentData {
        fn key(&self) -> NormalizedSelectionKey {
            if is_deferred_selection(&self.directives) {
                NormalizedSelectionKey::DeferredInlineFragment {
                    deferred_id: self.selection_id.clone(),
                }
            } else {
                NormalizedSelectionKey::InlineFragment {
                    type_condition: self
                        .type_condition_position
                        .as_ref()
                        .map(|pos| pos.type_name().clone()),
                    directives: Arc::new(directives_with_sorted_arguments(&self.directives)),
                }
            }
        }
    }
}

impl NormalizedOperation {
    pub(crate) fn optimize(
        &mut self,
        fragments: Option<&NamedFragments>,
        min_usages_to_optimize: Option<u32>,
    ) {
        let min_usages_to_optimize = min_usages_to_optimize.unwrap_or(2);
        let Some(fragments) = fragments else { return };
        if fragments.is_empty() {
            return;
        }
        assert!(
            min_usages_to_optimize >= 1,
            "Expected 'min_usages_to_optimize' to be at least 1, but got {min_usages_to_optimize}"
        );

        todo!(); // TODO: port JS `Operation.optimize` from `operations.ts`
    }
}

impl NormalizedSelectionSet {
    pub(crate) fn empty(
        schema: ValidFederationSchema,
        type_position: CompositeTypeDefinitionPosition,
    ) -> Self {
        Self {
            schema,
            type_position,
            selections: Default::default(),
        }
    }

    fn is_empty(&self) -> bool {
        self.selections.is_empty()
    }

    pub(crate) fn contains_top_level_field(
        &self,
        field: &NormalizedField,
    ) -> Result<bool, FederationError> {
        if let Some(selection) = self.selections.get(&field.key()) {
            let NormalizedSelection::Field(field_selection) = selection else {
                return Err(Internal {
                    message: format!(
                        "Field selection key for field \"{}\" references non-field selection",
                        field.data().field_position,
                    ),
                }
                .into());
            };
            Ok(field_selection.field == *field)
        } else {
            Ok(false)
        }
    }

    /// Normalize this selection set (merging selections with the same keys), with the following
    /// additional transformations:
    /// - Expand fragment spreads into inline fragments.
    /// - Remove `__schema` or `__type` introspection fields, as these shouldn't be handled by query
    ///   planning.
    /// - Hoist fragment spreads/inline fragments into their parents if they have no directives and
    ///   their parent type matches.
    ///
    /// Note this function asserts that the type of the selection set is a composite type (i.e. this
    /// isn't the empty selection set of some leaf field), and will return error if this is not the
    /// case.
    pub(crate) fn from_selection_set(
        selection_set: &SelectionSet,
        fragments: &NamedFragments,
        schema: &ValidFederationSchema,
    ) -> Result<NormalizedSelectionSet, FederationError> {
        let type_position: CompositeTypeDefinitionPosition =
            schema.get_type(selection_set.ty.clone())?.try_into()?;
        let mut normalized_selections = vec![];
        NormalizedSelectionSet::normalize_selections(
            &selection_set.selections,
            &type_position,
            &mut normalized_selections,
            fragments,
            schema,
        )?;
        let mut merged = NormalizedSelectionSet {
            schema: schema.clone(),
            type_position,
            selections: Arc::new(NormalizedSelectionMap::new()),
        };
        merged.merge_selections_into(normalized_selections.iter())?;
        Ok(merged)
    }

    /// A helper function for normalizing a list of selections into a destination.
    fn normalize_selections(
        selections: &[Selection],
        parent_type_position: &CompositeTypeDefinitionPosition,
        destination: &mut Vec<NormalizedSelection>,
        fragments: &NamedFragments,
        schema: &ValidFederationSchema,
    ) -> Result<(), FederationError> {
        for selection in selections {
            match selection {
                Selection::Field(field_selection) => {
                    let Some(normalized_field_selection) = NormalizedFieldSelection::from_field(
                        field_selection,
                        parent_type_position,
                        fragments,
                        schema,
                    )?
                    else {
                        continue;
                    };
                    destination.push(NormalizedSelection::Field(Arc::new(
                        normalized_field_selection,
                    )));
                }
                Selection::FragmentSpread(fragment_spread_selection) => {
                    let Some(fragment) = fragments.get(&fragment_spread_selection.fragment_name)
                    else {
                        return Err(Internal {
                            message: format!(
                                "Fragment spread referenced non-existent fragment \"{}\"",
                                fragment_spread_selection.fragment_name,
                            ),
                        }
                        .into());
                    };
                    // if we don't expand fragments, we need to normalize it
                    let normalized_fragment_spread =
                        NormalizedFragmentSpreadSelection::from_fragment_spread(
                            fragment_spread_selection,
                            &fragment,
                        )?;
                    destination.push(NormalizedSelection::FragmentSpread(Arc::new(
                        normalized_fragment_spread,
                    )));
                }
                Selection::InlineFragment(inline_fragment_selection) => {
                    let is_on_parent_type =
                        if let Some(type_condition) = &inline_fragment_selection.type_condition {
                            type_condition == parent_type_position.type_name()
                        } else {
                            true
                        };
                    // We can hoist/collapse inline fragments if their type condition is on the
                    // parent type (or they have no type condition) and they don't have any
                    // directives.
                    //
                    // PORT_NOTE: The JS codebase didn't hoist inline fragments, only fragment
                    // spreads (presumably because named fragments would commonly be on the same
                    // type as their fragment spread usages). It should be fine to also hoist inline
                    // fragments though if we notice they're similarly useless (and presumably later
                    // transformations in the JS codebase would take care of this).
                    if is_on_parent_type && inline_fragment_selection.directives.is_empty() {
                        NormalizedSelectionSet::normalize_selections(
                            &inline_fragment_selection.selection_set.selections,
                            parent_type_position,
                            destination,
                            fragments,
                            schema,
                        )?;
                    } else {
                        let normalized_inline_fragment_selection =
                            NormalizedInlineFragmentSelection::from_inline_fragment(
                                inline_fragment_selection,
                                parent_type_position,
                                fragments,
                                schema,
                            )?;
                        destination.push(NormalizedSelection::InlineFragment(Arc::new(
                            normalized_inline_fragment_selection,
                        )));
                    }
                }
            }
        }
        Ok(())
    }

    /// Merges the given normalized selection sets into this one.
    pub(crate) fn merge_into<'op>(
        &mut self,
        others: impl Iterator<Item = &'op NormalizedSelectionSet>,
    ) -> Result<(), FederationError> {
        let mut selections_to_merge = vec![];
        for other in others {
            if other.schema != self.schema {
                return Err(Internal {
                    message: "Cannot merge selection sets from different schemas".to_owned(),
                }
                .into());
            }
            if other.type_position != self.type_position {
                return Err(Internal {
                        message: format!(
                            "Cannot merge selection set for type \"{}\" into a selection set for type \"{}\"",
                            other.type_position,
                            self.type_position,
                        ),
                    }.into());
            }
            selections_to_merge.extend(other.selections.values());
        }
        self.merge_selections_into(selections_to_merge.into_iter())
    }

    /// A helper function for merging the given selections into this one.
    fn merge_selections_into<'op>(
        &mut self,
        others: impl Iterator<Item = &'op NormalizedSelection>,
    ) -> Result<(), FederationError> {
        let mut fields = IndexMap::new();
        let mut fragment_spreads = IndexMap::new();
        let mut inline_fragments = IndexMap::new();
        let target = Arc::make_mut(&mut self.selections);
        for other_selection in others {
            let other_key = other_selection.key();
            match target.entry(other_key.clone()) {
                Entry::Occupied(existing) => match existing.get() {
                    NormalizedSelection::Field(self_field_selection) => {
                        let NormalizedSelection::Field(other_field_selection) = other_selection
                        else {
                            return Err(Internal {
                                    message: format!(
                                        "Field selection key for field \"{}\" references non-field selection",
                                        self_field_selection.field.data().field_position,
                                    ),
                                }.into());
                        };
                        fields
                            .entry(other_key)
                            .or_insert_with(Vec::new)
                            .push(other_field_selection);
                    }
                    NormalizedSelection::FragmentSpread(self_fragment_spread_selection) => {
                        let NormalizedSelection::FragmentSpread(other_fragment_spread_selection) =
                            other_selection
                        else {
                            return Err(Internal {
                                    message: format!(
                                        "Fragment spread selection key for fragment \"{}\" references non-field selection",
                                        self_fragment_spread_selection.spread.data().fragment_name,
                                    ),
                                }.into());
                        };
                        fragment_spreads
                            .entry(other_key)
                            .or_insert_with(Vec::new)
                            .push(other_fragment_spread_selection);
                    }
                    NormalizedSelection::InlineFragment(self_inline_fragment_selection) => {
                        let NormalizedSelection::InlineFragment(other_inline_fragment_selection) =
                            other_selection
                        else {
                            return Err(Internal {
                                    message: format!(
                                        "Inline fragment selection key under parent type \"{}\" {}references non-field selection",
                                        self_inline_fragment_selection.inline_fragment.data().parent_type_position,
                                        self_inline_fragment_selection.inline_fragment.data().type_condition_position.clone()
                                            .map_or_else(
                                                String::new,
                                                |cond| format!("(type condition: {}) ", cond),
                                            ),
                                    ),
                                }.into());
                        };
                        inline_fragments
                            .entry(other_key)
                            .or_insert_with(Vec::new)
                            .push(other_inline_fragment_selection);
                    }
                },
                Entry::Vacant(vacant) => {
                    vacant.insert(other_selection.clone())?;
                }
            }
        }

        for (key, self_selection) in target.iter_mut() {
            match self_selection {
                NormalizedSelectionValue::Field(mut self_field_selection) => {
                    if let Some(other_field_selections) = fields.shift_remove(key) {
                        self_field_selection.merge_into(
                            other_field_selections.iter().map(|selection| &***selection),
                        )?;
                    }
                }
                NormalizedSelectionValue::FragmentSpread(mut self_fragment_spread_selection) => {
                    if let Some(other_fragment_spread_selections) =
                        fragment_spreads.shift_remove(key)
                    {
                        self_fragment_spread_selection.merge_into(
                            other_fragment_spread_selections
                                .iter()
                                .map(|selection| &***selection),
                        )?;
                    }
                }
                NormalizedSelectionValue::InlineFragment(mut self_inline_fragment_selection) => {
                    if let Some(other_inline_fragment_selections) =
                        inline_fragments.shift_remove(key)
                    {
                        self_inline_fragment_selection.merge_into(
                            other_inline_fragment_selections
                                .iter()
                                .map(|selection| &***selection),
                        )?;
                    }
                }
            }
        }

        Ok(())
    }

    pub(crate) fn expand_all_fragments(&self) -> Result<NormalizedSelectionSet, FederationError> {
        let mut expanded_selections = vec![];
        NormalizedSelectionSet::expand_selection_set(&mut expanded_selections, self)?;

        let mut expanded = NormalizedSelectionSet {
            schema: self.schema.clone(),
            type_position: self.type_position.clone(),
            selections: Arc::new(NormalizedSelectionMap::new()),
        };
        expanded.merge_selections_into(expanded_selections.iter())?;
        Ok(expanded)
    }

    fn expand_selection_set(
        destination: &mut Vec<NormalizedSelection>,
        selection_set: &NormalizedSelectionSet,
    ) -> Result<(), FederationError> {
        for (_, value) in selection_set.selections.iter() {
            match value {
                NormalizedSelection::Field(field_selection) => {
                    let selections = match &field_selection.selection_set {
                        Some(s) => Some(s.expand_all_fragments()?),
                        None => None,
                    };
                    let expanded_selection = NormalizedFieldSelection {
                        field: field_selection.field.clone(),
                        selection_set: selections,
                    };
                    destination.push(NormalizedSelection::Field(Arc::new(expanded_selection)))
                }
                NormalizedSelection::FragmentSpread(spread_selection) => {
                    let fragment_spread_data = spread_selection.spread.data();
                    // We can hoist/collapse named fragments if their type condition is on the
                    // parent type and they don't have any directives.
                    if fragment_spread_data.type_condition_position == selection_set.type_position
                        && fragment_spread_data.directives.is_empty()
                    {
                        NormalizedSelectionSet::expand_selection_set(
                            destination,
                            &spread_selection.selection_set,
                        )?;
                    } else {
                        // convert to inline fragment
                        let expanded =
                            NormalizedInlineFragmentSelection::from_fragment_spread_selection(
                                spread_selection,
                            )?;
                        destination.push(NormalizedSelection::InlineFragment(Arc::new(expanded)));
                    }
                }
                NormalizedSelection::InlineFragment(inline_selection) => {
                    let expanded_selection = NormalizedInlineFragmentSelection {
                        inline_fragment: inline_selection.inline_fragment.clone(),
                        selection_set: inline_selection.selection_set.expand_all_fragments()?,
                    };
                    destination.push(NormalizedSelection::InlineFragment(Arc::new(
                        expanded_selection,
                    )));
                }
            }
        }
        Ok(())
    }

    /// Modifies the provided selection set to optimize the handling of __typename selections for query planning.
    ///
    /// __typename information can always be provided by any subgraph declaring that type. While this data can be
    /// theoretically fetched from multiple sources, in practice it doesn't really matter which subgraph we use
    /// for the __typename and we should just get it from the same source as the one that was used to resolve
    /// other fields.
    ///
    /// In most cases, selecting __typename won't be a problem as query planning algorithm ignores "obviously"
    /// inefficient paths. Typically, querying the __typename of an entity is generally ok because when looking at
    /// a path, the query planning algorithm always favor getting a field "locally" if it can (which it always can
    /// for __typename) and ignore alternative that would jump subgraphs.
    ///
    /// When querying a __typename after a @shareable field, query planning algorithm would consider getting the
    /// __typename from EACH version of the @shareable field. This unnecessarily explodes the number of possible
    /// query plans with some useless options and results in degraded performance. Since the number of possible
    /// plans doubles for every field for which there is a choice, eliminating unnecessary choices improves query
    /// planning performance.
    ///
    /// It is unclear how to do this cleanly with the current planning algorithm, so this method is a workaround
    /// so we can efficiently generate query plans. In order to prevent the query planner from spending time
    /// exploring those useless __typename options, we "remove" the unnecessary __typename selections from the
    /// operation. Since we need to ensure that the __typename field will still need to be queried, we "tag"
    /// one of the "sibling" selections (using "attachement") to remember that __typename needs to be added
    /// back eventually. The core query planning algorithm will ignore that tag, and because __typename has been
    /// otherwise removed, we'll save any related work. As we build the final query plan, we'll check back for
    /// those "tags" and add back the __typename selections. As this only happen after the query planning
    /// algorithm has computed all choices, we achieve our goal of not considering useless choices due to
    /// __typename. Do note that if __typename is the "only" selection of some selection set, then we leave it
    /// untouched, and let the query planning algorithm treat it as any other field. We have no other choice in
    /// that case, and that's actually what we want.
    pub(crate) fn optimize_sibling_typenames(
        &mut self,
        interface_types_with_interface_objects: &IndexSet<InterfaceTypeDefinitionPosition>,
    ) -> Result<(), FederationError> {
        let is_interface_object =
            interface_types_with_interface_objects.contains(&InterfaceTypeDefinitionPosition {
                type_name: self.type_position.type_name().clone(),
            });
        let mut typename_field_key: Option<NormalizedSelectionKey> = None;
        let mut sibling_field_key: Option<NormalizedSelectionKey> = None;

        let mutable_selection_map = Arc::make_mut(&mut self.selections);
        for (key, entry) in mutable_selection_map.iter_mut() {
            match entry {
                NormalizedSelectionValue::Field(mut field_selection) => {
                    if field_selection.get().field.data().name() == &TYPENAME_FIELD
                        && !is_interface_object
                        && typename_field_key.is_none()
                    {
                        typename_field_key = Some(key.clone());
                    } else if sibling_field_key.is_none() {
                        sibling_field_key = Some(key.clone());
                    }

                    if let Some(field_selection_set) = field_selection.get_selection_set_mut() {
                        field_selection_set
                            .optimize_sibling_typenames(interface_types_with_interface_objects)?;
                    }
                }
                NormalizedSelectionValue::InlineFragment(mut inline_fragment) => {
                    inline_fragment
                        .get_selection_set_mut()
                        .optimize_sibling_typenames(interface_types_with_interface_objects)?;
                }
                NormalizedSelectionValue::FragmentSpread(fragment_spread) => {
                    // at this point in time all fragment spreads should have been converted into inline fragments
                    return Err(FederationError::SingleFederationError(Internal {
                        message: format!(
                            "Error while optimizing sibling typename information, selection set contains {} named fragment",
                            fragment_spread.get().spread.data().fragment_name
                        ),
                    }));
                }
            }
        }

        if let (Some(typename_key), Some(sibling_field_key)) =
            (typename_field_key, sibling_field_key)
        {
            if let (
                Some(NormalizedSelection::Field(typename_field)),
                Some(NormalizedSelectionValue::Field(mut sibling_field)),
            ) = (
                mutable_selection_map.remove(&typename_key),
                mutable_selection_map.get_mut(&sibling_field_key),
            ) {
                *sibling_field.get_sibling_typename_mut() =
                    Some(typename_field.field.data().response_name());
            } else {
                unreachable!("typename and sibling fields must both exist at this point")
            }
        }
        Ok(())
    }

    pub(crate) fn without_empty_branches(&self) -> Result<Option<Cow<'_, Self>>, FederationError> {
        let filtered = self.filter_recursive_depth_first(&mut |sel| match sel {
            NormalizedSelection::Field(field) => Ok(if let Some(set) = &field.selection_set {
                !set.is_empty()
            } else {
                true
            }),
            NormalizedSelection::InlineFragment(inline) => Ok(!inline.selection_set.is_empty()),
            NormalizedSelection::FragmentSpread(_) => {
                Err(FederationError::internal("unexpected fragment spread"))
            }
        })?;
        Ok(if filtered.selections.is_empty() {
            None
        } else {
            Some(filtered)
        })
    }

    pub(crate) fn filter_recursive_depth_first(
        &self,
        predicate: &mut dyn FnMut(&NormalizedSelection) -> Result<bool, FederationError>,
    ) -> Result<Cow<'_, Self>, FederationError> {
        match self.selections.filter_recursive_depth_first(predicate)? {
            Cow::Borrowed(_) => Ok(Cow::Borrowed(self)),
            Cow::Owned(selections) => Ok(Cow::Owned(Self {
                schema: self.schema.clone(),
                type_position: self.type_position.clone(),
                selections: Arc::new(selections),
            })),
        }
    }

    pub(crate) fn conditions(&self) -> Result<Conditions, FederationError> {
        // If the conditions of all the selections within the set are the same,
        // then those are conditions of the whole set and we return it.
        // Otherwise, we just return `true`
        // (which essentially translate to "that selection always need to be queried").
        // Note that for the case where the set has only 1 selection,
        // then this just mean we return the condition of that one selection.
        // Also note that in theory we could be a tad more precise,
        // and when all the selections have variable conditions,
        // we could return the intersection of all of them,
        // but we don't bother for now as that has probably extremely rarely an impact in practice.
        let mut selections = self.selections.values();
        let Some(first_selection) = selections.next() else {
            // we shouldn't really get here for well-formed selection, so whether we return true or false doesn't matter
            // too much, but in principle, if there is no selection, we should be cool not including it.
            return Ok(Conditions::Boolean(false));
        };
        let conditions = first_selection.conditions()?;
        for selection in selections {
            if selection.conditions()? != conditions {
                return Ok(Conditions::Boolean(true));
            }
        }
        Ok(conditions)
    }

    pub(crate) fn add_back_typename_in_attachments(
        &self,
    ) -> Result<NormalizedSelectionSet, FederationError> {
        todo!()
    }

    pub(crate) fn add_typename_field_for_abstract_types(
        &self,
        parent_type_if_abstract: Option<AbstractType>,
        fragments: &Option<&mut RebasedFragments>,
    ) -> Result<NormalizedSelectionSet, FederationError> {
        let mut selection_map = NormalizedSelectionMap::new();
        if let Some(parent) = parent_type_if_abstract {
            if !self.has_top_level_typename_field() {
                let field_position = parent.introspection_typename_field();
                let typename_selection = NormalizedFieldSelection {
                    field: NormalizedField::new(NormalizedFieldData {
                        schema: self.schema.clone(),
                        field_position,
                        alias: None,
                        arguments: Default::default(),
                        directives: Default::default(),
                        sibling_typename: None,
                    }),
                    selection_set: None,
                };
                selection_map.insert(NormalizedSelection::Field(Arc::new(typename_selection)));
            }
        }
        for selection in self.selections.values() {
            selection_map.insert(if let Some(selection_set) = selection.selection_set()? {
                let type_if_abstract =
                    subselection_type_if_abstract(selection, &self.schema, fragments);
                let updated_selection_set = selection_set
                    .add_typename_field_for_abstract_types(type_if_abstract, fragments)?;

                if updated_selection_set == *selection_set {
                    selection.clone()
                } else {
                    selection.with_updated_selection_set(Some(updated_selection_set))
                }
            } else {
                selection.clone()
            });
        }

        Ok(NormalizedSelectionSet {
            schema: self.schema.clone(),
            type_position: self.type_position.clone(),
            selections: Arc::new(selection_map),
        })
    }

    fn has_top_level_typename_field(&self) -> bool {
        todo!()
    }

    pub(crate) fn add_at_path(
        &mut self,
        path: &OpPath,
        selection_set: Option<&Arc<NormalizedSelectionSet>>,
    ) {
        Arc::make_mut(&mut self.selections).add_at_path(path, selection_set)
    }

    pub(crate) fn add(&mut self, _selections: &NormalizedSelectionSet) {
        todo!()
    }

    fn collect_used_fragment_names(&self, aggregator: &mut HashMap<Name, i32>) {
        self.selections
            .iter()
            .for_each(|(_, s)| s.collect_used_fragment_names(aggregator));
    }

    pub(crate) fn rebase_on(
        &self,
        parent_type: &CompositeTypeDefinitionPosition,
        named_fragments: &NamedFragments,
        schema: &ValidFederationSchema,
        error_handling: RebaseErrorHandlingOption,
    ) -> Result<NormalizedSelectionSet, FederationError> {
        let mut rebased_selections = NormalizedSelectionMap::new();
        let rebased_results: Result<Vec<Option<NormalizedSelection>>, FederationError> = self
            .selections
            .iter()
            .map(|(_, selection)| {
                selection.rebase_on(parent_type, named_fragments, schema, error_handling)
            })
            .collect();
        for rebased in rebased_results?.iter().flatten() {
            rebased_selections.insert(rebased.clone());
        }
        Ok(NormalizedSelectionSet {
            schema: self.schema.clone(),
            type_position: self.type_position.clone(),
            selections: Arc::new(rebased_selections),
        })
    }

    /// Applies some normalization rules to this selection set in the context of the provided `parent_type`.
    ///
    /// Normalization mostly removes unnecessary/redundant inline fragments, so that for instance, with a schema:
    /// ```graphql
    /// type Query {
    ///   t1: T1
    ///   i: I
    /// }
    ///
    /// interface I {
    ///   id: ID!
    /// }
    ///
    /// type T1 implements I {
    ///   id: ID!
    ///   v1: Int
    /// }
    ///
    /// type T2 implements I {
    ///   id: ID!
    ///   v2: Int
    /// }
    /// ```
    /// We can perform following normalization
    /// ```graphql
    /// normalize({
    ///   t1 {
    ///     ... on I {
    ///       id
    ///     }
    ///   }
    ///   i {
    ///     ... on T1 {
    ///       ... on I {
    ///         ... on T1 {
    ///           v1
    ///         }
    ///         ... on T2 {
    ///           v2
    ///         }
    ///       }
    ///     }
    ///     ... on T2 {
    ///       ... on I {
    ///         id
    ///       }
    ///     }
    ///   }
    /// }) === {
    ///   t1 {
    ///     id
    ///   }
    ///   i {
    ///     ... on T1 {
    ///       v1
    ///     }
    ///     ... on T2 {
    ///       id
    ///     }
    ///   }
    /// }
    /// ```
    ///
    /// For this operation to be valid (to not throw), `parent_type` must be such that every field selection in
    /// this selection set is such that its type position intersects with passed `parent_type` (there is no limitation
    /// on the fragment selections, though any fragment selections whose condition do not intersects `parent_type`
    /// will be discarded). Note that `self.normalize(self.type_condition)` is always valid and useful, but it is
    /// also possible to pass a `parent_type` that is more "restrictive" than the selection current type position
    /// (as long as the top-level fields of this selection set can be rebased on that type).
    ///
    /// Passing the option `recursive == false` makes the normalization only apply at the top-level, removing
    /// any unnecessary top-level inline fragments, possibly multiple layers of them, but we never recurse
    /// inside the sub-selection of an selection that is not removed by the normalization.
    pub(crate) fn normalize(
        &self,
        parent_type: &CompositeTypeDefinitionPosition,
        named_fragments: &NamedFragments,
        schema: &ValidFederationSchema,
        option: NormalizeSelectionOption,
    ) -> Result<NormalizedSelectionSet, FederationError> {
        let mut normalized_selection_map = NormalizedSelectionMap::new();
        for (_, selection) in self.selections.iter() {
            if let Some(selection_or_set) =
                selection.normalize(parent_type, named_fragments, schema, option)?
            {
                match selection_or_set {
                    NormalizedSelectionOrSet::Selection(normalized_selection) => {
                        normalized_selection_map.insert(normalized_selection);
                    }
                    NormalizedSelectionOrSet::SelectionSet(normalized_set) => {
                        normalized_selection_map.extend_ref(&normalized_set.selections);
                    }
                }
            }
        }

        Ok(NormalizedSelectionSet {
            schema: self.schema.clone(),
            type_position: self.type_position.clone(),
            selections: Arc::new(normalized_selection_map),
        })
    }

    fn has_defer(&self) -> bool {
        self.selections.values().any(|s| s.has_defer())
    }

    pub(crate) fn add_aliases_for_non_merging_fields(
        &self,
    ) -> Result<(NormalizedSelectionSet, Vec<Arc<FetchDataRewrite>>), FederationError> {
        let mut aliases = Vec::new();
        compute_aliases_for_non_merging_fields(
            vec![SelectionSetAtPath {
                path: Vec::new(),
                selections: Some(self.clone()),
            }],
            &mut aliases,
            &self.schema,
        )?;

        let updated = self.with_field_aliased(&aliases)?;
        let output_rewrites = aliases
            .into_iter()
            .map(
                |FieldToAlias {
                     mut path,
                     response_name,
                     alias,
                 }| {
                    path.push(FetchDataPathElement::Key(alias.into()));
                    Arc::new(FetchDataRewrite::KeyRenamer(FetchDataKeyRenamer {
                        path,
                        rename_key_to: response_name,
                    }))
                },
            )
            .collect::<Vec<_>>();

        Ok((updated, output_rewrites))
    }

    pub(crate) fn with_field_aliased(
        &self,
        aliases: &[FieldToAlias],
    ) -> Result<NormalizedSelectionSet, FederationError> {
        if aliases.is_empty() {
            return Ok(self.clone());
        }

        let mut at_current_level: HashMap<FetchDataPathElement, &FieldToAlias> = HashMap::new();
        let mut remaining: Vec<&FieldToAlias> = Vec::new();

        for alias in aliases {
            if !alias.path.is_empty() {
                remaining.push(alias);
            } else {
                at_current_level.insert(
                    FetchDataPathElement::Key(alias.response_name.clone()),
                    alias,
                );
            }
        }

        let mut selection_map = NormalizedSelectionMap::new();
        for selection in self.selections.values() {
            let path_element = selection.element()?.as_path_element();
            let subselection_aliases = remaining
                .iter()
                .filter_map(|alias| {
                    if alias.path.first() == path_element.as_ref() {
                        Some(FieldToAlias {
                            path: alias.path[1..].to_vec(),
                            response_name: alias.response_name.clone(),
                            alias: alias.alias.clone(),
                        })
                    } else {
                        None
                    }
                })
                .collect::<Vec<_>>();
            let selection_set = selection.selection_set()?;
            let updated_selection_set = selection_set
                .map(|selection_set| selection_set.with_field_aliased(&subselection_aliases))
                .transpose()?;

            match selection {
                NormalizedSelection::Field(field) => {
                    let alias = path_element.and_then(|elem| at_current_level.get(&elem));
                    if alias.is_none() && selection_set == updated_selection_set.as_ref() {
                        selection_map.insert(selection.clone());
                    } else {
                        let sel = NormalizedFieldSelection {
                            field: match alias {
                                Some(alias) => field.with_updated_alias(alias.alias.clone()),
                                None => field.field.clone(),
                            },
                            selection_set: updated_selection_set,
                        };
                        selection_map.insert(NormalizedSelection::Field(Arc::new(sel)));
                    }
                }
                NormalizedSelection::InlineFragment(_) => {
                    if selection_set == updated_selection_set.as_ref() {
                        selection_map.insert(selection.clone());
                    } else {
                        selection_map
                            .insert(selection.with_updated_selection_set(updated_selection_set));
                    }
                }
                NormalizedSelection::FragmentSpread(_) => unimplemented!("unsupported"),
            }
        }

        Ok(NormalizedSelectionSet {
            schema: self.schema.clone(),
            type_position: self.type_position.clone(),
            selections: Arc::new(selection_map),
        })
    }

    pub(crate) fn fields_in_set(&self) -> Vec<CollectedFieldInSet> {
        let mut fields = Vec::new();

        for (_key, selection) in self.selections.iter() {
            match selection {
                NormalizedSelection::Field(field) => fields.push(CollectedFieldInSet {
                    path: Vec::new(),
                    field: field.clone(),
                }),
                NormalizedSelection::FragmentSpread(_fragment) => {
                    todo!()
                }
                NormalizedSelection::InlineFragment(inline_fragment) => {
                    let condition = inline_fragment
                        .inline_fragment
                        .data()
                        .type_condition_position
                        .as_ref();
                    let header = match condition {
                        Some(cond) => vec![FetchDataPathElement::TypenameEquals(
                            cond.type_name().clone().into(),
                        )],
                        None => vec![],
                    };
                    for CollectedFieldInSet { path, field } in
                        inline_fragment.selection_set.fields_in_set().into_iter()
                    {
                        let mut new_path = header.clone();
                        new_path.extend(path);
                        fields.push(CollectedFieldInSet {
                            path: new_path,
                            field,
                        })
                    }
                }
            }
        }
        fields
    }

    pub(crate) fn used_variables(&self) -> Vec<Name> {
        let mut variables = HashSet::new();
        self.collect_variables(&mut variables);
        let mut res: Vec<Name> = variables.into_iter().cloned().collect();
        res.sort();
        res
    }

    pub(crate) fn collect_variables<'selection>(
        &'selection self,
        variables: &mut HashSet<&'selection Name>,
    ) {
        for selection in self.selections.values() {
            selection.collect_variables(variables)
        }
    }

    pub(crate) fn validate(
        &self,
        _variable_definitions: &[Node<VariableDefinition>],
    ) -> Result<(), FederationError> {
        if self.selections.is_empty() {
            Err(SingleFederationError::Internal {
                message: "Invalid empty selection set".to_string(),
            }
            .into())
        } else {
            for selection in self.selections.values() {
                if let Some(s) = selection.selection_set()? {
                    s.validate(_variable_definitions)?;
                }
            }

            Ok(())
        }
    }
}

#[derive(Clone)]
pub(crate) struct SelectionSetAtPath {
    path: Vec<FetchDataPathElement>,
    selections: Option<NormalizedSelectionSet>,
}

pub(crate) struct FieldToAlias {
    path: Vec<FetchDataPathElement>,
    response_name: NodeStr,
    alias: Name,
}

pub(crate) struct SeenResponseName {
    field_name: Name,
    field_type: Type,
    selections: Option<Vec<SelectionSetAtPath>>,
}

pub(crate) struct CollectedFieldInSet {
    path: Vec<FetchDataPathElement>,
    field: Arc<NormalizedFieldSelection>,
}

struct FieldInPath {
    path: Vec<FetchDataPathElement>,
    field: Arc<NormalizedFieldSelection>,
}

fn compute_aliases_for_non_merging_fields(
    selections: Vec<SelectionSetAtPath>,
    alias_collector: &mut Vec<FieldToAlias>,
    schema: &ValidFederationSchema,
) -> Result<(), FederationError> {
    let mut seen_response_names: HashMap<Name, SeenResponseName> = HashMap::new();

    fn rebased_fields_in_set(s: &SelectionSetAtPath) -> impl Iterator<Item = FieldInPath> + '_ {
        s.selections.iter().flat_map(|s2| {
            s2.fields_in_set()
                .into_iter()
                .map(|CollectedFieldInSet { path, field }| {
                    let mut new_path = s.path.clone();
                    new_path.extend(path);
                    FieldInPath {
                        path: new_path,
                        field,
                    }
                })
        })
    }

    for FieldInPath { mut path, field } in selections.iter().flat_map(rebased_fields_in_set) {
        let field_name = field.field.data().name();
        let response_name = field.field.data().response_name();
        let field_type = &field.field.data().field_position.get(schema.schema())?.ty;

        match seen_response_names.get(&response_name) {
            Some(previous) => {
                if &previous.field_name == field_name
                    && types_can_be_merged(&previous.field_type, field_type, schema.schema())?
                {
                    // If the type is non-composite, then we're all set. But if it is composite, we need to record the sub-selection to that response name
                    // as we need to "recurse" on the merged of both the previous and this new field.
                    if is_composite_type(field_type.inner_named_type(), schema.schema())? {
                        match &previous.selections {
                            None => {
                                return Err(SingleFederationError::Internal {
                                    message: format!(
                                        "Should have added selections for `'{:?}\'",
                                        previous.field_type
                                    ),
                                }
                                .into());
                            }
                            Some(s) => {
                                let mut selections = s.clone();
                                let mut p = path.clone();
                                p.push(FetchDataPathElement::Key(response_name.clone().into()));
                                selections.push(SelectionSetAtPath {
                                    path: p,
                                    selections: field.selection_set.clone(),
                                });
                                seen_response_names.insert(
                                    response_name,
                                    SeenResponseName {
                                        field_name: previous.field_name.clone(),
                                        field_type: previous.field_type.clone(),
                                        selections: Some(selections),
                                    },
                                )
                            }
                        };
                    }
                } else {
                    // We need to alias the new occurence.
                    let alias = gen_alias_name(&response_name, &seen_response_names);

                    // Given how we generate aliases, it's is very unlikely that the generated alias will conflict with any of the other response name
                    // at the level, but it's theoretically possible. By adding the alias to the seen names, we ensure that in the remote change that
                    // this ever happen, we'll avoid the conflict by giving another alias to the followup occurence.
                    let selections = match field.selection_set.as_ref() {
                        Some(s) => {
                            let mut p = path.clone();
                            p.push(FetchDataPathElement::Key(alias.clone().into()));
                            Some(vec![SelectionSetAtPath {
                                path: p,
                                selections: Some(s.clone()),
                            }])
                        }
                        None => None,
                    };

                    seen_response_names.insert(
                        alias.clone(),
                        SeenResponseName {
                            field_name: field_name.clone(),
                            field_type: field_type.clone(),
                            selections,
                        },
                    );

                    // Lastly, we record that the added alias need to be rewritten back to the proper response name post query.

                    alias_collector.push(FieldToAlias {
                        path,
                        response_name: response_name.into(),
                        alias,
                    })
                }
            }
            None => {
                let selections: Option<Vec<SelectionSetAtPath>> = match field.selection_set.as_ref()
                {
                    Some(s) => {
                        path.push(FetchDataPathElement::Key(response_name.clone().into()));
                        Some(vec![SelectionSetAtPath {
                            path,
                            selections: Some(s.clone()),
                        }])
                    }
                    None => None,
                };
                seen_response_names.insert(
                    response_name,
                    SeenResponseName {
                        field_name: field_name.clone(),
                        field_type: field_type.clone(),
                        selections,
                    },
                );
            }
        }
    }

    for selections in seen_response_names.into_values() {
        if let Some(selections) = selections.selections {
            compute_aliases_for_non_merging_fields(selections, alias_collector, schema)?;
        }
    }

    Ok(())
}

fn gen_alias_name(base_name: &Name, unavailable_names: &HashMap<Name, SeenResponseName>) -> Name {
    let mut counter = 0usize;
    loop {
        if let Ok(name) = Name::try_from(NodeStr::new(&format!("{base_name}__alias_{counter}"))) {
            if !unavailable_names.contains_key(&name) {
                return name;
            }
        }
        counter += 1;
    }
}

pub(crate) fn subselection_type_if_abstract(
    selection: &NormalizedSelection,
    schema: &ValidFederationSchema,
    fragments: &Option<&mut RebasedFragments>,
) -> Option<AbstractType> {
    match selection {
        NormalizedSelection::Field(field) => {
            match schema
                .get_type(field.field.data().field_position.type_name().clone())
                .ok()?
            {
                crate::schema::position::TypeDefinitionPosition::Interface(i) => {
                    Some(AbstractType::Interface(i))
                }
                crate::schema::position::TypeDefinitionPosition::Union(u) => {
                    Some(AbstractType::Union(u))
                }
                _ => None,
            }
        }
        NormalizedSelection::FragmentSpread(fragment_spread) => {
            let fragment = fragments
                .as_ref()
                .and_then(|r| {
                    r.original_fragments
                        .get(&fragment_spread.spread.data().fragment_name)
                })
                .ok_or(FederationError::SingleFederationError(
                    crate::error::SingleFederationError::InvalidGraphQL {
                        message: "missing fragment".to_string(),
                    },
                ))
                //FIXME: return error
                .ok()?;
            match fragment.type_condition_position.clone() {
                CompositeTypeDefinitionPosition::Interface(i) => Some(AbstractType::Interface(i)),
                CompositeTypeDefinitionPosition::Union(u) => Some(AbstractType::Union(u)),
                CompositeTypeDefinitionPosition::Object(_) => None,
            }
        }
        NormalizedSelection::InlineFragment(inline_fragment) => {
            match inline_fragment
                .inline_fragment
                .data()
                .type_condition_position
                .clone()?
            {
                CompositeTypeDefinitionPosition::Interface(i) => Some(AbstractType::Interface(i)),
                CompositeTypeDefinitionPosition::Union(u) => Some(AbstractType::Union(u)),
                CompositeTypeDefinitionPosition::Object(_) => None,
            }
        }
    }
}

impl From<NormalizedSelectionSet> for executable::SelectionSet {
    fn from(_value: NormalizedSelectionSet) -> Self {
        todo!()
    }
}

impl NormalizedSelectionMap {
    /// Adds a path, and optional some selections following that path, to those updates.
    ///
    /// The final selections are optional (for instance, if `path` ends on a leaf field,
    /// then no followup selections would make sense),
    /// but when some are provided, uncesssary fragments will be automaticaly removed
    /// at the junction between the path and those final selections.
    /// For instance, suppose that we have:
    ///  - a `path` argument that is `a::b::c`,
    ///    where the type of the last field `c` is some object type `C`.
    ///  - a `selections` argument that is `{ ... on C { d } }`.
    /// Then the resulting built selection set will be: `{ a { b { c { d } } }`,
    /// and in particular the `... on C` fragment will be eliminated since it is unecesasry
    /// (since again, `c` is of type `C`).
    pub(crate) fn add_at_path(
        &mut self,
        _path: &OpPath,
        _selection_set: Option<&Arc<NormalizedSelectionSet>>,
    ) {
        // TODO: port a `SelectionSetUpdates` data structure or mutate directly?
    }
}

impl NormalizedFieldSelection {
    /// Normalize this field selection (merging selections with the same keys), with the following
    /// additional transformations:
    /// - Expand fragment spreads into inline fragments.
    /// - Remove `__schema` or `__type` introspection fields, as these shouldn't be handled by query
    ///   planning.
    /// - Hoist fragment spreads/inline fragments into their parents if they have no directives and
    ///   their parent type matches.
    pub(crate) fn from_field(
        field: &Field,
        parent_type_position: &CompositeTypeDefinitionPosition,
        fragments: &NamedFragments,
        schema: &ValidFederationSchema,
    ) -> Result<Option<NormalizedFieldSelection>, FederationError> {
        // Skip __schema/__type introspection fields as router takes care of those, and they do not
        // need to be query planned.
        if field.name == "__schema" || field.name == "__type" {
            return Ok(None);
        }
        let field_position = parent_type_position.field(field.name.clone())?;
        // We might be able to validate that the returned `FieldDefinition` matches that within
        // the given `field`, but on the off-chance there's a mutation somewhere in between
        // Operation creation and the creation of the ValidFederationSchema, it's safer to just
        // confirm it exists in this schema.
        field_position.get(schema.schema())?;
        let field_composite_type_result: Result<CompositeTypeDefinitionPosition, FederationError> =
            schema.get_type(field.selection_set.ty.clone())?.try_into();

        Ok(Some(NormalizedFieldSelection {
            field: NormalizedField::new(NormalizedFieldData {
                schema: schema.clone(),
                field_position,
                alias: field.alias.clone(),
                arguments: Arc::new(field.arguments.clone()),
                directives: Arc::new(field.directives.clone()),
                sibling_typename: None,
            }),
            selection_set: if field_composite_type_result.is_ok() {
                Some(NormalizedSelectionSet::from_selection_set(
                    &field.selection_set,
                    fragments,
                    schema,
                )?)
            } else {
                None
            },
        }))
    }

    pub(crate) fn normalize(
        &self,
        parent_type: &CompositeTypeDefinitionPosition,
        named_fragments: &NamedFragments,
        schema: &ValidFederationSchema,
        option: NormalizeSelectionOption,
    ) -> Result<Option<NormalizedSelectionOrSet>, FederationError> {
        if let Some(selection_set) = &self.selection_set {
            let mut normalized_selection: NormalizedSelectionSet =
                if NormalizeSelectionOption::NormalizeRecursively == option {
                    let field = self.field.data().field_position.get(schema.schema())?;
                    let field_composite_type_position: CompositeTypeDefinitionPosition = schema
                        .get_type(field.ty.inner_named_type().clone())?
                        .try_into()?;
                    selection_set.normalize(
                        &field_composite_type_position,
                        named_fragments,
                        schema,
                        option,
                    )?
                } else {
                    selection_set.clone()
                };

            let mut selection = self.clone();
            if normalized_selection.is_empty() {
                // In rare cases, it's possible that everything in the sub-selection was trimmed away and so the
                // sub-selection is empty. Which suggest something may be wrong with this part of the query
                // intent, but the query was valid while keeping an empty sub-selection isn't. So in that
                // case, we just add some "non-included" __typename field just to keep the query valid.
                let directives = DirectiveList(vec![Node::new(Directive {
                    name: name!("include"),
                    arguments: vec![Node::new(Argument {
                        name: name!("if"),
                        value: Node::new(Value::Boolean(false)),
                    })],
                })]);
                let non_included_typename =
                    NormalizedSelection::Field(Arc::new(NormalizedFieldSelection {
                        field: NormalizedField::new(NormalizedFieldData {
                            schema: schema.clone(),
                            field_position: parent_type.introspection_typename_field(),
                            alias: None,
                            arguments: Arc::new(vec![]),
                            directives: Arc::new(directives),
                            sibling_typename: None,
                        }),
                        selection_set: None,
                    }));
                let mut typename_selection = NormalizedSelectionMap::new();
                typename_selection.insert(non_included_typename);

                normalized_selection.selections = Arc::new(typename_selection);
                selection.selection_set = Some(normalized_selection);
            } else {
                selection.selection_set = Some(normalized_selection);
            }
            Ok(Some(NormalizedSelectionOrSet::Selection(
                NormalizedSelection::Field(Arc::new(selection)),
            )))
        } else {
            // JS PORT NOTE: In JS implementation field selection stores field definition information,
            // in RS version we only store the field position reference so we don't need to update the
            // underlying elements
            Ok(Some(NormalizedSelectionOrSet::Selection(
                NormalizedSelection::Field(Arc::new(self.clone())),
            )))
        }
    }

    /// Returns a field selection "equivalent" to the one represented by this object, but such that its parent type
    /// is the one provided as argument.
    ///
    /// Obviously, this operation will only succeed if this selection (both the field itself and its subselections)
    /// make sense from the provided parent type. If this is not the case, this method will throw.
    pub(crate) fn rebase_on(
        &self,
        parent_type: &CompositeTypeDefinitionPosition,
        named_fragments: &NamedFragments,
        schema: &ValidFederationSchema,
        error_handling: RebaseErrorHandlingOption,
    ) -> Result<Option<NormalizedSelection>, FederationError> {
        if &self.field.data().schema == schema
            && &self.field.data().field_position.parent() == parent_type
        {
            // we are rebasing field on the same parent within the same schema - we can just return self
            return Ok(Some(NormalizedSelection::Field(Arc::new(self.clone()))));
        }

        let Some(rebased) = self.field.rebase_on(parent_type, schema, error_handling)? else {
            // rebasing failed but we are ignoring errors
            return Ok(None);
        };

        let Some(selection_set) = &self.selection_set else {
            // leaf field
            return Ok(Some(NormalizedSelection::Field(Arc::new(
                NormalizedFieldSelection {
                    field: rebased,
                    selection_set: None,
                },
            ))));
        };

        let rebased_type_name = rebased
            .data()
            .field_position
            .get(schema.schema())?
            .ty
            .inner_named_type();
        let rebased_base_type: CompositeTypeDefinitionPosition =
            schema.get_type(rebased_type_name.clone())?.try_into()?;

        let selection_set_type = &selection_set.type_position;
        if self.field.data().schema == rebased.data().schema
            && &rebased_base_type == selection_set_type
        {
            // we are rebasing within the same schema and the same base type
            return Ok(Some(NormalizedSelection::Field(Arc::new(
                NormalizedFieldSelection {
                    field: rebased.clone(),
                    selection_set: self.selection_set.clone(),
                },
            ))));
        }

        let rebased_selection_set =
            selection_set.rebase_on(&rebased_base_type, named_fragments, schema, error_handling)?;
        if rebased_selection_set.selections.is_empty() {
            // empty selection set
            Ok(None)
        } else {
            Ok(Some(NormalizedSelection::Field(Arc::new(
                NormalizedFieldSelection {
                    field: rebased.clone(),
                    selection_set: Some(rebased_selection_set),
                },
            ))))
        }
    }

    pub(crate) fn has_defer(&self) -> bool {
        self.field.has_defer() || self.selection_set.as_ref().is_some_and(|s| s.has_defer())
    }
}

impl<'a> NormalizedFieldSelectionValue<'a> {
    /// Merges the given normalized field selections into this one (this method assumes the keys
    /// already match).
    pub(crate) fn merge_into<'op>(
        &mut self,
        others: impl Iterator<Item = &'op NormalizedFieldSelection>,
    ) -> Result<(), FederationError> {
        let self_field = &self.get().field;
        let mut selection_sets = vec![];
        for other in others {
            let other_field = &other.field;
            if other_field.data().schema != self_field.data().schema {
                return Err(Internal {
                    message: "Cannot merge field selections from different schemas".to_owned(),
                }
                .into());
            }
            if other_field.data().field_position != self_field.data().field_position {
                return Err(Internal {
                        message: format!(
                            "Cannot merge field selection for field \"{}\" into a field selection for field \"{}\"",
                            other_field.data().field_position,
                            self_field.data().field_position,
                        ),
                    }.into());
            }
            if self.get().selection_set.is_some() {
                let Some(other_selection_set) = &other.selection_set else {
                    return Err(Internal {
                        message: format!(
                            "Field \"{}\" has composite type but not a selection set",
                            other_field.data().field_position,
                        ),
                    }
                    .into());
                };
                selection_sets.push(other_selection_set);
            } else if other.selection_set.is_some() {
                return Err(Internal {
                    message: format!(
                        "Field \"{}\" has non-composite type but also has a selection set",
                        other_field.data().field_position,
                    ),
                }
                .into());
            }
        }
        if let Some(self_selection_set) = self.get_selection_set_mut() {
            self_selection_set.merge_into(selection_sets.into_iter())?;
        }
        Ok(())
    }
}

impl NormalizedField {
    pub(crate) fn rebase_on(
        &self,
        parent_type: &CompositeTypeDefinitionPosition,
        schema: &ValidFederationSchema,
        error_handling: RebaseErrorHandlingOption,
    ) -> Result<Option<NormalizedField>, FederationError> {
        let field_parent = self.data().field_position.parent();
        if self.data().schema == *schema && field_parent == *parent_type {
            // pointing to the same parent -> return self
            return Ok(Some(self.clone()));
        }

        if self.data().name() == &TYPENAME_FIELD {
            // TODO interface object info should be precomputed in QP constructor
            return if schema
                .possible_runtime_types(parent_type.clone())?
                .iter()
                .any(|t| is_interface_object(t, schema))
            {
                if let RebaseErrorHandlingOption::ThrowError = error_handling {
                    Err(FederationError::internal(
                        format!("Cannot add selection of field \"{}\" to selection set of parent type \"{}\" that is potentially an interface object type at runtime",
                                self.data().field_position,
                                parent_type
                        )))
                } else {
                    Ok(None)
                }
            } else {
                let mut updated_field_data = self.data().clone();
                updated_field_data.schema = schema.clone();
                updated_field_data.field_position = parent_type.introspection_typename_field();
                Ok(Some(NormalizedField::new(updated_field_data)))
            };
        }

        let field_from_parent = parent_type.field(self.data().name().clone())?;
        return if field_from_parent.get(schema.schema()).is_ok()
            && self.can_rebase_on(parent_type, schema)
        {
            let mut updated_field_data = self.data().clone();
            updated_field_data.schema = schema.clone();
            updated_field_data.field_position = field_from_parent;
            Ok(Some(NormalizedField::new(updated_field_data)))
        } else if let RebaseErrorHandlingOption::IgnoreError = error_handling {
            Ok(None)
        } else {
            Err(FederationError::internal(format!(
                "Cannot add selection of field \"{}\" to selection set of parent type \"{}\"",
                self.data().field_position,
                parent_type
            )))
        };
    }

    /// Verifies whether given field can be rebase on following parent type.
    ///
    /// There are 2 valid cases we want to allow:
    /// 1. either `parent_type` and `field_parent_type` are the same underlying type (same name) but from different underlying schema. Typically,
    ///  happens when we're building subgraph queries but using selections from the original query which is against the supergraph API schema.
    /// 2. or they are not the same underlying type, but the field parent type is from an interface (or an interface object, which is the same
    ///  here), in which case we may be rebasing an interface field on one of the implementation type, which is ok. Note that we don't verify
    ///  that `parent_type` is indeed an implementation of `field_parent_type` because it's possible that this implementation relationship exists
    ///  in the supergraph, but not in any of the subgraph schema involved here. So we just let it be. Not that `rebase_on` will complain anyway
    ///  if the field name simply does not exist in `parent_type`.
    fn can_rebase_on(
        &self,
        parent_type: &CompositeTypeDefinitionPosition,
        schema: &ValidFederationSchema,
    ) -> bool {
        let field_parent_type = self.data().field_position.parent();
        // case 1
        if field_parent_type.type_name() == parent_type.type_name() {
            return true;
        }
        // case 2
        let is_interface_object_type =
            match TryInto::<ObjectTypeDefinitionPosition>::try_into(field_parent_type.clone()) {
                Ok(ref o) => is_interface_object(o, schema),
                Err(_) => false,
            };
        field_parent_type.is_interface_type() || is_interface_object_type
    }

    pub(crate) fn has_defer(&self) -> bool {
        // @defer cannot be on field at the moment
        false
    }
}

<<<<<<< HEAD
impl NormalizedFragmentSpreadSelection {
    /// Copies fragment spread selection and assigns it a new unique selection ID.
    pub(crate) fn with_unique_id(&self) -> Self {
        let mut data = self.spread.data().clone();
        data.selection_id = SelectionId::new();
        Self {
            spread: NormalizedFragmentSpread::new(data),
            selection_set: self.selection_set.clone(),
        }
    }

    /// Normalize this fragment spread into a "normalized" spread representation with following
    /// modifications
    /// - Stores the schema (may be useful for directives).
    /// - Encloses list of directives in `Arc`s to facilitate cheaper cloning.
    /// - Stores unique selection ID (used for deferred fragments)
    pub(crate) fn from_fragment_spread(
        fragment_spread: &FragmentSpread,
        fragment: &Node<NormalizedFragment>,
    ) -> Result<NormalizedFragmentSpreadSelection, FederationError> {
        let spread_data =
            NormalizedFragmentSpreadData::from_fragment(fragment, &fragment_spread.directives);
        Ok(NormalizedFragmentSpreadSelection {
            spread: NormalizedFragmentSpread::new(spread_data),
            selection_set: fragment.selection_set.clone(),
        })
    }

    pub(crate) fn with_updated_selection_set(
        &self,
        _selection_set: Option<NormalizedSelectionSet>,
    ) -> Self {
        unimplemented!("unsupported")
    }

    pub(crate) fn normalize(
        &self,
        parent_type: &CompositeTypeDefinitionPosition,
        named_fragments: &NamedFragments,
        schema: &ValidFederationSchema,
    ) -> Result<Option<NormalizedSelectionOrSet>, FederationError> {
        let this_condition = self.spread.data().type_condition_position.clone();
        // This method assumes by contract that `parent_type` runtimes intersects `self.inline_fragment.data().parent_type_position`'s,
        // but `parent_type` runtimes may be a subset. So first check if the selection should not be discarded on that account (that
        // is, we should not keep the selection if its condition runtimes don't intersect at all with those of
        // `parent_type` as that would ultimately make an invalid selection set).
        if (self.spread.data().schema != *schema || this_condition != *parent_type)
            && !runtime_types_intersect(&this_condition, parent_type, schema)
        {
            return Ok(None);
        }

        // We must update the spread parent type if necessary since we're not going deeper,
        // or we'll be fundamentally losing context.
        if self.spread.data.schema != *schema {
            return Err(FederationError::internal(
                "Should not try to normalize using a type from another schema",
            ));
        }

        if let Some(rebased_fragment_spread) = self.rebase_on(
            parent_type,
            named_fragments,
            schema,
            RebaseErrorHandlingOption::ThrowError,
        )? {
            Ok(Some(NormalizedSelectionOrSet::Selection(
                rebased_fragment_spread,
            )))
        } else {
            unreachable!("We should always be able to either rebase the fragment spread OR throw an exception");
        }
    }
}

=======
>>>>>>> 15f91d35
impl<'a> NormalizedFragmentSpreadSelectionValue<'a> {
    /// Merges the given normalized fragment spread selections into this one (this method assumes
    /// the keys already match).
    pub(crate) fn merge_into<'op>(
        &mut self,
        others: impl Iterator<Item = &'op NormalizedFragmentSpreadSelection>,
    ) -> Result<(), FederationError> {
        let self_fragment_spread = &self.get().spread;
        for other in others {
            let other_fragment_spread = &other.spread;
            if other_fragment_spread.data().schema != self_fragment_spread.data().schema {
                return Err(Internal {
                    message: "Cannot merge fragment spread from different schemas".to_owned(),
                }
                .into());
            }
            // Nothing to do since the fragment spread is already part of the selection set.
            // Fragment spreads are uniquely identified by fragment name and applied directives.
            // Since there is already an entry for the same fragment spread, there is no point
            // in attempting to merge its sub-selections, as the underlying entry should be
            // exactly the same as the currently processed one.
        }
        Ok(())
    }
}

impl NormalizedInlineFragmentSelection {
    /// Copies inline fragment selection and assigns it a new unique selection ID.
    pub(crate) fn with_unique_id(&self) -> Self {
        let mut data = self.inline_fragment.data().clone();
        data.selection_id = SelectionId::new();
        Self {
            inline_fragment: NormalizedInlineFragment::new(data),
            selection_set: self.selection_set.clone(),
        }
    }

    /// Normalize this inline fragment selection (merging selections with the same keys), with the
    /// following additional transformations:
    /// - Expand fragment spreads into inline fragments.
    /// - Remove `__schema` or `__type` introspection fields, as these shouldn't be handled by query
    ///   planning.
    /// - Hoist fragment spreads/inline fragments into their parents if they have no directives and
    ///   their parent type matches.
    pub(crate) fn from_inline_fragment(
        inline_fragment: &InlineFragment,
        parent_type_position: &CompositeTypeDefinitionPosition,
        fragments: &NamedFragments,
        schema: &ValidFederationSchema,
    ) -> Result<NormalizedInlineFragmentSelection, FederationError> {
        let type_condition_position: Option<CompositeTypeDefinitionPosition> =
            if let Some(type_condition) = &inline_fragment.type_condition {
                Some(schema.get_type(type_condition.clone())?.try_into()?)
            } else {
                None
            };
        Ok(NormalizedInlineFragmentSelection {
            inline_fragment: NormalizedInlineFragment::new(NormalizedInlineFragmentData {
                schema: schema.clone(),
                parent_type_position: parent_type_position.clone(),
                type_condition_position,
                directives: Arc::new(inline_fragment.directives.clone()),
                selection_id: SelectionId::new(),
            }),
            selection_set: NormalizedSelectionSet::from_selection_set(
                &inline_fragment.selection_set,
                fragments,
                schema,
            )?,
        })
    }

    pub(crate) fn from_fragment_spread_selection(
        fragment_spread_selection: &Arc<NormalizedFragmentSpreadSelection>,
    ) -> Result<NormalizedInlineFragmentSelection, FederationError> {
        let fragment_spread_data = fragment_spread_selection.spread.data();
        Ok(NormalizedInlineFragmentSelection {
            inline_fragment: NormalizedInlineFragment::new(NormalizedInlineFragmentData {
                schema: fragment_spread_data.schema.clone(),
                parent_type_position: fragment_spread_data.type_condition_position.clone(),
                type_condition_position: Some(fragment_spread_data.type_condition_position.clone()),
                directives: fragment_spread_data.directives.clone(),
                selection_id: SelectionId::new(),
            }),
            selection_set: fragment_spread_selection
                .selection_set
                .expand_all_fragments()?,
        })
    }

    pub(crate) fn normalize(
        &self,
        parent_type: &CompositeTypeDefinitionPosition,
        named_fragments: &NamedFragments,
        schema: &ValidFederationSchema,
        option: NormalizeSelectionOption,
    ) -> Result<Option<NormalizedSelectionOrSet>, FederationError> {
        let this_condition = self.inline_fragment.data().type_condition_position.clone();
        // This method assumes by contract that `parent_type` runtimes intersects `self.inline_fragment.data().parent_type_position`'s,
        // but `parent_type` runtimes may be a subset. So first check if the selection should not be discarded on that account (that
        // is, we should not keep the selection if its condition runtimes don't intersect at all with those of
        // `parent_type` as that would ultimately make an invalid selection set).
        if let Some(ref type_condition) = this_condition {
            if (self.inline_fragment.data().schema != *schema
                || self.inline_fragment.data().parent_type_position != *parent_type)
                && !runtime_types_intersect(type_condition, parent_type, schema)
            {
                return Ok(None);
            }
        }

        // We know the condition is "valid", but it may not be useful. That said, if the condition has directives,
        // we preserve the fragment no matter what.
        if self.inline_fragment.data().directives.is_empty() {
            // There is a number of cases where a fragment is not useful:
            // 1. if there is no type condition (remember it also has no directives).
            // 2. if it's the same type as the current type: it's not restricting types further.
            // 3. if the current type is an object more generally: because in that case the condition
            //   cannot be restricting things further (it's typically a less precise interface/union).
            let useless_fragment = match this_condition {
                None => true,
                Some(ref c) => self.inline_fragment.data().schema == *schema && c == parent_type,
            };
            if useless_fragment || parent_type.is_object_type() {
                let normalized_selection_set =
                    self.selection_set
                        .normalize(parent_type, named_fragments, schema, option)?;
                return if normalized_selection_set.is_empty() {
                    Ok(None)
                } else {
                    Ok(Some(NormalizedSelectionOrSet::SelectionSet(
                        normalized_selection_set,
                    )))
                };
            }
        }

        // We preserve the current fragment, so we only recurse within the sub-selection if we're asked to be recursive.
        // (note that even if we're not recursive, we may still have some "lifting" to do)
        let normalized_selection_set = if NormalizeSelectionOption::NormalizeRecursively == option {
            let normalized =
                self.selection_set
                    .normalize(parent_type, named_fragments, schema, option)?;
            // It could be that nothing was satisfiable.
            if normalized.is_empty() {
                if self.inline_fragment.data().directives.is_empty() {
                    return Ok(None);
                } else if let Some(rebased_fragment) = self.inline_fragment.rebase_on(
                    parent_type,
                    schema,
                    RebaseErrorHandlingOption::ThrowError,
                )? {
                    // We should be able to rebase, or there is a bug, so error if that is the case.
                    // If we rebased successfully then we add "non-included" __typename field selection
                    // just to keep the query valid.
                    let directives = DirectiveList(vec![Node::new(Directive {
                        name: name!("include"),
                        arguments: vec![Node::new(Argument {
                            name: name!("if"),
                            value: Node::new(Value::Boolean(false)),
                        })],
                    })]);
                    let parent_typename_field = if let Some(condition) = this_condition {
                        condition.introspection_typename_field()
                    } else {
                        parent_type.introspection_typename_field()
                    };
                    let typename_field_selection =
                        NormalizedSelection::Field(Arc::new(NormalizedFieldSelection {
                            field: NormalizedField::new(NormalizedFieldData {
                                schema: schema.clone(),
                                field_position: parent_typename_field,
                                alias: None,
                                arguments: Arc::new(vec![]),
                                directives: Arc::new(directives),
                                sibling_typename: None,
                            }),
                            selection_set: None,
                        }));
                    let mut normalized_selection = NormalizedSelectionMap::new();
                    normalized_selection.insert(typename_field_selection);

                    return Ok(Some(NormalizedSelectionOrSet::Selection(
                        NormalizedSelection::InlineFragment(Arc::new(
                            NormalizedInlineFragmentSelection {
                                inline_fragment: rebased_fragment,
                                selection_set: NormalizedSelectionSet {
                                    schema: schema.clone(),
                                    type_position: parent_type.clone(),
                                    selections: Arc::new(normalized_selection),
                                },
                            },
                        )),
                    )));
                }
            }
            normalized
        } else {
            self.selection_set.clone()
        };

        // Second, we check if some of the sub-selection fragments can be "lifted" outside of this fragment. This can happen if:
        // 1. the current fragment is an abstract type,
        // 2. the sub-fragment is an object type,
        // 3. the sub-fragment type is a valid runtime of the current type.
        if self.inline_fragment.data().directives.is_empty()
            && this_condition.is_some_and(|c| c.is_abstract_type())
        {
            let mut liftable_selections = NormalizedSelectionMap::new();
            for (_, selection) in normalized_selection_set.selections.iter() {
                match selection {
                    NormalizedSelection::FragmentSpread(spread_selection) => {
                        let type_condition =
                            spread_selection.spread.data.type_condition_position.clone();
                        if type_condition.is_object_type()
                            && runtime_types_intersect(parent_type, &type_condition, schema)
                        {
                            liftable_selections.insert(NormalizedSelection::FragmentSpread(
                                spread_selection.clone(),
                            ));
                        }
                    }
                    NormalizedSelection::InlineFragment(inline_fragment_selection) => {
                        if let Some(type_condition) = inline_fragment_selection
                            .inline_fragment
                            .data()
                            .type_condition_position
                            .clone()
                        {
                            if type_condition.is_object_type()
                                && runtime_types_intersect(parent_type, &type_condition, schema)
                            {
                                liftable_selections.insert(NormalizedSelection::InlineFragment(
                                    inline_fragment_selection.clone(),
                                ));
                            }
                        };
                    }
                    _ => continue,
                }
            }

            // If we can lift all selections, then that just mean we can get rid of the current fragment altogether
            if liftable_selections.len() == normalized_selection_set.selections.len() {
                return Ok(Some(NormalizedSelectionOrSet::SelectionSet(
                    normalized_selection_set,
                )));
            }

            // Otherwise, if there are "liftable" selections, we must return a set comprised of those lifted selection,
            // and the current fragment _without_ those lifted selections.
            if liftable_selections.len() > 0 {
                let mut mutable_selections = self.selection_set.selections.clone();
                let final_fragment_selections = Arc::make_mut(&mut mutable_selections);
                final_fragment_selections.retain(|k, _| !liftable_selections.contains_key(k));
                let final_inline_fragment = NormalizedInlineFragmentSelection {
                    inline_fragment: self.inline_fragment.clone(),
                    selection_set: NormalizedSelectionSet {
                        selections: Arc::new(final_fragment_selections.clone()),
                        schema: schema.clone(),
                        type_position: parent_type.clone(),
                    },
                };

                let mut final_selection_map = NormalizedSelectionMap::new();
                final_selection_map.insert(NormalizedSelection::InlineFragment(Arc::new(
                    final_inline_fragment,
                )));
                final_selection_map.extend(liftable_selections);
                let final_selections = NormalizedSelectionSet {
                    schema: schema.clone(),
                    type_position: parent_type.clone(),
                    selections: final_selection_map.into(),
                };
                return Ok(Some(NormalizedSelectionOrSet::SelectionSet(
                    final_selections,
                )));
            }
        }

        if self.inline_fragment.data().schema == *schema
            && self.inline_fragment.data().parent_type_position == *parent_type
            && self.selection_set == normalized_selection_set
        {
            // normalization did not change the fragment
            Ok(Some(NormalizedSelectionOrSet::Selection(
                NormalizedSelection::InlineFragment(Arc::new(self.clone())),
            )))
        } else if let Some(rebased) = self.inline_fragment.rebase_on(
            parent_type,
            schema,
            RebaseErrorHandlingOption::ThrowError,
        )? {
            Ok(Some(NormalizedSelectionOrSet::Selection(
                NormalizedSelection::InlineFragment(Arc::new(NormalizedInlineFragmentSelection {
                    inline_fragment: rebased,
                    selection_set: normalized_selection_set,
                })),
            )))
        } else {
            unreachable!("We should always be able to either rebase the inline fragment OR throw an exception");
        }
    }

    pub(crate) fn rebase_on(
        &self,
        parent_type: &CompositeTypeDefinitionPosition,
        named_fragments: &NamedFragments,
        schema: &ValidFederationSchema,
        error_handling: RebaseErrorHandlingOption,
    ) -> Result<Option<NormalizedSelection>, FederationError> {
        if &self.inline_fragment.data().schema == schema
            && self.inline_fragment.data().parent_type_position == *parent_type
        {
            // we are rebasing inline fragment on the same parent within the same schema - we can just return self
            return Ok(Some(NormalizedSelection::InlineFragment(Arc::new(
                self.clone(),
            ))));
        }

        let Some(rebased_fragment) =
            self.inline_fragment
                .rebase_on(parent_type, schema, error_handling)?
        else {
            // rebasing failed but we are ignoring errors
            return Ok(None);
        };

        let rebased_casted_type = rebased_fragment
            .data()
            .type_condition_position
            .clone()
            .unwrap_or(rebased_fragment.data().parent_type_position.clone());
        if &self.inline_fragment.data().schema == schema && rebased_casted_type == *parent_type {
            // we are within the same schema - selection set does not have to be rebased
            Ok(Some(NormalizedSelection::InlineFragment(Arc::new(
                NormalizedInlineFragmentSelection {
                    inline_fragment: rebased_fragment,
                    selection_set: self.selection_set.clone(),
                },
            ))))
        } else {
            let rebased_selection_set = self.selection_set.rebase_on(
                &rebased_casted_type,
                named_fragments,
                schema,
                error_handling,
            )?;
            if rebased_selection_set.selections.is_empty() {
                // empty selection set
                Ok(None)
            } else {
                Ok(Some(NormalizedSelection::InlineFragment(Arc::new(
                    NormalizedInlineFragmentSelection {
                        inline_fragment: rebased_fragment,
                        selection_set: rebased_selection_set,
                    },
                ))))
            }
        }
    }

    pub(crate) fn casted_type(&self) -> &CompositeTypeDefinitionPosition {
        let data = self.inline_fragment.data();
        data.type_condition_position
            .as_ref()
            .unwrap_or(&data.parent_type_position)
    }

    pub(crate) fn has_defer(&self) -> bool {
        self.inline_fragment.data().directives.has("defer")
            || self
                .selection_set
                .selections
                .values()
                .any(|s| s.has_defer())
    }
}

impl<'a> NormalizedInlineFragmentSelectionValue<'a> {
    /// Merges the given normalized inline fragment selections into this one (this method assumes
    /// the keys already match).
    pub(crate) fn merge_into<'op>(
        &mut self,
        others: impl Iterator<Item = &'op NormalizedInlineFragmentSelection>,
    ) -> Result<(), FederationError> {
        let self_inline_fragment = &self.get().inline_fragment;
        let mut selection_sets = vec![];
        for other in others {
            let other_inline_fragment = &other.inline_fragment;
            if other_inline_fragment.data().schema != self_inline_fragment.data().schema {
                return Err(Internal {
                    message: "Cannot merge inline fragment from different schemas".to_owned(),
                }
                .into());
            }
            if other_inline_fragment.data().parent_type_position
                != self_inline_fragment.data().parent_type_position
            {
                return Err(Internal {
                    message: format!(
                        "Cannot merge inline fragment of parent type \"{}\" into an inline fragment of parent type \"{}\"",
                        other_inline_fragment.data().parent_type_position,
                        self_inline_fragment.data().parent_type_position,
                    ),
                }.into());
            }
            selection_sets.push(&other.selection_set);
        }
        self.get_selection_set_mut()
            .merge_into(selection_sets.into_iter())?;
        Ok(())
    }
}

impl NormalizedInlineFragment {
    pub(crate) fn rebase_on(
        &self,
        parent_type: &CompositeTypeDefinitionPosition,
        schema: &ValidFederationSchema,
        error_handling: RebaseErrorHandlingOption,
    ) -> Result<Option<NormalizedInlineFragment>, FederationError> {
        if &self.data().parent_type_position == parent_type {
            return Ok(Some(self.clone()));
        }

        let type_condition = self.data().type_condition_position.clone();
        // This usually imply that the fragment is not from the same subgraph than the selection. So we need
        // to update the source type of the fragment, but also "rebase" the condition to the selection set
        // schema.
        let (can_rebase, rebased_condition) = self.can_rebase_on(parent_type, schema);
        if !can_rebase {
            if let RebaseErrorHandlingOption::ThrowError = error_handling {
                let printable_type_condition = self
                    .data()
                    .type_condition_position
                    .clone()
                    .map_or_else(|| "".to_string(), |t| t.to_string());
                let printable_runtimes = type_condition.map_or_else(
                    || "undefined".to_string(),
                    |t| print_possible_runtimes(&t, schema),
                );
                let printable_parent_runtimes = print_possible_runtimes(parent_type, schema);
                Err(FederationError::internal(
                    format!("Cannot add fragment of condition \"{}\" (runtimes: [{}]) to parent type \"{}\" (runtimes: [{})",
                            printable_type_condition,
                            printable_runtimes,
                            parent_type,
                            printable_parent_runtimes,
                    ),
                ))
            } else {
                Ok(None)
            }
        } else {
            let mut rebased_fragment_data = self.data().clone();
            rebased_fragment_data.type_condition_position = rebased_condition;
            Ok(Some(NormalizedInlineFragment::new(rebased_fragment_data)))
        }
    }

    pub(crate) fn can_rebase_on(
        &self,
        parent_type: &CompositeTypeDefinitionPosition,
        parent_schema: &ValidFederationSchema,
    ) -> (bool, Option<CompositeTypeDefinitionPosition>) {
        if self.data().type_condition_position.is_none() {
            // can_rebase = true, condition = undefined
            return (true, None);
        }

        if let Some(Ok(rebased_condition)) = self
            .data()
            .type_condition_position
            .clone()
            .and_then(|condition_position| {
                parent_schema.try_get_type(condition_position.type_name().clone())
            })
            .map(|rebased_condition_position| {
                CompositeTypeDefinitionPosition::try_from(rebased_condition_position)
            })
        {
            // chained if let chains are not yet supported
            // see https://github.com/rust-lang/rust/issues/53667
            if runtime_types_intersect(parent_type, &rebased_condition, parent_schema) {
                // can_rebase = true, condition = rebased_condition
                (true, Some(rebased_condition))
            } else {
                (false, None)
            }
        } else {
            // can_rebase = false, condition = undefined
            (false, None)
        }
    }
}

pub(crate) fn merge_selection_sets(
    mut selection_sets: Vec<NormalizedSelectionSet>,
) -> Result<NormalizedSelectionSet, FederationError> {
    let Some((first, remainder)) = selection_sets.split_first_mut() else {
        return Err(Internal {
            message: "".to_owned(),
        }
        .into());
    };
    first.merge_into(remainder.iter())?;

    // Take ownership of the first element and discard the rest;
    // we can unwrap because `split_first_mut()` guarantees at least one element will be yielded
    Ok(selection_sets.into_iter().next().unwrap())
}

/// Options for handling rebasing errors.
#[derive(Clone, Copy)]
pub(crate) enum RebaseErrorHandlingOption {
    IgnoreError,
    ThrowError,
}

/// Options for normalizing the selection sets
#[derive(Clone, Copy, Debug, PartialEq, Eq)]
pub(crate) enum NormalizeSelectionOption {
    NormalizeRecursively,
    NormalizeSingleSelection,
}

/// This uses internal copy-on-write optimization to make `Clone` cheap.
/// However a cloned `NamedFragments` still behaves like a deep copy:
/// unlike in JS where we can have multiple references to a mutable map,
/// here modifying a cloned map will leave the original unchanged.
#[derive(Clone, Debug, PartialEq, Eq, Default)]
pub(crate) struct NamedFragments {
    fragments: Arc<IndexMap<Name, Node<NormalizedFragment>>>,
}

impl NamedFragments {
    pub(crate) fn new(
        fragments: &IndexMap<Name, Node<Fragment>>,
        schema: &ValidFederationSchema,
    ) -> NamedFragments {
        // JS PORT - In order to normalize Fragments we need to process them in dependency order.
        //
        // In JS implementation mapInDependencyOrder method was called when rebasing/filtering/expanding selection sets.
        // Since resulting `IndexMap` of `NormalizedFragments` will be already sorted, we only need to map it once
        // when creating the `NamedFragments`.
        NamedFragments::initialize_in_dependency_order(fragments, schema)
    }

    pub(crate) fn is_empty(&self) -> bool {
        self.fragments.len() == 0
    }

    pub(crate) fn size(&self) -> usize {
        self.fragments.len()
    }

    pub(crate) fn insert(&mut self, fragment: NormalizedFragment) {
        Arc::make_mut(&mut self.fragments).insert(fragment.name.clone(), Node::new(fragment));
    }

    pub(crate) fn try_insert(
        &mut self,
        fragment: NormalizedFragment,
    ) -> Result<(), FederationError> {
        match Arc::make_mut(&mut self.fragments).entry(fragment.name.clone()) {
            indexmap::map::Entry::Occupied(_) => {
                Err(FederationError::internal("Duplicate fragment name"))
            }
            indexmap::map::Entry::Vacant(entry) => {
                let _ = entry.insert(Node::new(fragment));
                Ok(())
            }
        }
    }

    pub(crate) fn get(&self, name: &Name) -> Option<Node<NormalizedFragment>> {
        self.fragments.get(name).cloned()
    }

    pub(crate) fn contains(&self, name: &Name) -> bool {
        self.fragments.contains_key(name)
    }

    /**
     * Collect the usages of fragments that are used within the selection of other fragments.
     */
    pub(crate) fn collect_used_fragment_names(&self, aggregator: &mut HashMap<Name, i32>) {
        for fragment in self.fragments.values() {
            fragment
                .selection_set
                .collect_used_fragment_names(aggregator);
        }
    }

    /// JS PORT NOTE: In JS implementation this method was named mapInDependencyOrder and accepted a lambda to
    /// apply transformation on the fragments. It was called when rebasing/filtering/expanding selection sets.
    /// JS PORT NOTE: In JS implementation this method was potentially returning `undefined`. In order to simplify the code
    /// we will always return `NamedFragments` even if they are empty.
    ///
    /// We normalize passed in fragments in their dependency order, i.e. if a fragment A uses another fragment B, then we will
    /// normalize B _before_ attempting to normalize A. Normalized fragments have access to previously normalized fragments.
    fn initialize_in_dependency_order(
        fragments: &IndexMap<Name, Node<Fragment>>,
        schema: &ValidFederationSchema,
    ) -> NamedFragments {
        struct FragmentDependencies {
            fragment: Node<Fragment>,
            depends_on: Vec<Name>,
        }

        let mut fragments_map: HashMap<Name, FragmentDependencies> = HashMap::new();
        for fragment in fragments.values() {
            let mut fragment_usages: HashMap<Name, i32> = HashMap::new();
            NamedFragments::collect_fragment_usages(&fragment.selection_set, &mut fragment_usages);
            let usages: Vec<Name> = fragment_usages.keys().cloned().collect::<Vec<Name>>();
            fragments_map.insert(
                fragment.name.clone(),
                FragmentDependencies {
                    fragment: fragment.clone(),
                    depends_on: usages,
                },
            );
        }

        let mut removed_fragments: HashSet<Name> = HashSet::new();
        let mut mapped_fragments = NamedFragments::default();
        while !fragments_map.is_empty() {
            // Note that graphQL specifies that named fragments cannot have cycles (https://spec.graphql.org/draft/#sec-Fragment-spreads-must-not-form-cycles)
            // and so we're guaranteed that on every iteration, at least one element of the map is removed (so the `while` loop will terminate).
            fragments_map.retain(|name, info| {
                let can_remove = info
                    .depends_on
                    .iter()
                    .all(|n| mapped_fragments.contains(n) || removed_fragments.contains(n));
                if can_remove {
                    if let Ok(normalized) =
                        NormalizedFragment::from_fragment(&info.fragment, &mapped_fragments, schema)
                    {
                        // TODO this actually throws in JS code -> should we also throw?
                        // JS code has methods for
                        // * add and throw exception if entry already there
                        // * add_if_not_exists
                        // Rust HashMap exposes insert (that overwrites) and try_insert (that throws)
                        mapped_fragments.insert(normalized);
                    } else {
                        removed_fragments.insert(name.clone());
                    }
                }
                // keep only the elements that cannot be removed
                !can_remove
            });
        }
        mapped_fragments
    }

    // JS PORT - we need to calculate those for both SelectionSet and NormalizedSelectionSet
    fn collect_fragment_usages(selection_set: &SelectionSet, aggregator: &mut HashMap<Name, i32>) {
        selection_set.selections.iter().for_each(|s| match s {
            Selection::Field(f) => {
                NamedFragments::collect_fragment_usages(&f.selection_set, aggregator);
            }
            Selection::InlineFragment(i) => {
                NamedFragments::collect_fragment_usages(&i.selection_set, aggregator);
            }
            Selection::FragmentSpread(f) => {
                let current_count = aggregator.entry(f.fragment_name.clone()).or_default();
                *current_count += 1;
            }
        })
    }

    /// When we rebase named fragments on a subgraph schema, only a subset of what the fragment handles may belong
    /// to that particular subgraph. And there are a few sub-cases where that subset is such that we basically need or
    /// want to consider to ignore the fragment for that subgraph, and that is when:
    /// 1. the subset that apply is actually empty. The fragment wouldn't be valid in this case anyway.
    /// 2. the subset is a single leaf field: in that case, using the one field directly is just shorter than using
    ///   the fragment, so we consider the fragment don't really apply to that subgraph. Technically, using the
    ///   fragment could still be of value if the fragment name is a lot smaller than the one field name, but it's
    ///   enough of a niche case that we ignore it. Note in particular that one sub-case of this rule that is likely
    ///   to be common is when the subset ends up being just `__typename`: this would basically mean the fragment
    ///   don't really apply to the subgraph, and that this will ensure this is the case.
    pub(crate) fn is_selection_set_worth_using(selection_set: &NormalizedSelectionSet) -> bool {
        if selection_set.selections.len() == 0 {
            return false;
        }
        if selection_set.selections.len() == 1 {
            // true if NOT field selection OR non-leaf field
            return if let Some((_, NormalizedSelection::Field(field_selection))) =
                selection_set.selections.first()
            {
                field_selection.selection_set.is_some()
            } else {
                true
            };
        }
        true
    }

    pub(crate) fn rebase_on(
        &self,
        schema: &ValidFederationSchema,
    ) -> Result<NamedFragments, FederationError> {
        let mut rebased_fragments = NamedFragments::default();
        for fragment in self.fragments.values() {
            if let Ok(rebased_type) = schema
                .get_type(fragment.type_condition_position.type_name().clone())
                .and_then(CompositeTypeDefinitionPosition::try_from)
            {
                if let Ok(mut rebased_selection) = fragment.selection_set.rebase_on(
                    &rebased_type,
                    &rebased_fragments,
                    schema,
                    RebaseErrorHandlingOption::IgnoreError,
                ) {
                    // Rebasing can leave some inefficiencies in some case (particularly when a spread has to be "expanded", see `FragmentSpreadSelection.rebaseOn`),
                    // so we do a top-level normalization to keep things clean.
                    rebased_selection = rebased_selection.normalize(
                        &rebased_type,
                        &rebased_fragments,
                        schema,
                        NormalizeSelectionOption::NormalizeRecursively,
                    )?;
                    if NamedFragments::is_selection_set_worth_using(&rebased_selection) {
                        let fragment = NormalizedFragment {
                            schema: schema.clone(),
                            name: fragment.name.clone(),
                            type_condition_position: rebased_type.clone(),
                            directives: fragment.directives.clone(),
                            selection_set: rebased_selection,
                        };
                        rebased_fragments.insert(fragment);
                    }
                }
            }
        }
        Ok(rebased_fragments)
    }
}

#[derive(Clone)]
pub(crate) struct RebasedFragments {
    pub(crate) original_fragments: NamedFragments,
    // JS PORT NOTE: In JS implementation values were optional
    /// Map key: subgraph name
    rebased_fragments: Arc<HashMap<NodeStr, NamedFragments>>,
}

impl RebasedFragments {
    pub(crate) fn new(fragments: &NamedFragments) -> Self {
        Self {
            original_fragments: fragments.clone(),
            rebased_fragments: Arc::new(HashMap::new()),
        }
    }

    pub(crate) fn for_subgraph(
        &mut self,
        subgraph_name: impl Into<NodeStr>,
        subgraph_schema: &ValidFederationSchema,
    ) -> &NamedFragments {
        Arc::make_mut(&mut self.rebased_fragments)
            .entry(subgraph_name.into())
            .or_insert_with(|| {
                self.original_fragments
                    .rebase_on(subgraph_schema)
                    .unwrap_or_default()
            })
    }
}

impl TryFrom<&NormalizedOperation> for Operation {
    type Error = FederationError;

    fn try_from(normalized_operation: &NormalizedOperation) -> Result<Self, Self::Error> {
        let operation_type: OperationType = normalized_operation.root_kind.into();
        Ok(Self {
            operation_type,
            name: normalized_operation.name.clone(),
            variables: normalized_operation.variables.deref().clone(),
            directives: normalized_operation.directives.deref().clone(),
            selection_set: (&normalized_operation.selection_set).try_into()?,
        })
    }
}

impl TryFrom<&NormalizedFragment> for Fragment {
    type Error = FederationError;

    fn try_from(normalized_fragment: &NormalizedFragment) -> Result<Self, Self::Error> {
        Ok(Self {
            name: normalized_fragment.name.clone(),
            directives: normalized_fragment.directives.deref().clone(),
            selection_set: (&normalized_fragment.selection_set).try_into()?,
        })
    }
}

impl TryFrom<&NormalizedSelectionSet> for SelectionSet {
    type Error = FederationError;

    fn try_from(val: &NormalizedSelectionSet) -> Result<Self, Self::Error> {
        let mut flattened = vec![];
        for normalized_selection in val.selections.values() {
            let selection: Selection = normalized_selection.try_into()?;
            flattened.push(selection);
        }
        Ok(Self {
            ty: val.type_position.type_name().clone(),
            selections: flattened,
        })
    }
}

impl TryFrom<&NormalizedSelection> for Selection {
    type Error = FederationError;

    fn try_from(val: &NormalizedSelection) -> Result<Self, Self::Error> {
        Ok(match val {
            NormalizedSelection::Field(normalized_field_selection) => {
                Selection::Field(Node::new(normalized_field_selection.deref().try_into()?))
            }
            NormalizedSelection::FragmentSpread(normalized_fragment_spread_selection) => {
                Selection::FragmentSpread(Node::new(
                    normalized_fragment_spread_selection.deref().into(),
                ))
            }
            NormalizedSelection::InlineFragment(normalized_inline_fragment_selection) => {
                Selection::InlineFragment(Node::new(
                    normalized_inline_fragment_selection.deref().try_into()?,
                ))
            }
        })
    }
}

impl TryFrom<&NormalizedField> for Field {
    type Error = FederationError;

    fn try_from(normalized_field: &NormalizedField) -> Result<Self, Self::Error> {
        let definition = normalized_field
            .data()
            .field_position
            .get(normalized_field.data().schema.schema())?
            .node
            .to_owned();
        let selection_set = SelectionSet {
            ty: definition.ty.inner_named_type().clone(),
            selections: vec![],
        };
        Ok(Self {
            definition,
            alias: normalized_field.data().alias.to_owned(),
            name: normalized_field.data().name().to_owned(),
            arguments: normalized_field.data().arguments.deref().to_owned(),
            directives: normalized_field.data().directives.deref().to_owned(),
            selection_set,
        })
    }
}

impl TryFrom<&NormalizedFieldSelection> for Field {
    type Error = FederationError;

    fn try_from(val: &NormalizedFieldSelection) -> Result<Self, Self::Error> {
        let mut field = Self::try_from(&val.field)?;
        if let Some(selection_set) = &val.selection_set {
            field.selection_set = selection_set.try_into()?;
        }
        Ok(field)
    }
}

impl TryFrom<&NormalizedInlineFragment> for InlineFragment {
    type Error = FederationError;

    fn try_from(
        normalized_inline_fragment: &NormalizedInlineFragment,
    ) -> Result<Self, Self::Error> {
        let type_condition = normalized_inline_fragment
            .data()
            .type_condition_position
            .as_ref()
            .map(|pos| pos.type_name().clone());
        let ty = type_condition.clone().unwrap_or_else(|| {
            normalized_inline_fragment
                .data()
                .parent_type_position
                .type_name()
                .clone()
        });
        Ok(Self {
            type_condition,
            directives: normalized_inline_fragment
                .data()
                .directives
                .deref()
                .to_owned(),
            selection_set: SelectionSet {
                ty,
                selections: Vec::new(),
            },
        })
    }
}

impl TryFrom<&NormalizedInlineFragmentSelection> for InlineFragment {
    type Error = FederationError;

    fn try_from(val: &NormalizedInlineFragmentSelection) -> Result<Self, Self::Error> {
        Ok(Self {
            selection_set: (&val.selection_set).try_into()?,
            ..Self::try_from(&val.inline_fragment)?
        })
    }
}

impl From<&NormalizedFragmentSpreadSelection> for FragmentSpread {
    fn from(val: &NormalizedFragmentSpreadSelection) -> Self {
        let normalized_fragment_spread = &val.spread;
        Self {
            fragment_name: normalized_fragment_spread.data().fragment_name.to_owned(),
            directives: normalized_fragment_spread
                .data()
                .directives
                .deref()
                .to_owned(),
        }
    }
}

impl TryFrom<NormalizedOperation> for Valid<executable::ExecutableDocument> {
    type Error = FederationError;

    fn try_from(_value: NormalizedOperation) -> Result<Self, Self::Error> {
        todo!()
    }
}

impl Display for NormalizedOperation {
    fn fmt(&self, f: &mut Formatter<'_>) -> std::fmt::Result {
        let operation: Operation = match self.try_into() {
            Ok(operation) => operation,
            Err(_) => return Err(std::fmt::Error),
        };
        operation.serialize().fmt(f)
    }
}

impl Display for NormalizedFragment {
    fn fmt(&self, f: &mut Formatter<'_>) -> std::fmt::Result {
        let fragment: Fragment = match self.try_into() {
            Ok(fragment) => fragment,
            Err(_) => return Err(std::fmt::Error),
        };
        fragment.serialize().fmt(f)
    }
}

impl Display for NormalizedSelectionSet {
    fn fmt(&self, f: &mut Formatter<'_>) -> std::fmt::Result {
        let selection_set: SelectionSet = match self.try_into() {
            Ok(selection_set) => selection_set,
            Err(_) => return Err(std::fmt::Error),
        };
        selection_set.serialize().no_indent().fmt(f)
    }
}

impl Display for NormalizedSelection {
    fn fmt(&self, f: &mut Formatter<'_>) -> std::fmt::Result {
        let selection: Selection = match self.try_into() {
            Ok(selection) => selection,
            Err(_) => return Err(std::fmt::Error),
        };
        selection.serialize().no_indent().fmt(f)
    }
}

impl Display for NormalizedFieldSelection {
    fn fmt(&self, f: &mut Formatter<'_>) -> std::fmt::Result {
        let field: Field = match self.try_into() {
            Ok(field) => field,
            Err(_) => return Err(std::fmt::Error),
        };
        field.serialize().no_indent().fmt(f)
    }
}

impl Display for NormalizedInlineFragmentSelection {
    fn fmt(&self, f: &mut Formatter<'_>) -> std::fmt::Result {
        let inline_fragment: InlineFragment = match self.try_into() {
            Ok(inline_fragment) => inline_fragment,
            Err(_) => return Err(std::fmt::Error),
        };
        inline_fragment.serialize().no_indent().fmt(f)
    }
}

impl Display for NormalizedFragmentSpreadSelection {
    fn fmt(&self, f: &mut Formatter<'_>) -> std::fmt::Result {
        let fragment_spread: FragmentSpread = self.into();
        fragment_spread.serialize().no_indent().fmt(f)
    }
}

impl Display for NormalizedField {
    fn fmt(&self, f: &mut Formatter<'_>) -> std::fmt::Result {
        // We create a selection with an empty selection set here, relying on `apollo-rs` to skip
        // serializing it when empty. Note we're implicitly relying on the lack of type-checking
        // in both `NormalizedFieldSelection` and `Field` display logic (specifically, we rely on
        // them not checking whether it is valid for the selection set to be empty).
        let selection = NormalizedFieldSelection {
            field: self.clone(),
            selection_set: None,
        };
        selection.fmt(f)
    }
}

impl Display for NormalizedInlineFragment {
    fn fmt(&self, f: &mut Formatter<'_>) -> std::fmt::Result {
        // We can't use the same trick we did with `NormalizedField`'s display logic, since
        // selection sets are non-optional for inline fragment selections.
        let data = self.data();
        if let Some(type_name) = &data.type_condition_position {
            f.write_str("... on ")?;
            f.write_str(type_name.type_name())?;
        } else {
            f.write_str("...")?;
        }
        data.directives.serialize().no_indent().fmt(f)
    }
}

fn directives_with_sorted_arguments(directives: &DirectiveList) -> DirectiveList {
    let mut directives = directives.clone();
    for directive in &mut directives {
        directive
            .make_mut()
            .arguments
            .sort_by(|a1, a2| a1.name.cmp(&a2.name))
    }
    directives
}

fn is_deferred_selection(directives: &DirectiveList) -> bool {
    directives.has("defer")
}

/// Normalizes the selection set of the specified operation.
///
/// This method applies the following transformations:
/// - Merge selections with the same normalization "key".
/// - Expand fragment spreads into inline fragments.
/// - Remove `__schema` or `__type` introspection fields at all levels, as these shouldn't be
///   handled by query planning.
/// - Hoist fragment spreads/inline fragments into their parents if they have no directives and
///   their parent type matches.
pub(crate) fn normalize_operation(
    operation: &Operation,
    fragments: &IndexMap<Name, Node<Fragment>>,
    schema: &ValidFederationSchema,
    interface_types_with_interface_objects: &IndexSet<InterfaceTypeDefinitionPosition>,
) -> Result<NormalizedOperation, FederationError> {
    let named_fragments = NamedFragments::new(fragments, schema);
    let mut normalized_selection_set = NormalizedSelectionSet::from_selection_set(
        &operation.selection_set,
        &named_fragments,
        schema,
    )?;
    normalized_selection_set = normalized_selection_set.expand_all_fragments()?;
    normalized_selection_set.optimize_sibling_typenames(interface_types_with_interface_objects)?;

    let schema_definition_root_kind = match operation.operation_type {
        OperationType::Query => SchemaRootDefinitionKind::Query,
        OperationType::Mutation => SchemaRootDefinitionKind::Mutation,
        OperationType::Subscription => SchemaRootDefinitionKind::Subscription,
    };
    let normalized_operation = NormalizedOperation {
        schema: schema.clone(),
        root_kind: schema_definition_root_kind,
        name: operation.name.clone(),
        variables: Arc::new(operation.variables.clone()),
        directives: Arc::new(operation.directives.clone()),
        selection_set: normalized_selection_set,
        named_fragments,
    };
    Ok(normalized_operation)
}

// TODO remove once it is available in schema metadata
fn is_interface_object(obj: &ObjectTypeDefinitionPosition, schema: &ValidFederationSchema) -> bool {
    if let Ok(intf_obj_directive) = get_federation_spec_definition_from_subgraph(schema)
        .and_then(|spec| spec.interface_object_directive(schema))
    {
        obj.try_get(schema.schema())
            .is_some_and(|o| o.directives.has(&intf_obj_directive.name))
    } else {
        false
    }
}

fn runtime_types_intersect(
    type1: &CompositeTypeDefinitionPosition,
    type2: &CompositeTypeDefinitionPosition,
    schema: &ValidFederationSchema,
) -> bool {
    if type1 == type2 {
        return true;
    }

    if let (Ok(runtimes_1), Ok(runtimes_2)) = (
        schema.possible_runtime_types(type1.clone()),
        schema.possible_runtime_types(type2.clone()),
    ) {
        return runtimes_1.intersection(&runtimes_2).next().is_some();
    }

    false
}

fn print_possible_runtimes(
    composite_type: &CompositeTypeDefinitionPosition,
    schema: &ValidFederationSchema,
) -> String {
    schema
        .possible_runtime_types(composite_type.clone())
        .map_or_else(
            |_| "undefined".to_string(),
            |runtimes| {
                runtimes
                    .iter()
                    .map(|r| r.type_name.to_string())
                    .collect::<Vec<String>>()
                    .join(", ")
            },
        )
}

#[cfg(test)]
mod tests {
    use crate::schema::position::InterfaceTypeDefinitionPosition;
    use crate::schema::ValidFederationSchema;
    use crate::{query_plan::operation::normalize_operation, subgraph::Subgraph};
    use apollo_compiler::{name, ExecutableDocument};
    use indexmap::IndexSet;

    fn parse_schema_and_operation(
        schema_and_operation: &str,
    ) -> (ValidFederationSchema, ExecutableDocument) {
        let (schema, executable_document) =
            apollo_compiler::parse_mixed_validate(schema_and_operation, "document.graphql")
                .unwrap();
        let executable_document = executable_document.into_inner();
        let schema = ValidFederationSchema::new(schema).unwrap();
        (schema, executable_document)
    }

    fn parse_subgraph(name: &str, schema: &str) -> ValidFederationSchema {
        let parsed_schema =
            Subgraph::parse_and_expand(name, &format!("https://{name}"), schema).unwrap();
        ValidFederationSchema::new(parsed_schema.schema).unwrap()
    }

    #[test]
    fn expands_named_fragments() {
        let operation_with_named_fragment = r#"
query NamedFragmentQuery {
  foo {
    id
    ...Bar
  }
}

fragment Bar on Foo {
  bar
  baz
}

type Query {
  foo: Foo
}

type Foo {
  id: ID!
  bar: String!
  baz: Int
}
"#;
        let (schema, mut executable_document) =
            parse_schema_and_operation(operation_with_named_fragment);
        if let Some(operation) = executable_document
            .named_operations
            .get_mut("NamedFragmentQuery")
        {
            let normalized_operation = normalize_operation(
                operation,
                &executable_document.fragments,
                &schema,
                &IndexSet::new(),
            )
            .unwrap();

            let expected = r#"query NamedFragmentQuery {
  foo {
    id
    bar
    baz
  }
}"#;
            let actual = normalized_operation.to_string();
            assert_eq!(expected, actual);
        }
    }

    #[test]
    fn expands_and_deduplicates_fragments() {
        let operation_with_named_fragment = r#"
query NestedFragmentQuery {
  foo {
    ...FirstFragment
    ...SecondFragment
  }
}

fragment FirstFragment on Foo {
  id
  bar
  baz
}

fragment SecondFragment on Foo {
  id
  bar
}

type Query {
  foo: Foo
}

type Foo {
  id: ID!
  bar: String!
  baz: String
}
"#;
        let (schema, mut executable_document) =
            parse_schema_and_operation(operation_with_named_fragment);
        if let Some((_, operation)) = executable_document.named_operations.first_mut() {
            let normalized_operation = normalize_operation(
                operation,
                &executable_document.fragments,
                &schema,
                &IndexSet::new(),
            )
            .unwrap();

            let expected = r#"query NestedFragmentQuery {
  foo {
    id
    bar
    baz
  }
}"#;
            let actual = normalized_operation.to_string();
            assert_eq!(expected, actual);
        }
    }

    #[test]
    fn can_remove_introspection_selections() {
        let operation_with_introspection = r#"
query TestIntrospectionQuery {
  __schema {
    types {
      name
    }
  }
}

type Query {
  foo: String
}
"#;
        let (schema, mut executable_document) =
            parse_schema_and_operation(operation_with_introspection);
        if let Some(operation) = executable_document
            .named_operations
            .get_mut("TestIntrospectionQuery")
        {
            let normalized_operation = normalize_operation(
                operation,
                &executable_document.fragments,
                &schema,
                &IndexSet::new(),
            )
            .unwrap();

            assert!(normalized_operation.selection_set.selections.is_empty());
        }
    }

    #[test]
    fn merge_same_fields_without_directives() {
        let operation_string = r#"
query Test {
  t {
    v1
  }
  t {
    v2
 }
}

type Query {
  t: T
}

type T {
  v1: Int
  v2: String
}
"#;
        let (schema, mut executable_document) = parse_schema_and_operation(operation_string);
        if let Some((_, operation)) = executable_document.named_operations.first_mut() {
            let normalized_operation = normalize_operation(
                operation,
                &executable_document.fragments,
                &schema,
                &IndexSet::new(),
            )
            .unwrap();
            let expected = r#"query Test {
  t {
    v1
    v2
  }
}"#;
            let actual = normalized_operation.to_string();
            assert_eq!(expected, actual);
        } else {
            panic!("unable to parse document")
        }
    }

    #[test]
    fn merge_same_fields_with_same_directive() {
        let operation_with_directives = r#"
query Test($skipIf: Boolean!) {
  t @skip(if: $skipIf) {
    v1
  }
  t @skip(if: $skipIf) {
    v2
  }
}

type Query {
  t: T
}

type T {
  v1: Int
  v2: String
}
"#;
        let (schema, mut executable_document) =
            parse_schema_and_operation(operation_with_directives);
        if let Some((_, operation)) = executable_document.named_operations.first_mut() {
            let normalized_operation = normalize_operation(
                operation,
                &executable_document.fragments,
                &schema,
                &IndexSet::new(),
            )
            .unwrap();
            let expected = r#"query Test($skipIf: Boolean!) {
  t @skip(if: $skipIf) {
    v1
    v2
  }
}"#;
            let actual = normalized_operation.to_string();
            assert_eq!(expected, actual);
        } else {
            panic!("unable to parse document")
        }
    }

    #[test]
    fn merge_same_fields_with_same_directive_but_different_arg_order() {
        let operation_with_directives_different_arg_order = r#"
query Test($skipIf: Boolean!) {
  t @customSkip(if: $skipIf, label: "foo") {
    v1
  }
  t @customSkip(label: "foo", if: $skipIf) {
    v2
  }
}

directive @customSkip(if: Boolean!, label: String!) on FIELD | INLINE_FRAGMENT

type Query {
  t: T
}

type T {
  v1: Int
  v2: String
}
"#;
        let (schema, mut executable_document) =
            parse_schema_and_operation(operation_with_directives_different_arg_order);
        if let Some((_, operation)) = executable_document.named_operations.first_mut() {
            let normalized_operation = normalize_operation(
                operation,
                &executable_document.fragments,
                &schema,
                &IndexSet::new(),
            )
            .unwrap();
            let expected = r#"query Test($skipIf: Boolean!) {
  t @customSkip(if: $skipIf, label: "foo") {
    v1
    v2
  }
}"#;
            let actual = normalized_operation.to_string();
            assert_eq!(expected, actual);
        } else {
            panic!("unable to parse document")
        }
    }

    #[test]
    fn do_not_merge_when_only_one_field_specifies_directive() {
        let operation_one_field_with_directives = r#"
query Test($skipIf: Boolean!) {
  t {
    v1
  }
  t @skip(if: $skipIf) {
    v2
  }
}

type Query {
  t: T
}

type T {
  v1: Int
  v2: String
}
"#;
        let (schema, mut executable_document) =
            parse_schema_and_operation(operation_one_field_with_directives);
        if let Some((_, operation)) = executable_document.named_operations.first_mut() {
            let normalized_operation = normalize_operation(
                operation,
                &executable_document.fragments,
                &schema,
                &IndexSet::new(),
            )
            .unwrap();
            let expected = r#"query Test($skipIf: Boolean!) {
  t {
    v1
  }
  t @skip(if: $skipIf) {
    v2
  }
}"#;
            let actual = normalized_operation.to_string();
            assert_eq!(expected, actual);
        } else {
            panic!("unable to parse document")
        }
    }

    #[test]
    fn do_not_merge_when_fields_have_different_directives() {
        let operation_different_directives = r#"
query Test($skip1: Boolean!, $skip2: Boolean!) {
  t @skip(if: $skip1) {
    v1
  }
  t @skip(if: $skip2) {
    v2
  }
}

type Query {
  t: T
}

type T {
  v1: Int
  v2: String
}
"#;
        let (schema, mut executable_document) =
            parse_schema_and_operation(operation_different_directives);
        if let Some((_, operation)) = executable_document.named_operations.first_mut() {
            let normalized_operation = normalize_operation(
                operation,
                &executable_document.fragments,
                &schema,
                &IndexSet::new(),
            )
            .unwrap();
            let expected = r#"query Test($skip1: Boolean!, $skip2: Boolean!) {
  t @skip(if: $skip1) {
    v1
  }
  t @skip(if: $skip2) {
    v2
  }
}"#;
            let actual = normalized_operation.to_string();
            assert_eq!(expected, actual);
        } else {
            panic!("unable to parse document")
        }
    }

    #[test]
    fn do_not_merge_fields_with_defer_directive() {
        let operation_defer_fields = r#"
query Test {
  t {
    ... @defer {
      v1
    }
  }
  t {
    ... @defer {
      v2
    }
  }
}

directive @defer(label: String, if: Boolean! = true) on FRAGMENT_SPREAD | INLINE_FRAGMENT

type Query {
  t: T
}

type T {
  v1: Int
  v2: String
}
"#;
        let (schema, mut executable_document) = parse_schema_and_operation(operation_defer_fields);
        if let Some((_, operation)) = executable_document.named_operations.first_mut() {
            let normalized_operation = normalize_operation(
                operation,
                &executable_document.fragments,
                &schema,
                &IndexSet::new(),
            )
            .unwrap();
            let expected = r#"query Test {
  t {
    ... @defer {
      v1
    }
    ... @defer {
      v2
    }
  }
}"#;
            let actual = normalized_operation.to_string();
            assert_eq!(expected, actual);
        } else {
            panic!("unable to parse document")
        }
    }

    #[test]
    fn merge_nested_field_selections() {
        let nested_operation = r#"
query Test {
  t {
    t1
    ... @defer {
      v {
        v1
      }
    }
  }
  t {
    t1
    t2
    ... @defer {
      v {
        v2
      }
    }
  }
}

directive @defer(label: String, if: Boolean! = true) on FRAGMENT_SPREAD | INLINE_FRAGMENT

type Query {
  t: T
}

type T {
  t1: Int
  t2: String
  v: V
}

type V {
  v1: Int
  v2: String
}
"#;
        let (schema, mut executable_document) = parse_schema_and_operation(nested_operation);
        if let Some((_, operation)) = executable_document.named_operations.first_mut() {
            let normalized_operation = normalize_operation(
                operation,
                &executable_document.fragments,
                &schema,
                &IndexSet::new(),
            )
            .unwrap();
            let expected = r#"query Test {
  t {
    t1
    ... @defer {
      v {
        v1
      }
    }
    t2
    ... @defer {
      v {
        v2
      }
    }
  }
}"#;
            let actual = normalized_operation.to_string();
            assert_eq!(expected, actual);
        } else {
            panic!("unable to parse document")
        }
    }

    //
    // inline fragments
    //

    #[test]
    fn merge_same_fragment_without_directives() {
        let operation_with_fragments = r#"
query Test {
  t {
    ... on T {
      v1
    }
    ... on T {
      v2
    }
  }
}

type Query {
  t: T
}

type T {
  v1: Int
  v2: String
}
"#;
        let (schema, mut executable_document) =
            parse_schema_and_operation(operation_with_fragments);
        if let Some((_, operation)) = executable_document.named_operations.first_mut() {
            let normalized_operation = normalize_operation(
                operation,
                &executable_document.fragments,
                &schema,
                &IndexSet::new(),
            )
            .unwrap();
            let expected = r#"query Test {
  t {
    v1
    v2
  }
}"#;
            let actual = normalized_operation.to_string();
            assert_eq!(expected, actual);
        } else {
            panic!("unable to parse document")
        }
    }

    #[test]
    fn merge_same_fragments_with_same_directives() {
        let operation_fragments_with_directives = r#"
query Test($skipIf: Boolean!) {
  t {
    ... on T @skip(if: $skipIf) {
      v1
    }
    ... on T @skip(if: $skipIf) {
      v2
    }
  }
}

type Query {
  t: T
}

type T {
  v1: Int
  v2: String
}
"#;
        let (schema, mut executable_document) =
            parse_schema_and_operation(operation_fragments_with_directives);
        if let Some((_, operation)) = executable_document.named_operations.first_mut() {
            let normalized_operation = normalize_operation(
                operation,
                &executable_document.fragments,
                &schema,
                &IndexSet::new(),
            )
            .unwrap();
            let expected = r#"query Test($skipIf: Boolean!) {
  t {
    ... on T @skip(if: $skipIf) {
      v1
      v2
    }
  }
}"#;
            let actual = normalized_operation.to_string();
            assert_eq!(expected, actual);
        } else {
            panic!("unable to parse document")
        }
    }

    #[test]
    fn merge_same_fragments_with_same_directive_but_different_arg_order() {
        let operation_fragments_with_directives_args_order = r#"
query Test($skipIf: Boolean!) {
  t {
    ... on T @customSkip(if: $skipIf, label: "foo") {
      v1
    }
    ... on T @customSkip(label: "foo", if: $skipIf) {
      v2
    }
  }
}

directive @customSkip(if: Boolean!, label: String!) on FIELD | INLINE_FRAGMENT

type Query {
  t: T
}

type T {
  v1: Int
  v2: String
}
"#;
        let (schema, mut executable_document) =
            parse_schema_and_operation(operation_fragments_with_directives_args_order);
        if let Some((_, operation)) = executable_document.named_operations.first_mut() {
            let normalized_operation = normalize_operation(
                operation,
                &executable_document.fragments,
                &schema,
                &IndexSet::new(),
            )
            .unwrap();
            let expected = r#"query Test($skipIf: Boolean!) {
  t {
    ... on T @customSkip(if: $skipIf, label: "foo") {
      v1
      v2
    }
  }
}"#;
            let actual = normalized_operation.to_string();
            assert_eq!(expected, actual);
        } else {
            panic!("unable to parse document")
        }
    }

    #[test]
    fn do_not_merge_when_only_one_fragment_specifies_directive() {
        let operation_one_fragment_with_directive = r#"
query Test($skipIf: Boolean!) {
  t {
    ... on T {
      v1
    }
    ... on T @skip(if: $skipIf) {
      v2
    }
  }
}

type Query {
  t: T
}

type T {
  v1: Int
  v2: String
}
"#;
        let (schema, mut executable_document) =
            parse_schema_and_operation(operation_one_fragment_with_directive);
        if let Some((_, operation)) = executable_document.named_operations.first_mut() {
            let normalized_operation = normalize_operation(
                operation,
                &executable_document.fragments,
                &schema,
                &IndexSet::new(),
            )
            .unwrap();
            let expected = r#"query Test($skipIf: Boolean!) {
  t {
    v1
    ... on T @skip(if: $skipIf) {
      v2
    }
  }
}"#;
            let actual = normalized_operation.to_string();
            assert_eq!(expected, actual);
        } else {
            panic!("unable to parse document")
        }
    }

    #[test]
    fn do_not_merge_when_fragments_have_different_directives() {
        let operation_fragments_with_different_directive = r#"
query Test($skip1: Boolean!, $skip2: Boolean!) {
  t {
    ... on T @skip(if: $skip1) {
      v1
    }
    ... on T @skip(if: $skip2) {
      v2
    }
  }
}

type Query {
  t: T
}

type T {
  v1: Int
  v2: String
}
"#;
        let (schema, mut executable_document) =
            parse_schema_and_operation(operation_fragments_with_different_directive);
        if let Some((_, operation)) = executable_document.named_operations.first_mut() {
            let normalized_operation = normalize_operation(
                operation,
                &executable_document.fragments,
                &schema,
                &IndexSet::new(),
            )
            .unwrap();
            let expected = r#"query Test($skip1: Boolean!, $skip2: Boolean!) {
  t {
    ... on T @skip(if: $skip1) {
      v1
    }
    ... on T @skip(if: $skip2) {
      v2
    }
  }
}"#;
            let actual = normalized_operation.to_string();
            assert_eq!(expected, actual);
        } else {
            panic!("unable to parse document")
        }
    }

    #[test]
    fn do_not_merge_fragments_with_defer_directive() {
        let operation_fragments_with_defer = r#"
query Test {
  t {
    ... on T @defer {
      v1
    }
    ... on T @defer {
      v2
    }
  }
}

directive @defer(label: String, if: Boolean! = true) on FRAGMENT_SPREAD | INLINE_FRAGMENT

type Query {
  t: T
}

type T {
  v1: Int
  v2: String
}
"#;
        let (schema, mut executable_document) =
            parse_schema_and_operation(operation_fragments_with_defer);
        if let Some((_, operation)) = executable_document.named_operations.first_mut() {
            let normalized_operation = normalize_operation(
                operation,
                &executable_document.fragments,
                &schema,
                &IndexSet::new(),
            )
            .unwrap();
            let expected = r#"query Test {
  t {
    ... on T @defer {
      v1
    }
    ... on T @defer {
      v2
    }
  }
}"#;
            let actual = normalized_operation.to_string();
            assert_eq!(expected, actual);
        } else {
            panic!("unable to parse document")
        }
    }

    #[test]
    fn merge_nested_fragments() {
        let operation_nested_fragments = r#"
query Test {
  t {
    ... on T {
      t1
    }
    ... on T {
      v {
        v1
      }
    }
  }
  t {
    ... on T {
      t1
      t2
    }
    ... on T {
      v {
        v2
      }
    }
  }
}

type Query {
  t: T
}

type T {
  t1: Int
  t2: String
  v: V
}

type V {
  v1: Int
  v2: String
}
"#;
        let (schema, mut executable_document) =
            parse_schema_and_operation(operation_nested_fragments);
        if let Some((_, operation)) = executable_document.named_operations.first_mut() {
            let normalized_operation = normalize_operation(
                operation,
                &executable_document.fragments,
                &schema,
                &IndexSet::new(),
            )
            .unwrap();
            let expected = r#"query Test {
  t {
    t1
    v {
      v1
      v2
    }
    t2
  }
}"#;
            let actual = normalized_operation.to_string();
            assert_eq!(expected, actual);
        } else {
            panic!("unable to parse document")
        }
    }

    #[test]
    fn removes_sibling_typename() {
        let operation_with_typename = r#"
query TestQuery {
  foo {
    __typename
    v1
    v2
  }
}

type Query {
  foo: Foo
}

type Foo {
  v1: ID!
  v2: String
}
"#;
        let (schema, mut executable_document) = parse_schema_and_operation(operation_with_typename);
        if let Some(operation) = executable_document.named_operations.get_mut("TestQuery") {
            let normalized_operation = normalize_operation(
                operation,
                &executable_document.fragments,
                &schema,
                &IndexSet::new(),
            )
            .unwrap();
            let expected = r#"query TestQuery {
  foo {
    v1
    v2
  }
}"#;
            let actual = normalized_operation.to_string();
            assert_eq!(expected, actual);
        }
    }

    #[test]
    fn keeps_typename_if_no_other_selection() {
        let operation_with_single_typename = r#"
query TestQuery {
  foo {
    __typename
  }
}

type Query {
  foo: Foo
}

type Foo {
  v1: ID!
  v2: String
}
"#;
        let (schema, mut executable_document) =
            parse_schema_and_operation(operation_with_single_typename);
        if let Some(operation) = executable_document.named_operations.get_mut("TestQuery") {
            let normalized_operation = normalize_operation(
                operation,
                &executable_document.fragments,
                &schema,
                &IndexSet::new(),
            )
            .unwrap();
            let expected = r#"query TestQuery {
  foo {
    __typename
  }
}"#;
            let actual = normalized_operation.to_string();
            assert_eq!(expected, actual);
        }
    }

    #[test]
    fn keeps_typename_for_interface_object() {
        let operation_with_intf_object_typename = r#"
query TestQuery {
  foo {
    __typename
    v1
    v2
  }
}

directive @interfaceObject on OBJECT
directive @key(fields: FieldSet!, resolvable: Boolean = true) repeatable on OBJECT | INTERFACE

type Query {
  foo: Foo
}

type Foo @interfaceObject @key(fields: "id") {
  v1: ID!
  v2: String
}

scalar FieldSet
"#;
        let (schema, mut executable_document) =
            parse_schema_and_operation(operation_with_intf_object_typename);
        if let Some(operation) = executable_document.named_operations.get_mut("TestQuery") {
            let mut interface_objects: IndexSet<InterfaceTypeDefinitionPosition> = IndexSet::new();
            interface_objects.insert(InterfaceTypeDefinitionPosition {
                type_name: name!("Foo"),
            });

            let normalized_operation = normalize_operation(
                operation,
                &executable_document.fragments,
                &schema,
                &interface_objects,
            )
            .unwrap();
            let expected = r#"query TestQuery {
  foo {
    __typename
    v1
    v2
  }
}"#;
            let actual = normalized_operation.to_string();
            assert_eq!(expected, actual);
        }
    }

    //
    // REBASE TESTS
    //
    #[cfg(test)]
    mod rebase_tests {
        use crate::query_plan::operation::normalize_operation;
        use crate::query_plan::operation::tests::{parse_schema_and_operation, parse_subgraph};
        use crate::schema::position::InterfaceTypeDefinitionPosition;
        use apollo_compiler::name;
        use indexmap::IndexSet;

        #[test]
        fn skips_unknown_fragment_fields() {
            let operation_fragments = r#"
query TestQuery {
  t {
    ...FragOnT
  }
}

fragment FragOnT on T {
  v0
  v1
  v2
  u1 {
    v3
    v4
    v5
  }
  u2 {
    v4
    v5
  }
}

type Query {
  t: T
}

type T {
  v0: Int
  v1: Int
  v2: Int
  u1: U
  u2: U
}

type U {
  v3: Int
  v4: Int
  v5: Int
}
"#;
            let (schema, mut executable_document) = parse_schema_and_operation(operation_fragments);
            assert!(
                !executable_document.fragments.is_empty(),
                "operation should have some fragments"
            );

            if let Some(operation) = executable_document.named_operations.get_mut("TestQuery") {
                let normalized_operation = normalize_operation(
                    operation,
                    &executable_document.fragments,
                    &schema,
                    &IndexSet::new(),
                )
                .unwrap();

                let subgraph_schema = r#"type Query {
  _: Int
}

type T {
  v1: Int
  u1: U
}

type U {
  v3: Int
  v5: Int
}"#;
                let subgraph = parse_subgraph("A", subgraph_schema);
                let rebased_fragments = normalized_operation.named_fragments.rebase_on(&subgraph);
                assert!(rebased_fragments.is_ok());
                let rebased_fragments = rebased_fragments.unwrap();
                assert!(!rebased_fragments.is_empty());
                assert!(rebased_fragments.contains(&name!("FragOnT")));
                let rebased_fragment = rebased_fragments.fragments.get("FragOnT").unwrap();

                insta::assert_snapshot!(rebased_fragment, @r###"
                    fragment FragOnT on T {
                      v1
                      u1 {
                        v3
                        v5
                      }
                    }
                "###);
            }
        }

        #[test]
        fn skips_unknown_fragment_on_condition() {
            let operation_fragments = r#"
query TestQuery {
  t {
    ...FragOnT
  }
  u {
    ...FragOnU
  }
}

fragment FragOnT on T {
  x
  y
}

fragment FragOnU on U {
  x
  y
}

type Query {
  t: T
  u: U
}

type T {
  x: Int
  y: Int
}

type U {
  x: Int
  y: Int
}
"#;
            let (schema, mut executable_document) = parse_schema_and_operation(operation_fragments);
            assert!(
                !executable_document.fragments.is_empty(),
                "operation should have some fragments"
            );
            assert_eq!(2, executable_document.fragments.len());

            if let Some(operation) = executable_document.named_operations.get_mut("TestQuery") {
                let normalized_operation = normalize_operation(
                    operation,
                    &executable_document.fragments,
                    &schema,
                    &IndexSet::new(),
                )
                .unwrap();

                let subgraph_schema = r#"type Query {
  t: T
}

type T {
  x: Int
  y: Int
}"#;
                let subgraph = parse_subgraph("A", subgraph_schema);
                let rebased_fragments = normalized_operation.named_fragments.rebase_on(&subgraph);
                assert!(rebased_fragments.is_ok());
                let rebased_fragments = rebased_fragments.unwrap();
                assert!(!rebased_fragments.is_empty());
                assert!(rebased_fragments.contains(&name!("FragOnT")));
                assert!(!rebased_fragments.contains(&name!("FragOnU")));
                let rebased_fragment = rebased_fragments.fragments.get("FragOnT").unwrap();

                let expected = r#"fragment FragOnT on T {
  x
  y
}"#;
                let actual = rebased_fragment.to_string();
                assert_eq!(actual, expected);
            }
        }

        #[test]
        fn skips_unknown_type_within_fragment() {
            let operation_fragments = r#"
query TestQuery {
  i {
    ...FragOnI
  }
}

fragment FragOnI on I {
  id
  otherId
  ... on T1 {
    x
  }
  ... on T2 {
    y
  }
}

type Query {
  i: I
}

interface I {
  id: ID!
  otherId: ID!
}

type T1 implements I {
  id: ID!
  otherId: ID!
  x: Int
}

type T2 implements I {
  id: ID!
  otherId: ID!
  y: Int
}
"#;
            let (schema, mut executable_document) = parse_schema_and_operation(operation_fragments);
            assert!(
                !executable_document.fragments.is_empty(),
                "operation should have some fragments"
            );

            if let Some(operation) = executable_document.named_operations.get_mut("TestQuery") {
                let normalized_operation = normalize_operation(
                    operation,
                    &executable_document.fragments,
                    &schema,
                    &IndexSet::new(),
                )
                .unwrap();

                let subgraph_schema = r#"type Query {
  i: I
}

interface I {
  id: ID!
}

type T2 implements I {
  id: ID!
  y: Int
}
"#;
                let subgraph = parse_subgraph("A", subgraph_schema);
                let rebased_fragments = normalized_operation.named_fragments.rebase_on(&subgraph);
                assert!(rebased_fragments.is_ok());
                let rebased_fragments = rebased_fragments.unwrap();
                assert!(!rebased_fragments.is_empty());
                assert!(rebased_fragments.contains(&name!("FragOnI")));
                let rebased_fragment = rebased_fragments.fragments.get("FragOnI").unwrap();

                let expected = r#"fragment FragOnI on I {
  id
  ... on T2 {
    y
  }
}"#;
                let actual = rebased_fragment.to_string();
                assert_eq!(actual, expected);
            }
        }

        #[test]
        fn skips_typename_on_possible_interface_objects_within_fragment() {
            let operation_fragments = r#"
query TestQuery {
  i {
    ...FragOnI
  }
}

fragment FragOnI on I {
  __typename
  id
  x
}

type Query {
  i: I
}

interface I {
  id: ID!
  x: String!
}

type T implements I {
  id: ID!
  x: String!
}
"#;

            let (schema, mut executable_document) = parse_schema_and_operation(operation_fragments);
            assert!(
                !executable_document.fragments.is_empty(),
                "operation should have some fragments"
            );

            if let Some(operation) = executable_document.named_operations.get_mut("TestQuery") {
                let mut interface_objects: IndexSet<InterfaceTypeDefinitionPosition> =
                    IndexSet::new();
                interface_objects.insert(InterfaceTypeDefinitionPosition {
                    type_name: name!("I"),
                });
                let normalized_operation = normalize_operation(
                    operation,
                    &executable_document.fragments,
                    &schema,
                    &interface_objects,
                )
                .unwrap();

                let subgraph_schema = r#"extend schema @link(url: "https://specs.apollo.dev/link/v1.0") @link(url: "https://specs.apollo.dev/federation/v2.5", import: [{ name: "@interfaceObject" }, { name: "@key" }])

directive @link(url: String, as: String, import: [link__Import]) repeatable on SCHEMA

directive @key(fields: federation__FieldSet!, resolvable: Boolean = true) repeatable on OBJECT | INTERFACE

directive @interfaceObject on OBJECT

type Query {
  i: I
}

type I @interfaceObject @key(fields: "id") {
  id: ID!
  x: String!
}

scalar link__Import

scalar federation__FieldSet
"#;
                let subgraph = parse_subgraph("A", subgraph_schema);
                let rebased_fragments = normalized_operation.named_fragments.rebase_on(&subgraph);
                assert!(rebased_fragments.is_ok());
                let rebased_fragments = rebased_fragments.unwrap();
                assert!(!rebased_fragments.is_empty());
                assert!(rebased_fragments.contains(&name!("FragOnI")));
                let rebased_fragment = rebased_fragments.fragments.get("FragOnI").unwrap();

                let expected = r#"fragment FragOnI on I {
  id
  x
}"#;
                let actual = rebased_fragment.to_string();
                assert_eq!(actual, expected);
            }
        }

        #[test]
        fn skips_fragments_with_trivial_selections() {
            let operation_fragments = r#"
query TestQuery {
  t {
    ...F1
    ...F2
    ...F3
  }
}

fragment F1 on T {
  a
  b
}

fragment F2 on T {
  __typename
  a
  b
}

fragment F3 on T {
  __typename
  a
  b
  c
  d
}

type Query {
  t: T
}

type T {
  a: Int
  b: Int
  c: Int
  d: Int
}
"#;
            let (schema, mut executable_document) = parse_schema_and_operation(operation_fragments);
            assert!(
                !executable_document.fragments.is_empty(),
                "operation should have some fragments"
            );

            if let Some(operation) = executable_document.named_operations.get_mut("TestQuery") {
                let normalized_operation = normalize_operation(
                    operation,
                    &executable_document.fragments,
                    &schema,
                    &IndexSet::new(),
                )
                .unwrap();

                let subgraph_schema = r#"type Query {
  t: T
}

type T {
  c: Int
  d: Int
}
"#;
                let subgraph = parse_subgraph("A", subgraph_schema);
                let rebased_fragments = normalized_operation.named_fragments.rebase_on(&subgraph);
                assert!(rebased_fragments.is_ok());
                let rebased_fragments = rebased_fragments.unwrap();
                // F1 reduces to nothing, and F2 reduces to just __typename so we shouldn't keep them.
                assert_eq!(1, rebased_fragments.size());
                assert!(rebased_fragments.contains(&name!("F3")));
                let rebased_fragment = rebased_fragments.fragments.get("F3").unwrap();

                let expected = r#"fragment F3 on T {
  __typename
  c
  d
}"#;
                let actual = rebased_fragment.to_string();
                assert_eq!(actual, expected);
            }
        }

        #[test]
        fn handles_skipped_fragments_within_fragments() {
            let operation_fragments = r#"
query TestQuery {
  ...TheQuery
}

fragment TheQuery on Query {
  t {
    x
    ... GetU
  }
}

fragment GetU on T {
  u {
    y
    z
  }
}

type Query {
  t: T
}

type T {
  x: Int
  u: U
}

type U {
  y: Int
  z: Int
}
"#;
            let (schema, mut executable_document) = parse_schema_and_operation(operation_fragments);
            assert!(
                !executable_document.fragments.is_empty(),
                "operation should have some fragments"
            );

            if let Some(operation) = executable_document.named_operations.get_mut("TestQuery") {
                let normalized_operation = normalize_operation(
                    operation,
                    &executable_document.fragments,
                    &schema,
                    &IndexSet::new(),
                )
                .unwrap();

                let subgraph_schema = r#"type Query {
  t: T
}

type T {
  x: Int
}"#;
                let subgraph = parse_subgraph("A", subgraph_schema);
                let rebased_fragments = normalized_operation.named_fragments.rebase_on(&subgraph);
                assert!(rebased_fragments.is_ok());
                let rebased_fragments = rebased_fragments.unwrap();
                // F1 reduces to nothing, and F2 reduces to just __typename so we shouldn't keep them.
                assert_eq!(1, rebased_fragments.size());
                assert!(rebased_fragments.contains(&name!("TheQuery")));
                let rebased_fragment = rebased_fragments.fragments.get("TheQuery").unwrap();

                let expected = r#"fragment TheQuery on Query {
  t {
    x
  }
}"#;
                let actual = rebased_fragment.to_string();
                assert_eq!(actual, expected);
            }
        }

        #[test]
        fn handles_subtypes_within_subgraphs() {
            let operation_fragments = r#"
query TestQuery {
  ...TQuery
}

fragment TQuery on Query {
  t {
    x
    y
    ... on T {
      z
    }
  }
}

type Query {
  t: I
}

interface I {
  x: Int
  y: Int
}

type T implements I {
  x: Int
  y: Int
  z: Int
}
"#;
            let (schema, mut executable_document) = parse_schema_and_operation(operation_fragments);
            assert!(
                !executable_document.fragments.is_empty(),
                "operation should have some fragments"
            );

            if let Some(operation) = executable_document.named_operations.get_mut("TestQuery") {
                let normalized_operation = normalize_operation(
                    operation,
                    &executable_document.fragments,
                    &schema,
                    &IndexSet::new(),
                )
                .unwrap();

                let subgraph_schema = r#"type Query {
  t: T
}

type T {
  x: Int
  y: Int
  z: Int
}
"#;

                let subgraph = parse_subgraph("A", subgraph_schema);
                let rebased_fragments = normalized_operation.named_fragments.rebase_on(&subgraph);
                assert!(rebased_fragments.is_ok());
                let rebased_fragments = rebased_fragments.unwrap();
                // F1 reduces to nothing, and F2 reduces to just __typename so we shouldn't keep them.
                assert_eq!(1, rebased_fragments.size());
                assert!(rebased_fragments.contains(&name!("TQuery")));
                let rebased_fragment = rebased_fragments.fragments.get("TQuery").unwrap();

                let expected = r#"fragment TQuery on Query {
  t {
    x
    y
    z
  }
}"#;
                let actual = rebased_fragment.to_string();
                assert_eq!(actual, expected);
            }
        }
    }
}<|MERGE_RESOLUTION|>--- conflicted
+++ resolved
@@ -1180,6 +1180,13 @@
             spread: NormalizedFragmentSpread::new(spread_data),
             selection_set: fragment.selection_set.clone(),
         })
+    }
+
+    pub(crate) fn with_updated_selection_set(
+        &self,
+        _selection_set: Option<NormalizedSelectionSet>,
+    ) -> Self {
+        unimplemented!("unsupported")
     }
 
     pub(crate) fn normalize(
@@ -2925,84 +2932,6 @@
     }
 }
 
-<<<<<<< HEAD
-impl NormalizedFragmentSpreadSelection {
-    /// Copies fragment spread selection and assigns it a new unique selection ID.
-    pub(crate) fn with_unique_id(&self) -> Self {
-        let mut data = self.spread.data().clone();
-        data.selection_id = SelectionId::new();
-        Self {
-            spread: NormalizedFragmentSpread::new(data),
-            selection_set: self.selection_set.clone(),
-        }
-    }
-
-    /// Normalize this fragment spread into a "normalized" spread representation with following
-    /// modifications
-    /// - Stores the schema (may be useful for directives).
-    /// - Encloses list of directives in `Arc`s to facilitate cheaper cloning.
-    /// - Stores unique selection ID (used for deferred fragments)
-    pub(crate) fn from_fragment_spread(
-        fragment_spread: &FragmentSpread,
-        fragment: &Node<NormalizedFragment>,
-    ) -> Result<NormalizedFragmentSpreadSelection, FederationError> {
-        let spread_data =
-            NormalizedFragmentSpreadData::from_fragment(fragment, &fragment_spread.directives);
-        Ok(NormalizedFragmentSpreadSelection {
-            spread: NormalizedFragmentSpread::new(spread_data),
-            selection_set: fragment.selection_set.clone(),
-        })
-    }
-
-    pub(crate) fn with_updated_selection_set(
-        &self,
-        _selection_set: Option<NormalizedSelectionSet>,
-    ) -> Self {
-        unimplemented!("unsupported")
-    }
-
-    pub(crate) fn normalize(
-        &self,
-        parent_type: &CompositeTypeDefinitionPosition,
-        named_fragments: &NamedFragments,
-        schema: &ValidFederationSchema,
-    ) -> Result<Option<NormalizedSelectionOrSet>, FederationError> {
-        let this_condition = self.spread.data().type_condition_position.clone();
-        // This method assumes by contract that `parent_type` runtimes intersects `self.inline_fragment.data().parent_type_position`'s,
-        // but `parent_type` runtimes may be a subset. So first check if the selection should not be discarded on that account (that
-        // is, we should not keep the selection if its condition runtimes don't intersect at all with those of
-        // `parent_type` as that would ultimately make an invalid selection set).
-        if (self.spread.data().schema != *schema || this_condition != *parent_type)
-            && !runtime_types_intersect(&this_condition, parent_type, schema)
-        {
-            return Ok(None);
-        }
-
-        // We must update the spread parent type if necessary since we're not going deeper,
-        // or we'll be fundamentally losing context.
-        if self.spread.data.schema != *schema {
-            return Err(FederationError::internal(
-                "Should not try to normalize using a type from another schema",
-            ));
-        }
-
-        if let Some(rebased_fragment_spread) = self.rebase_on(
-            parent_type,
-            named_fragments,
-            schema,
-            RebaseErrorHandlingOption::ThrowError,
-        )? {
-            Ok(Some(NormalizedSelectionOrSet::Selection(
-                rebased_fragment_spread,
-            )))
-        } else {
-            unreachable!("We should always be able to either rebase the fragment spread OR throw an exception");
-        }
-    }
-}
-
-=======
->>>>>>> 15f91d35
 impl<'a> NormalizedFragmentSpreadSelectionValue<'a> {
     /// Merges the given normalized fragment spread selections into this one (this method assumes
     /// the keys already match).
