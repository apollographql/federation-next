--- conflicted
+++ resolved
@@ -1,9 +1,5 @@
 use crate::error::FederationError;
-<<<<<<< HEAD
-use crate::query_graph::graph_path::{ClosedBranch, OpenBranch};
-=======
 use crate::query_graph::graph_path::{ClosedBranch, OpenBranch, SimultaneousPaths};
->>>>>>> 22dcd8da
 use crate::query_graph::path_tree::OpPathTree;
 use crate::query_graph::{QueryGraph, QueryGraphNodeType};
 use crate::query_plan::conditions::Conditions;
@@ -95,7 +91,199 @@
 }
 
 impl QueryPlanningTraversal {
-<<<<<<< HEAD
+    fn compute_best_plan_from_closed_branches(&mut self) -> Result<(), FederationError> {
+        if self.closed_branches.is_empty() {
+            return Ok(());
+        }
+        self.prune_closed_branches();
+        self.sort_options_in_closed_branches()?;
+        self.reduce_options_if_needed();
+
+        todo!() // the rest of the owl
+    }
+
+    /// Remove closed branches that are known to be overridden by others.
+    ///
+    /// We've computed all branches and need to compare all the possible plans to pick the best.
+    /// Note however that "all the possible plans" is essentially a cartesian product of all
+    /// the closed branches options, and if a lot of branches have multiple options, this can
+    /// exponentially explode.
+    /// So first, we check if we can preemptively prune some branches based on
+    /// those branches having options that are known to be overriden by other ones.
+    fn prune_closed_branches(&mut self) {
+        for branch in &mut self.closed_branches {
+            if branch.0.len() <= 1 {
+                continue;
+            }
+
+            let mut pruned = ClosedBranch(Vec::new());
+            for (i, to_check) in branch.0.iter().enumerate() {
+                if !Self::option_is_overriden(i, &to_check.paths, branch) {
+                    pruned.0.push(to_check.clone());
+                }
+            }
+
+            *branch = pruned
+        }
+    }
+
+    fn option_is_overriden(
+        index: usize,
+        to_check: &SimultaneousPaths,
+        all_options: &ClosedBranch,
+    ) -> bool {
+        all_options
+            .0
+            .iter()
+            .enumerate()
+            // Don’t compare `to_check` with itself
+            .filter(|&(i, _)| i != index)
+            .any(|(_i, option)| {
+                to_check
+                    .0
+                    .iter()
+                    .all(|p| option.paths.0.iter().any(|o| p.is_overridden_by(o)))
+            })
+    }
+
+    /// We now sort the options within each branch,
+    /// putting those with the least amount of subgraph jumps first.
+    /// The idea is that for each branch taken individually,
+    /// the option with the least jumps is going to be the most efficient,
+    /// and while it is not always the case that the best plan is built for those individual bests,
+    /// they are still statistically more likely to be part of the best plan.
+    /// So putting them first has 2 benefits for the rest of this method:
+    ///
+    /// 1. if we end up cutting some options of a branch below
+    ///    (due to having too many possible plans),
+    ///    we'll cut the last option first (we `pop()`),
+    ///    so better cut what it the least likely to be good.
+    /// 2. when we finally generate the plan,
+    ///    we use the cost of previously computed plans to cut computation early when possible
+    ///    (see `generate_all_plans_and_find_best`),
+    ///    so there is a premium in generating good plans early (it cuts more computation),
+    ///    and putting those more-likely-to-be-good options first helps this.
+    fn sort_options_in_closed_branches(&mut self) -> Result<(), FederationError> {
+        for branch in &mut self.closed_branches {
+            let mut result = Ok(());
+            branch.0.sort_by_key(|branch| {
+                branch
+                    .paths
+                    .0
+                    .iter()
+                    .try_fold(0, |max_so_far, path| {
+                        Ok(max_so_far.max(path.subgraph_jumps()?))
+                    })
+                    .unwrap_or_else(|err: FederationError| {
+                        // There’s no way to abort `sort_by_key` from this callback.
+                        // Store the error to be returned later and return an dummy values
+                        result = Err(err);
+                        0
+                    })
+            });
+            result?
+        }
+        Ok(())
+    }
+
+    /// Look at how many plans we'd have to generate and if it's "too much"
+    /// reduce it to something manageable by arbitrarilly throwing out options.
+    /// This effectively means that when a query has too many options,
+    /// we give up on always finding the "best" query plan in favor of an "ok" query plan.
+    ///
+    /// TODO: currently, when we need to reduce options, we do so somewhat arbitrarilly.
+    /// More precisely, we reduce the branches with the most options first
+    /// and then drop the last option of the branch,
+    /// repeating until we have a reasonable number of plans to consider.
+    /// The sorting we do about help making this slightly more likely to be a good choice,
+    /// but there is likely more "smarts" we could add to this.
+    fn reduce_options_if_needed(&mut self) {
+        // We sort branches by those that have the most options first.
+        self.closed_branches
+            .sort_by(|b1, b2| b1.0.len().cmp(&b2.0.len()).reverse());
+        let mut plan_count = self
+            .closed_branches
+            .iter()
+            .try_fold(1, |product, branch| {
+                if branch.0.is_empty() {
+                    // This would correspond to not being to find *any* path
+                    // for a particular queried field,
+                    // which means we have no plan for the overall query.
+                    // Now, this shouldn't happen in practice if composition validation
+                    // has been run successfully (and is not buggy),
+                    // since the goal of composition validation
+                    // is exactly to ensure we can never run into this path.
+                    // In any case, we will throw later if that happens,
+                    // but let's just return the proper result here, which is no plan at all.
+                    None
+                } else {
+                    Some(product * branch.0.len())
+                }
+            })
+            .unwrap_or(0);
+        // debug!("Query has {plan_count} possible plans");
+
+        let max_evaluated_plans = self.parameters.config.debug.max_evaluated_plans as usize;
+        loop {
+            // Note that if `self.closed_branches[0]` is our only branch, it's fine,
+            // we'll continue to remove options from it (but that is beyond unlikely).
+            let first_branch_len = self.closed_branches[0].0.len();
+            if plan_count <= max_evaluated_plans || first_branch_len <= 1 {
+                break;
+            }
+            Self::prune_and_reorder_first_branch(&mut self.closed_branches);
+            plan_count -= plan_count / first_branch_len;
+
+            // debug!("Reduced plans to consider to {plan_count} plans");
+        }
+    }
+
+    /// Removes the right-most option of the first branch and moves that branch to its new place
+    /// to keep them sorted by decreasing number of options.
+    /// Assumes that branches were already sorted that way, and that there is at least one branch.
+    ///
+    /// This takes a generic parameter instead of `&mut self` for unit-testing.
+    fn prune_and_reorder_first_branch(closed_branches: &mut [impl ClosedBranchLike]) {
+        let (first_branch, rest) = closed_branches.split_first_mut().unwrap();
+        let first_branch_previous_len = first_branch.len();
+        first_branch.pop();
+        let to_jump_over = rest
+            .iter()
+            .take_while(|branch| branch.len() == first_branch_previous_len)
+            .count();
+        if to_jump_over == 0 {
+            // No other branch has as many options as `closed_branches[0]` did,
+            // so removing one option still left `closed_branches` sorted.
+        } else {
+            // `closed_branches` now looks like this:
+            //
+            // | index            | number of options in branch      |
+            // | ---------------- | -------------------------------- |
+            // | 0                | first_branch_previous_len - 1    |
+            // | 1                | first_branch_previous_len        |
+            // | …                | first_branch_previous_len        |
+            // | to_jump_over     | first_branch_previous_len        |
+            // | to_jump_over + 1 | <= first_branch_previous_len - 1 |
+            // | …                | <= first_branch_previous_len - 1 |
+            //
+            // The range `closed_branches[1 ..= to_jump_over]` is branches
+            // that all have the same number of options, so they can be in any relative order.
+
+            closed_branches.swap(0, to_jump_over)
+
+            // `closed_branches` now looks like this, which is correctly sorted:
+            //
+            // | index            | number of options in branch      |
+            // | ---------------- | -------------------------------- |
+            // | 0                | first_branch_previous_len        |
+            // | 1                | first_branch_previous_len        |
+            // | …                | first_branch_previous_len        |
+            // | to_jump_over     | first_branch_previous_len - 1    |
+            // | to_jump_over + 1 | <= first_branch_previous_len - 1 |
+            // | …                | <= first_branch_previous_len - 1 |
+        }
+    }
+
     pub(crate) fn new_dependency_graph(&self) -> FetchDependencyGraph {
         let root_type = if self.is_top_level && self.has_defers {
             self.parameters
@@ -198,199 +386,6 @@
         }
         Ok(())
     }
-=======
-    fn compute_best_plan_from_closed_branches(&mut self) -> Result<(), FederationError> {
-        if self.closed_branches.is_empty() {
-            return Ok(());
-        }
-        self.prune_closed_branches();
-        self.sort_options_in_closed_branches()?;
-        self.reduce_options_if_needed();
-
-        todo!() // the rest of the owl
-    }
-
-    /// Remove closed branches that are known to be overridden by others.
-    ///
-    /// We've computed all branches and need to compare all the possible plans to pick the best.
-    /// Note however that "all the possible plans" is essentially a cartesian product of all
-    /// the closed branches options, and if a lot of branches have multiple options, this can
-    /// exponentially explode.
-    /// So first, we check if we can preemptively prune some branches based on
-    /// those branches having options that are known to be overriden by other ones.
-    fn prune_closed_branches(&mut self) {
-        for branch in &mut self.closed_branches {
-            if branch.0.len() <= 1 {
-                continue;
-            }
-
-            let mut pruned = ClosedBranch(Vec::new());
-            for (i, to_check) in branch.0.iter().enumerate() {
-                if !Self::option_is_overriden(i, &to_check.paths, branch) {
-                    pruned.0.push(to_check.clone());
-                }
-            }
-
-            *branch = pruned
-        }
-    }
-
-    fn option_is_overriden(
-        index: usize,
-        to_check: &SimultaneousPaths,
-        all_options: &ClosedBranch,
-    ) -> bool {
-        all_options
-            .0
-            .iter()
-            .enumerate()
-            // Don’t compare `to_check` with itself
-            .filter(|&(i, _)| i != index)
-            .any(|(_i, option)| {
-                to_check
-                    .0
-                    .iter()
-                    .all(|p| option.paths.0.iter().any(|o| p.is_overridden_by(o)))
-            })
-    }
-
-    /// We now sort the options within each branch,
-    /// putting those with the least amount of subgraph jumps first.
-    /// The idea is that for each branch taken individually,
-    /// the option with the least jumps is going to be the most efficient,
-    /// and while it is not always the case that the best plan is built for those individual bests,
-    /// they are still statistically more likely to be part of the best plan.
-    /// So putting them first has 2 benefits for the rest of this method:
-    ///
-    /// 1. if we end up cutting some options of a branch below
-    ///    (due to having too many possible plans),
-    ///    we'll cut the last option first (we `pop()`),
-    ///    so better cut what it the least likely to be good.
-    /// 2. when we finally generate the plan,
-    ///    we use the cost of previously computed plans to cut computation early when possible
-    ///    (see `generate_all_plans_and_find_best`),
-    ///    so there is a premium in generating good plans early (it cuts more computation),
-    ///    and putting those more-likely-to-be-good options first helps this.
-    fn sort_options_in_closed_branches(&mut self) -> Result<(), FederationError> {
-        for branch in &mut self.closed_branches {
-            let mut result = Ok(());
-            branch.0.sort_by_key(|branch| {
-                branch
-                    .paths
-                    .0
-                    .iter()
-                    .try_fold(0, |max_so_far, path| {
-                        Ok(max_so_far.max(path.subgraph_jumps()?))
-                    })
-                    .unwrap_or_else(|err: FederationError| {
-                        // There’s no way to abort `sort_by_key` from this callback.
-                        // Store the error to be returned later and return an dummy values
-                        result = Err(err);
-                        0
-                    })
-            });
-            result?
-        }
-        Ok(())
-    }
-
-    /// Look at how many plans we'd have to generate and if it's "too much"
-    /// reduce it to something manageable by arbitrarilly throwing out options.
-    /// This effectively means that when a query has too many options,
-    /// we give up on always finding the "best" query plan in favor of an "ok" query plan.
-    ///
-    /// TODO: currently, when we need to reduce options, we do so somewhat arbitrarilly.
-    /// More precisely, we reduce the branches with the most options first
-    /// and then drop the last option of the branch,
-    /// repeating until we have a reasonable number of plans to consider.
-    /// The sorting we do about help making this slightly more likely to be a good choice,
-    /// but there is likely more "smarts" we could add to this.
-    fn reduce_options_if_needed(&mut self) {
-        // We sort branches by those that have the most options first.
-        self.closed_branches
-            .sort_by(|b1, b2| b1.0.len().cmp(&b2.0.len()).reverse());
-        let mut plan_count = self
-            .closed_branches
-            .iter()
-            .try_fold(1, |product, branch| {
-                if branch.0.is_empty() {
-                    // This would correspond to not being to find *any* path
-                    // for a particular queried field,
-                    // which means we have no plan for the overall query.
-                    // Now, this shouldn't happen in practice if composition validation
-                    // has been run successfully (and is not buggy),
-                    // since the goal of composition validation
-                    // is exactly to ensure we can never run into this path.
-                    // In any case, we will throw later if that happens,
-                    // but let's just return the proper result here, which is no plan at all.
-                    None
-                } else {
-                    Some(product * branch.0.len())
-                }
-            })
-            .unwrap_or(0);
-        // debug!("Query has {plan_count} possible plans");
-
-        let max_evaluated_plans = self.parameters.config.debug.max_evaluated_plans as usize;
-        loop {
-            // Note that if `self.closed_branches[0]` is our only branch, it's fine,
-            // we'll continue to remove options from it (but that is beyond unlikely).
-            let first_branch_len = self.closed_branches[0].0.len();
-            if plan_count <= max_evaluated_plans || first_branch_len <= 1 {
-                break;
-            }
-            Self::prune_and_reorder_first_branch(&mut self.closed_branches);
-            plan_count -= plan_count / first_branch_len;
-
-            // debug!("Reduced plans to consider to {plan_count} plans");
-        }
-    }
-
-    /// Removes the right-most option of the first branch and moves that branch to its new place
-    /// to keep them sorted by decreasing number of options.
-    /// Assumes that branches were already sorted that way, and that there is at least one branch.
-    ///
-    /// This takes a generic parameter instead of `&mut self` for unit-testing.
-    fn prune_and_reorder_first_branch(closed_branches: &mut [impl ClosedBranchLike]) {
-        let (first_branch, rest) = closed_branches.split_first_mut().unwrap();
-        let first_branch_previous_len = first_branch.len();
-        first_branch.pop();
-        let to_jump_over = rest
-            .iter()
-            .take_while(|branch| branch.len() == first_branch_previous_len)
-            .count();
-        if to_jump_over == 0 {
-            // No other branch has as many options as `closed_branches[0]` did,
-            // so removing one option still left `closed_branches` sorted.
-        } else {
-            // `closed_branches` now looks like this:
-            //
-            // | index            | number of options in branch      |
-            // | ---------------- | -------------------------------- |
-            // | 0                | first_branch_previous_len - 1    |
-            // | 1                | first_branch_previous_len        |
-            // | …                | first_branch_previous_len        |
-            // | to_jump_over     | first_branch_previous_len        |
-            // | to_jump_over + 1 | <= first_branch_previous_len - 1 |
-            // | …                | <= first_branch_previous_len - 1 |
-            //
-            // The range `closed_branches[1 ..= to_jump_over]` is branches
-            // that all have the same number of options, so they can be in any relative order.
-
-            closed_branches.swap(0, to_jump_over)
-
-            // `closed_branches` now looks like this, which is correctly sorted:
-            //
-            // | index            | number of options in branch      |
-            // | ---------------- | -------------------------------- |
-            // | 0                | first_branch_previous_len        |
-            // | 1                | first_branch_previous_len        |
-            // | …                | first_branch_previous_len        |
-            // | to_jump_over     | first_branch_previous_len - 1    |
-            // | to_jump_over + 1 | <= first_branch_previous_len - 1 |
-            // | …                | <= first_branch_previous_len - 1 |
-        }
-    }
 }
 
 trait ClosedBranchLike {
@@ -459,5 +454,4 @@
     // The "run" can be a single branch:
     assert(&["abC", "lmn", "op"], &["lmn", "ab", "op"]);
     assert(&["abC", "lmn"], &["lmn", "ab"]);
->>>>>>> 22dcd8da
 }