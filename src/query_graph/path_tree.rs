--- conflicted
+++ resolved
@@ -50,11 +50,7 @@
     /// The trigger for the edge connecting this child to its parent.
     pub(crate) trigger: Arc<TTrigger>,
     /// The conditions required to be fetched if this edge is taken.
-<<<<<<< HEAD
-    pub(crate) conditions: Arc<OpPathTree>,
-=======
-    conditions: Option<Arc<OpPathTree>>,
->>>>>>> 22dcd8da
+    pub(crate) conditions: Option<Arc<OpPathTree>>,
     /// The child `PathTree` reached by taking the edge.
     pub(crate) tree: Arc<PathTree<TTrigger, TEdge>>,
 }
