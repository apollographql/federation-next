use crate::error::{FederationError, MultipleFederationErrors, SingleFederationError};
use crate::link::federation_spec_definition::{
    get_federation_spec_definition_from_subgraph, FederationSpecDefinition, FEDERATION_VERSIONS,
};
use crate::link::join_spec_definition::{
    FieldDirectiveArguments, JoinSpecDefinition, TypeDirectiveArguments,
};
use crate::link::spec::{Identity, Version};
use crate::link::spec_definition::SpecDefinition;
use crate::schema::field_set::parse_field_set_without_normalization;
use crate::schema::position::{
    is_graphql_reserved_name, CompositeTypeDefinitionPosition, DirectiveDefinitionPosition,
    EnumTypeDefinitionPosition, FieldDefinitionPosition, InputObjectFieldDefinitionPosition,
    InputObjectTypeDefinitionPosition, InterfaceTypeDefinitionPosition,
    ObjectFieldDefinitionPosition, ObjectOrInterfaceFieldDefinitionPosition,
    ObjectOrInterfaceTypeDefinitionPosition, ObjectTypeDefinitionPosition,
    ScalarTypeDefinitionPosition, SchemaRootDefinitionKind, SchemaRootDefinitionPosition,
    TypeDefinitionPosition, UnionTypeDefinitionPosition,
};
use crate::schema::{FederationSchema, ValidFederationSchema};
use apollo_compiler::ast::FieldDefinition;
use apollo_compiler::executable::{Field, Selection, SelectionSet};
use apollo_compiler::schema::{
    Component, ComponentName, ComponentOrigin, DirectiveDefinition, DirectiveList,
    DirectiveLocation, EnumType, EnumValueDefinition, ExtendedType, ExtensionId, InputObjectType,
    InputValueDefinition, InterfaceType, Name, NamedType, ObjectType, ScalarType, SchemaBuilder,
    Type, UnionType,
};
use apollo_compiler::validation::Valid;
use apollo_compiler::{name, Node, NodeStr};
use indexmap::{IndexMap, IndexSet};
use lazy_static::lazy_static;
use std::collections::BTreeMap;
use std::fmt;
use std::fmt::Write;
use std::ops::Deref;
<<<<<<< HEAD
=======
use std::sync::Arc;
use time::OffsetDateTime;
>>>>>>> 85b1ff71

/// Assumes the given schema has been validated.
///
/// TODO: A lot of common data gets passed around in the functions called by this one, considering
/// making an e.g. ExtractSubgraphs struct to contain the data.
pub(crate) fn extract_subgraphs_from_supergraph(
    supergraph_schema: &FederationSchema,
    validate_extracted_subgraphs: Option<bool>,
) -> Result<ValidFederationSubgraphs, FederationError> {
    let validate_extracted_subgraphs = validate_extracted_subgraphs.unwrap_or(true);
    let (link_spec_definition, join_spec_definition) =
        crate::validate_supergraph_for_query_planning(supergraph_schema)?;
    let is_fed_1 = *join_spec_definition.version() == Version { major: 0, minor: 1 };
    let (mut subgraphs, federation_spec_definitions, graph_enum_value_name_to_subgraph_name) =
        collect_empty_subgraphs(supergraph_schema, join_spec_definition)?;

    let mut filtered_types = Vec::new();
    for type_definition_position in supergraph_schema.get_types() {
        if !join_spec_definition
            .is_spec_type_name(supergraph_schema, type_definition_position.type_name())?
            && !link_spec_definition
                .is_spec_type_name(supergraph_schema, type_definition_position.type_name())?
        {
            filtered_types.push(type_definition_position);
        }
    }
    if is_fed_1 {
        // Handle Fed 1 supergraphs eventually, the extraction logic is gnarly
        todo!()
    } else {
        extract_subgraphs_from_fed_2_supergraph(
            supergraph_schema,
            &mut subgraphs,
            &graph_enum_value_name_to_subgraph_name,
            &federation_spec_definitions,
            join_spec_definition,
            &filtered_types,
        )?;
    }

    for graph_enum_value in graph_enum_value_name_to_subgraph_name.keys() {
        let subgraph = get_subgraph(
            &mut subgraphs,
            &graph_enum_value_name_to_subgraph_name,
            graph_enum_value,
        )?;
        let federation_spec_definition = federation_spec_definitions
            .get(graph_enum_value)
            .ok_or_else(|| SingleFederationError::InvalidFederationSupergraph {
                message: "Subgraph unexpectedly does not use federation spec".to_owned(),
            })?;
        add_federation_operations(subgraph, federation_spec_definition)?;
    }

    let mut valid_subgraphs = ValidFederationSubgraphs::new();
    for (_, mut subgraph) in subgraphs {
        let valid_subgraph_schema = if validate_extracted_subgraphs {
            match subgraph.schema.validate_or_return_self() {
                Ok(schema) => schema,
                Err((schema, error)) => {
                    subgraph.schema = schema;
                    if is_fed_1 {
                        // See message above about Fed 1 supergraphs
                        todo!()
                    } else {
                        let mut message = format!(
                                    "Unexpected error extracting {} from the supergraph: this is either a bug, or the supergraph has been corrupted.\n\nDetails:\n{error}",
                                    subgraph.name,
                                    );
                        maybe_dump_subgraph_schema(subgraph, &mut message);
                        return Err(
                            SingleFederationError::InvalidFederationSupergraph { message }.into(),
                        );
                    }
                }
            }
        } else {
            ValidFederationSchema::assume_valid(subgraph.schema)?
        };
        valid_subgraphs.add(ValidFederationSubgraph {
            name: subgraph.name,
            url: subgraph.url,
            schema: valid_subgraph_schema,
        })?;
    }

    Ok(valid_subgraphs)
}

type CollectEmptySubgraphsOk = (
    FederationSubgraphs,
    IndexMap<Name, &'static FederationSpecDefinition>,
    IndexMap<Name, NodeStr>,
);
fn collect_empty_subgraphs(
    supergraph_schema: &FederationSchema,
    join_spec_definition: &JoinSpecDefinition,
) -> Result<CollectEmptySubgraphsOk, FederationError> {
    let mut subgraphs = FederationSubgraphs::new();
    let graph_directive_definition =
        join_spec_definition.graph_directive_definition(supergraph_schema)?;
    let graph_enum = join_spec_definition.graph_enum_definition(supergraph_schema)?;
    let mut federation_spec_definitions = IndexMap::new();
    let mut graph_enum_value_name_to_subgraph_name = IndexMap::new();
    for (enum_value_name, enum_value_definition) in graph_enum.values.iter() {
        let graph_application = enum_value_definition
            .directives
            .get(&graph_directive_definition.name)
            .ok_or_else(|| SingleFederationError::InvalidFederationSupergraph {
                message: format!(
                    "Value \"{}\" of join__Graph enum has no @join__graph directive",
                    enum_value_name
                ),
            })?;
        let graph_arguments = join_spec_definition.graph_directive_arguments(graph_application)?;
        let subgraph = FederationSubgraph {
            name: graph_arguments.name.as_str().to_owned(),
            url: graph_arguments.url.as_str().to_owned(),
            schema: new_empty_fed_2_subgraph_schema()?,
        };
        let federation_link = &subgraph
            .schema
            .metadata()
            .as_ref()
            .and_then(|metadata| metadata.for_identity(&Identity::federation_identity()))
            .ok_or_else(|| SingleFederationError::InvalidFederationSupergraph {
                message: "Subgraph unexpectedly does not use federation spec".to_owned(),
            })?;
        let federation_spec_definition = FEDERATION_VERSIONS
            .find(&federation_link.url.version)
            .ok_or_else(|| SingleFederationError::InvalidFederationSupergraph {
                message: "Subgraph unexpectedly does not use a supported federation spec version"
                    .to_owned(),
            })?;
        subgraphs.add(subgraph)?;
        graph_enum_value_name_to_subgraph_name
            .insert(enum_value_name.clone(), graph_arguments.name);
        federation_spec_definitions.insert(enum_value_name.clone(), federation_spec_definition);
    }
    Ok((
        subgraphs,
        federation_spec_definitions,
        graph_enum_value_name_to_subgraph_name,
    ))
}

/// TODO: Use the JS/programmatic approach instead of hard-coding definitions.
pub(crate) fn new_empty_fed_2_subgraph_schema() -> Result<FederationSchema, FederationError> {
    let builder = SchemaBuilder::new().adopt_orphan_extensions();
    let builder = builder.parse(
        r#"
    extend schema
        @link(url: "https://specs.apollo.dev/link/v1.0")
        @link(url: "https://specs.apollo.dev/federation/v2.5")

    directive @link(url: String, as: String, for: link__Purpose, import: [link__Import]) repeatable on SCHEMA

    scalar link__Import

    enum link__Purpose {
        """
        \`SECURITY\` features provide metadata necessary to securely resolve fields.
        """
        SECURITY

        """
        \`EXECUTION\` features provide metadata necessary for operation execution.
        """
        EXECUTION
    }

    directive @federation__key(fields: federation__FieldSet!, resolvable: Boolean = true) repeatable on OBJECT | INTERFACE

    directive @federation__requires(fields: federation__FieldSet!) on FIELD_DEFINITION

    directive @federation__provides(fields: federation__FieldSet!) on FIELD_DEFINITION

    directive @federation__external(reason: String) on OBJECT | FIELD_DEFINITION

    directive @federation__tag(name: String!) repeatable on FIELD_DEFINITION | OBJECT | INTERFACE | UNION | ARGUMENT_DEFINITION | SCALAR | ENUM | ENUM_VALUE | INPUT_OBJECT | INPUT_FIELD_DEFINITION | SCHEMA

    directive @federation__extends on OBJECT | INTERFACE

    directive @federation__shareable on OBJECT | FIELD_DEFINITION

    directive @federation__inaccessible on FIELD_DEFINITION | OBJECT | INTERFACE | UNION | ARGUMENT_DEFINITION | SCALAR | ENUM | ENUM_VALUE | INPUT_OBJECT | INPUT_FIELD_DEFINITION

    directive @federation__override(from: String!) on FIELD_DEFINITION

    directive @federation__composeDirective(name: String) repeatable on SCHEMA

    directive @federation__interfaceObject on OBJECT

    directive @federation__authenticated on FIELD_DEFINITION | OBJECT | INTERFACE | SCALAR | ENUM

    directive @federation__requiresScopes(scopes: [[federation__Scope!]!]!) on FIELD_DEFINITION | OBJECT | INTERFACE | SCALAR | ENUM

    scalar federation__FieldSet

    scalar federation__Scope
    "#,
        "subgraph.graphql",
    );
    FederationSchema::new(builder.build()?)
}

struct TypeInfo {
    name: NamedType,
    // HashMap<subgraph_enum_value: String, is_interface_object: bool>
    subgraph_info: IndexMap<Name, bool>,
}

struct TypeInfos {
    object_types: Vec<TypeInfo>,
    interface_types: Vec<TypeInfo>,
    union_types: Vec<TypeInfo>,
    enum_types: Vec<TypeInfo>,
    input_object_types: Vec<TypeInfo>,
}

fn extract_subgraphs_from_fed_2_supergraph(
    supergraph_schema: &FederationSchema,
    subgraphs: &mut FederationSubgraphs,
    graph_enum_value_name_to_subgraph_name: &IndexMap<Name, NodeStr>,
    federation_spec_definitions: &IndexMap<Name, &'static FederationSpecDefinition>,
    join_spec_definition: &'static JoinSpecDefinition,
    filtered_types: &Vec<TypeDefinitionPosition>,
) -> Result<(), FederationError> {
    let TypeInfos {
        object_types,
        interface_types,
        union_types,
        enum_types,
        input_object_types,
    } = add_all_empty_subgraph_types(
        supergraph_schema,
        subgraphs,
        graph_enum_value_name_to_subgraph_name,
        federation_spec_definitions,
        join_spec_definition,
        filtered_types,
    )?;

    extract_object_type_content(
        supergraph_schema,
        subgraphs,
        graph_enum_value_name_to_subgraph_name,
        federation_spec_definitions,
        join_spec_definition,
        &object_types,
    )?;
    extract_interface_type_content(
        supergraph_schema,
        subgraphs,
        graph_enum_value_name_to_subgraph_name,
        federation_spec_definitions,
        join_spec_definition,
        &interface_types,
    )?;
    extract_union_type_content(
        supergraph_schema,
        subgraphs,
        graph_enum_value_name_to_subgraph_name,
        join_spec_definition,
        &union_types,
    )?;
    extract_enum_type_content(
        supergraph_schema,
        subgraphs,
        graph_enum_value_name_to_subgraph_name,
        join_spec_definition,
        &enum_types,
    )?;
    extract_input_object_type_content(
        supergraph_schema,
        subgraphs,
        graph_enum_value_name_to_subgraph_name,
        join_spec_definition,
        &input_object_types,
    )?;

    // We add all the "executable" directive definitions from the supergraph to each subgraphs, as
    // those may be part of a query and end up in any subgraph fetches. We do this "last" to make
    // sure that if one of the directives uses a type for an argument, that argument exists. Note
    // that we don't bother with non-executable directive definitions at the moment since we
    // don't extract their applications. It might become something we need later, but we don't so
    // far. Accordingly, we skip any potentially applied directives in the argument of the copied
    // definition, because we haven't copied type-system directives.
    let all_executable_directive_definitions = supergraph_schema
        .schema()
        .directive_definitions
        .values()
        .filter_map(|directive_definition| {
            let executable_locations = directive_definition
                .locations
                .iter()
                .filter(|location| EXECUTABLE_DIRECTIVE_LOCATIONS.contains(*location))
                .copied()
                .collect::<Vec<_>>();
            if executable_locations.is_empty() {
                return None;
            }
            Some(Node::new(DirectiveDefinition {
                description: None,
                name: directive_definition.name.clone(),
                arguments: directive_definition
                    .arguments
                    .iter()
                    .map(|argument| {
                        Node::new(InputValueDefinition {
                            description: None,
                            name: argument.name.clone(),
                            ty: argument.ty.clone(),
                            default_value: argument.default_value.clone(),
                            directives: Default::default(),
                        })
                    })
                    .collect::<Vec<_>>(),
                repeatable: directive_definition.repeatable,
                locations: executable_locations,
            }))
        })
        .collect::<Vec<_>>();
    for subgraph in subgraphs.subgraphs.values_mut() {
        remove_inactive_requires_and_provides_from_subgraph(&mut subgraph.schema)?;
        remove_unused_types_from_subgraph(&mut subgraph.schema)?;
        for definition in all_executable_directive_definitions.iter() {
            DirectiveDefinitionPosition {
                directive_name: definition.name.clone(),
            }
            .insert(&mut subgraph.schema, definition.clone())?;
        }
    }

    Ok(())
}

fn add_all_empty_subgraph_types(
    supergraph_schema: &FederationSchema,
    subgraphs: &mut FederationSubgraphs,
    graph_enum_value_name_to_subgraph_name: &IndexMap<Name, NodeStr>,
    federation_spec_definitions: &IndexMap<Name, &'static FederationSpecDefinition>,
    join_spec_definition: &'static JoinSpecDefinition,
    filtered_types: &Vec<TypeDefinitionPosition>,
) -> Result<TypeInfos, FederationError> {
    let type_directive_definition =
        join_spec_definition.type_directive_definition(supergraph_schema)?;

    let mut object_types: Vec<TypeInfo> = Vec::new();
    let mut interface_types: Vec<TypeInfo> = Vec::new();
    let mut union_types: Vec<TypeInfo> = Vec::new();
    let mut enum_types: Vec<TypeInfo> = Vec::new();
    let mut input_object_types: Vec<TypeInfo> = Vec::new();

    for type_definition_position in filtered_types {
        let type_ = type_definition_position.get(supergraph_schema.schema())?;
        let mut type_directive_applications = Vec::new();
        for directive in type_.directives().get_all(&type_directive_definition.name) {
            type_directive_applications
                .push(join_spec_definition.type_directive_arguments(directive)?);
        }
        let types_mut = match &type_definition_position {
            TypeDefinitionPosition::Scalar(pos) => {
                // Scalar are a bit special in that they don't have any sub-component, so we don't
                // track them beyond adding them to the proper subgraphs. It's also simple because
                // there is no possible key so there is exactly one @join__type application for each
                // subgraph having the scalar (and most arguments cannot be present).
                for type_directive_application in &type_directive_applications {
                    let subgraph = get_subgraph(
                        subgraphs,
                        graph_enum_value_name_to_subgraph_name,
                        &type_directive_application.graph,
                    )?;
                    pos.pre_insert(&mut subgraph.schema)?;
                    pos.insert(
                        &mut subgraph.schema,
                        Node::new(ScalarType {
                            description: None,
                            name: pos.type_name.clone(),
                            directives: Default::default(),
                        }),
                    )?;
                }
                None
            }
            TypeDefinitionPosition::Object(_) => Some(&mut object_types),
            TypeDefinitionPosition::Interface(_) => Some(&mut interface_types),
            TypeDefinitionPosition::Union(_) => Some(&mut union_types),
            TypeDefinitionPosition::Enum(_) => Some(&mut enum_types),
            TypeDefinitionPosition::InputObject(_) => Some(&mut input_object_types),
        };
        if let Some(types_mut) = types_mut {
            types_mut.push(add_empty_type(
                type_definition_position.clone(),
                &type_directive_applications,
                subgraphs,
                graph_enum_value_name_to_subgraph_name,
                federation_spec_definitions,
            )?);
        }
    }

    Ok(TypeInfos {
        object_types,
        interface_types,
        union_types,
        enum_types,
        input_object_types,
    })
}

fn add_empty_type(
    type_definition_position: TypeDefinitionPosition,
    type_directive_applications: &Vec<TypeDirectiveArguments>,
    subgraphs: &mut FederationSubgraphs,
    graph_enum_value_name_to_subgraph_name: &IndexMap<Name, NodeStr>,
    federation_spec_definitions: &IndexMap<Name, &'static FederationSpecDefinition>,
) -> Result<TypeInfo, FederationError> {
    // In fed2, we always mark all types with `@join__type` but making sure.
    if type_directive_applications.is_empty() {
        return Err(SingleFederationError::InvalidFederationSupergraph {
            message: format!("Missing @join__type on \"{}\"", type_definition_position),
        }
        .into());
    }
    let mut type_info = TypeInfo {
        name: type_definition_position.type_name().clone(),
        subgraph_info: IndexMap::new(),
    };
    for type_directive_application in type_directive_applications {
        let subgraph = get_subgraph(
            subgraphs,
            graph_enum_value_name_to_subgraph_name,
            &type_directive_application.graph,
        )?;
        let federation_spec_definition = federation_spec_definitions
            .get(&type_directive_application.graph)
            .ok_or_else(|| SingleFederationError::Internal {
                message: format!(
                    "Missing federation spec info for subgraph enum value \"{}\"",
                    type_directive_application.graph
                ),
            })?;

        if !type_info
            .subgraph_info
            .contains_key(&type_directive_application.graph)
        {
            let mut is_interface_object = false;
            match &type_definition_position {
                TypeDefinitionPosition::Scalar(_) => {
                    return Err(SingleFederationError::Internal {
                        message: "\"add_empty_type()\" shouldn't be called for scalars".to_owned(),
                    }
                    .into());
                }
                TypeDefinitionPosition::Object(pos) => {
                    pos.pre_insert(&mut subgraph.schema)?;
                    pos.insert(
                        &mut subgraph.schema,
                        Node::new(ObjectType {
                            description: None,
                            name: pos.type_name.clone(),
                            implements_interfaces: Default::default(),
                            directives: Default::default(),
                            fields: Default::default(),
                        }),
                    )?;
                    if pos.type_name == "Query" {
                        let root_pos = SchemaRootDefinitionPosition {
                            root_kind: SchemaRootDefinitionKind::Query,
                        };
                        if root_pos.try_get(subgraph.schema.schema()).is_none() {
                            root_pos.insert(
                                &mut subgraph.schema,
                                ComponentName::from(&pos.type_name),
                            )?;
                        }
                    } else if pos.type_name == "Mutation" {
                        let root_pos = SchemaRootDefinitionPosition {
                            root_kind: SchemaRootDefinitionKind::Mutation,
                        };
                        if root_pos.try_get(subgraph.schema.schema()).is_none() {
                            root_pos.insert(
                                &mut subgraph.schema,
                                ComponentName::from(&pos.type_name),
                            )?;
                        }
                    } else if pos.type_name == "Subscription" {
                        let root_pos = SchemaRootDefinitionPosition {
                            root_kind: SchemaRootDefinitionKind::Subscription,
                        };
                        if root_pos.try_get(subgraph.schema.schema()).is_none() {
                            root_pos.insert(
                                &mut subgraph.schema,
                                ComponentName::from(&pos.type_name),
                            )?;
                        }
                    }
                }
                TypeDefinitionPosition::Interface(pos) => {
                    if type_directive_application.is_interface_object {
                        is_interface_object = true;
                        let interface_object_directive = federation_spec_definition
                            .interface_object_directive(&subgraph.schema)?;
                        let pos = ObjectTypeDefinitionPosition {
                            type_name: pos.type_name.clone(),
                        };
                        pos.pre_insert(&mut subgraph.schema)?;
                        pos.insert(
                            &mut subgraph.schema,
                            Node::new(ObjectType {
                                description: None,
                                name: pos.type_name.clone(),
                                implements_interfaces: Default::default(),
                                directives: DirectiveList(vec![Component::new(
                                    interface_object_directive,
                                )]),
                                fields: Default::default(),
                            }),
                        )?;
                    } else {
                        pos.pre_insert(&mut subgraph.schema)?;
                        pos.insert(
                            &mut subgraph.schema,
                            Node::new(InterfaceType {
                                description: None,
                                name: pos.type_name.clone(),
                                implements_interfaces: Default::default(),
                                directives: Default::default(),
                                fields: Default::default(),
                            }),
                        )?;
                    }
                }
                TypeDefinitionPosition::Union(pos) => {
                    pos.pre_insert(&mut subgraph.schema)?;
                    pos.insert(
                        &mut subgraph.schema,
                        Node::new(UnionType {
                            description: None,
                            name: pos.type_name.clone(),
                            directives: Default::default(),
                            members: Default::default(),
                        }),
                    )?;
                }
                TypeDefinitionPosition::Enum(pos) => {
                    pos.pre_insert(&mut subgraph.schema)?;
                    pos.insert(
                        &mut subgraph.schema,
                        Node::new(EnumType {
                            description: None,
                            name: pos.type_name.clone(),
                            directives: Default::default(),
                            values: Default::default(),
                        }),
                    )?;
                }
                TypeDefinitionPosition::InputObject(pos) => {
                    pos.pre_insert(&mut subgraph.schema)?;
                    pos.insert(
                        &mut subgraph.schema,
                        Node::new(InputObjectType {
                            description: None,
                            name: pos.type_name.clone(),
                            directives: Default::default(),
                            fields: Default::default(),
                        }),
                    )?;
                }
            };
            type_info.subgraph_info.insert(
                type_directive_application.graph.clone(),
                is_interface_object,
            );
        }

        if let Some(key) = &type_directive_application.key {
            let mut key_directive = Component::new(federation_spec_definition.key_directive(
                &subgraph.schema,
                key.clone(),
                type_directive_application.resolvable,
            )?);
            if type_directive_application.extension {
                key_directive.origin =
                    ComponentOrigin::Extension(ExtensionId::new(&key_directive.node))
            }
            let subgraph_type_definition_position = subgraph
                .schema
                .get_type(type_definition_position.type_name().clone())?;
            match &subgraph_type_definition_position {
                TypeDefinitionPosition::Scalar(_) => {
                    return Err(SingleFederationError::Internal {
                        message: "\"add_empty_type()\" shouldn't be called for scalars".to_owned(),
                    }
                    .into());
                }
                TypeDefinitionPosition::Object(pos) => {
                    pos.insert_directive(&mut subgraph.schema, key_directive)?;
                }
                TypeDefinitionPosition::Interface(pos) => {
                    pos.insert_directive(&mut subgraph.schema, key_directive)?;
                }
                TypeDefinitionPosition::Union(pos) => {
                    pos.insert_directive(&mut subgraph.schema, key_directive)?;
                }
                TypeDefinitionPosition::Enum(pos) => {
                    pos.insert_directive(&mut subgraph.schema, key_directive)?;
                }
                TypeDefinitionPosition::InputObject(pos) => {
                    pos.insert_directive(&mut subgraph.schema, key_directive)?;
                }
            };
        }
    }

    Ok(type_info)
}

fn extract_object_type_content(
    supergraph_schema: &FederationSchema,
    subgraphs: &mut FederationSubgraphs,
    graph_enum_value_name_to_subgraph_name: &IndexMap<Name, NodeStr>,
    federation_spec_definitions: &IndexMap<Name, &'static FederationSpecDefinition>,
    join_spec_definition: &JoinSpecDefinition,
    info: &[TypeInfo],
) -> Result<(), FederationError> {
    let field_directive_definition =
        join_spec_definition.field_directive_definition(supergraph_schema)?;
    // join__implements was added in join 0.2, and this method does not run for join 0.1, so it
    // should be defined.
    let implements_directive_definition = join_spec_definition
        .implements_directive_definition(supergraph_schema)?
        .ok_or_else(|| SingleFederationError::InvalidFederationSupergraph {
            message: "@join__implements should exist for a fed2 supergraph".to_owned(),
        })?;

    for TypeInfo {
        name: type_name,
        subgraph_info,
    } in info.iter()
    {
        let pos = ObjectTypeDefinitionPosition {
            type_name: (*type_name).clone(),
        };
        let type_ = pos.get(supergraph_schema.schema())?;

        for directive in type_
            .directives
            .get_all(&implements_directive_definition.name)
        {
            let implements_directive_application =
                join_spec_definition.implements_directive_arguments(directive)?;
            if !subgraph_info.contains_key(&implements_directive_application.graph) {
                return Err(
                    SingleFederationError::InvalidFederationSupergraph {
                        message: format!(
                            "@join__implements cannot exist on \"{}\" for subgraph \"{}\" without type-level @join__type",
                            type_name,
                            implements_directive_application.graph,
                        ),
                    }.into()
                );
            }
            let subgraph = get_subgraph(
                subgraphs,
                graph_enum_value_name_to_subgraph_name,
                &implements_directive_application.graph,
            )?;
            pos.insert_implements_interface(
                &mut subgraph.schema,
                ComponentName::from(Name::new(implements_directive_application.interface)?),
            )?;
        }

        for (field_name, field) in type_.fields.iter() {
            let field_pos = pos.field(field_name.clone());
            let mut field_directive_applications = Vec::new();
            for directive in field.directives.get_all(&field_directive_definition.name) {
                field_directive_applications
                    .push(join_spec_definition.field_directive_arguments(directive)?);
            }
            if field_directive_applications.is_empty() {
                // In a fed2 subgraph, no @join__field means that the field is in all the subgraphs
                // in which the type is.
                let is_shareable = subgraph_info.len() > 1;
                for graph_enum_value in subgraph_info.keys() {
                    let subgraph = get_subgraph(
                        subgraphs,
                        graph_enum_value_name_to_subgraph_name,
                        graph_enum_value,
                    )?;
                    let federation_spec_definition = federation_spec_definitions
                        .get(graph_enum_value)
                        .ok_or_else(|| SingleFederationError::InvalidFederationSupergraph {
                            message: "Subgraph unexpectedly does not use federation spec"
                                .to_owned(),
                        })?;
                    add_subgraph_field(
                        field_pos.clone().into(),
                        field,
                        subgraph,
                        federation_spec_definition,
                        is_shareable,
                        None,
                    )?;
                }
            } else {
                let is_shareable = field_directive_applications
                    .iter()
                    .filter(|field_directive_application| {
                        !field_directive_application.external.unwrap_or(false)
                            && !field_directive_application.user_overridden.unwrap_or(false)
                    })
                    .count()
                    > 1;

                for field_directive_application in &field_directive_applications {
                    let Some(graph_enum_value) = &field_directive_application.graph else {
                        // We use a @join__field with no graph to indicates when a field in the
                        // supergraph does not come directly from any subgraph and there is thus
                        // nothing to do to "extract" it.
                        continue;
                    };
                    let subgraph = get_subgraph(
                        subgraphs,
                        graph_enum_value_name_to_subgraph_name,
                        graph_enum_value,
                    )?;
                    let federation_spec_definition = federation_spec_definitions
                        .get(graph_enum_value)
                        .ok_or_else(|| SingleFederationError::InvalidFederationSupergraph {
                            message: "Subgraph unexpectedly does not use federation spec"
                                .to_owned(),
                        })?;
                    if !subgraph_info.contains_key(graph_enum_value) {
                        return Err(
                            SingleFederationError::InvalidFederationSupergraph {
                                message: format!(
                                    "@join__field cannot exist on {}.{} for subgraph {} without type-level @join__type",
                                    type_name,
                                    field_name,
                                    graph_enum_value,
                                ),
                            }.into()
                        );
                    }
                    add_subgraph_field(
                        field_pos.clone().into(),
                        field,
                        subgraph,
                        federation_spec_definition,
                        is_shareable,
                        Some(field_directive_application),
                    )?;
                }
            }
        }
    }

    Ok(())
}

fn extract_interface_type_content(
    supergraph_schema: &FederationSchema,
    subgraphs: &mut FederationSubgraphs,
    graph_enum_value_name_to_subgraph_name: &IndexMap<Name, NodeStr>,
    federation_spec_definitions: &IndexMap<Name, &'static FederationSpecDefinition>,
    join_spec_definition: &JoinSpecDefinition,
    info: &[TypeInfo],
) -> Result<(), FederationError> {
    let field_directive_definition =
        join_spec_definition.field_directive_definition(supergraph_schema)?;
    // join_implements was added in join 0.2, and this method does not run for join 0.1, so it
    // should be defined.
    let implements_directive_definition = join_spec_definition
        .implements_directive_definition(supergraph_schema)?
        .ok_or_else(|| SingleFederationError::InvalidFederationSupergraph {
            message: "@join__implements should exist for a fed2 supergraph".to_owned(),
        })?;

    for TypeInfo {
        name: type_name,
        subgraph_info,
    } in info.iter()
    {
        let type_ = InterfaceTypeDefinitionPosition {
            type_name: (*type_name).clone(),
        }
        .get(supergraph_schema.schema())?;
        fn get_pos(
            subgraph: &FederationSubgraph,
            subgraph_info: &IndexMap<Name, bool>,
            graph_enum_value: &Name,
            type_name: NamedType,
        ) -> Result<ObjectOrInterfaceTypeDefinitionPosition, FederationError> {
            let is_interface_object = *subgraph_info.get(graph_enum_value).ok_or_else(|| {
                SingleFederationError::InvalidFederationSupergraph {
                    message: format!(
                        "@join__implements cannot exist on {} for subgraph {} without type-level @join__type",
                        type_name,
                        graph_enum_value,
                    ),
                }
            })?;
            Ok(match subgraph.schema.get_type(type_name.clone())? {
                TypeDefinitionPosition::Object(pos) => {
                    if !is_interface_object {
                        return Err(
                            SingleFederationError::Internal {
                                message: "\"extract_interface_type_content()\" encountered an unexpected interface object type in subgraph".to_owned(),
                            }.into()
                        );
                    }
                    pos.into()
                }
                TypeDefinitionPosition::Interface(pos) => {
                    if is_interface_object {
                        return Err(
                            SingleFederationError::Internal {
                                message: "\"extract_interface_type_content()\" encountered an interface type in subgraph that should have been an interface object".to_owned(),
                            }.into()
                        );
                    }
                    pos.into()
                }
                _ => {
                    return Err(
                        SingleFederationError::Internal {
                            message: "\"extract_interface_type_content()\" encountered non-object/interface type in subgraph".to_owned(),
                        }.into()
                    );
                }
            })
        }

        for directive in type_
            .directives
            .get_all(&implements_directive_definition.name)
        {
            let implements_directive_application =
                join_spec_definition.implements_directive_arguments(directive)?;
            let subgraph = get_subgraph(
                subgraphs,
                graph_enum_value_name_to_subgraph_name,
                &implements_directive_application.graph,
            )?;
            let pos = get_pos(
                subgraph,
                subgraph_info,
                &implements_directive_application.graph,
                type_name.clone(),
            )?;
            match pos {
                ObjectOrInterfaceTypeDefinitionPosition::Object(pos) => {
                    pos.insert_implements_interface(
                        &mut subgraph.schema,
                        ComponentName::from(Name::new(
                            &implements_directive_application.interface,
                        )?),
                    )?;
                }
                ObjectOrInterfaceTypeDefinitionPosition::Interface(pos) => {
                    pos.insert_implements_interface(
                        &mut subgraph.schema,
                        ComponentName::from(Name::new(
                            &implements_directive_application.interface,
                        )?),
                    )?;
                }
            }
        }

        for (field_name, field) in type_.fields.iter() {
            let mut field_directive_applications = Vec::new();
            for directive in field.directives.get_all(&field_directive_definition.name) {
                field_directive_applications
                    .push(join_spec_definition.field_directive_arguments(directive)?);
            }
            if field_directive_applications.is_empty() {
                // In a fed2 subgraph, no @join__field means that the field is in all the subgraphs
                // in which the type is.
                for graph_enum_value in subgraph_info.keys() {
                    let subgraph = get_subgraph(
                        subgraphs,
                        graph_enum_value_name_to_subgraph_name,
                        graph_enum_value,
                    )?;
                    let pos =
                        get_pos(subgraph, subgraph_info, graph_enum_value, type_name.clone())?;
                    let federation_spec_definition = federation_spec_definitions
                        .get(graph_enum_value)
                        .ok_or_else(|| SingleFederationError::InvalidFederationSupergraph {
                            message: "Subgraph unexpectedly does not use federation spec"
                                .to_owned(),
                        })?;
                    add_subgraph_field(
                        pos.field(field_name.clone()),
                        field,
                        subgraph,
                        federation_spec_definition,
                        false,
                        None,
                    )?;
                }
            } else {
                for field_directive_application in &field_directive_applications {
                    let Some(graph_enum_value) = &field_directive_application.graph else {
                        // We use a @join__field with no graph to indicates when a field in the
                        // supergraph does not come directly from any subgraph and there is thus
                        // nothing to do to "extract" it.
                        continue;
                    };
                    let subgraph = get_subgraph(
                        subgraphs,
                        graph_enum_value_name_to_subgraph_name,
                        graph_enum_value,
                    )?;
                    let pos =
                        get_pos(subgraph, subgraph_info, graph_enum_value, type_name.clone())?;
                    let federation_spec_definition = federation_spec_definitions
                        .get(graph_enum_value)
                        .ok_or_else(|| SingleFederationError::InvalidFederationSupergraph {
                            message: "Subgraph unexpectedly does not use federation spec"
                                .to_owned(),
                        })?;
                    if !subgraph_info.contains_key(graph_enum_value) {
                        return Err(
                            SingleFederationError::InvalidFederationSupergraph {
                                message: format!(
                                    "@join__field cannot exist on {}.{} for subgraph {} without type-level @join__type",
                                    type_name,
                                    field_name,
                                    graph_enum_value,
                                ),
                            }.into()
                        );
                    }
                    add_subgraph_field(
                        pos.field(field_name.clone()),
                        field,
                        subgraph,
                        federation_spec_definition,
                        false,
                        Some(field_directive_application),
                    )?;
                }
            }
        }
    }

    Ok(())
}

fn extract_union_type_content(
    supergraph_schema: &FederationSchema,
    subgraphs: &mut FederationSubgraphs,
    graph_enum_value_name_to_subgraph_name: &IndexMap<Name, NodeStr>,
    join_spec_definition: &JoinSpecDefinition,
    info: &[TypeInfo],
) -> Result<(), FederationError> {
    // This was added in join 0.3, so it can genuinely be None.
    let union_member_directive_definition =
        join_spec_definition.union_member_directive_definition(supergraph_schema)?;

    // Note that union members works a bit differently from fields or enum values, and this because
    // we cannot have directive applications on type members. So the `join_unionMember` directive
    // applications are on the type itself, and they mention the member that they target.
    for TypeInfo {
        name: type_name,
        subgraph_info,
    } in info.iter()
    {
        let pos = UnionTypeDefinitionPosition {
            type_name: (*type_name).clone(),
        };
        let type_ = pos.get(supergraph_schema.schema())?;

        let mut union_member_directive_applications = Vec::new();
        if let Some(union_member_directive_definition) = union_member_directive_definition {
            for directive in type_
                .directives
                .get_all(&union_member_directive_definition.name)
            {
                union_member_directive_applications
                    .push(join_spec_definition.union_member_directive_arguments(directive)?);
            }
        }
        if union_member_directive_applications.is_empty() {
            // No @join__unionMember; every member should be added to every subgraph having the
            // union (at least as long as the subgraph has the member itself).
            for graph_enum_value in subgraph_info.keys() {
                let subgraph = get_subgraph(
                    subgraphs,
                    graph_enum_value_name_to_subgraph_name,
                    graph_enum_value,
                )?;
                // Note that object types in the supergraph are guaranteed to be object types in
                // subgraphs.
                let subgraph_members = type_
                    .members
                    .iter()
                    .filter(|member| {
                        subgraph
                            .schema
                            .schema()
                            .types
                            .contains_key((*member).deref())
                    })
                    .collect::<Vec<_>>();
                for member in subgraph_members {
                    pos.insert_member(&mut subgraph.schema, ComponentName::from(&member.name))?;
                }
            }
        } else {
            for union_member_directive_application in &union_member_directive_applications {
                let subgraph = get_subgraph(
                    subgraphs,
                    graph_enum_value_name_to_subgraph_name,
                    &union_member_directive_application.graph,
                )?;
                if !subgraph_info.contains_key(&union_member_directive_application.graph) {
                    return Err(
                        SingleFederationError::InvalidFederationSupergraph {
                            message: format!(
                                "@join__unionMember cannot exist on {} for subgraph {} without type-level @join__type",
                                type_name,
                                union_member_directive_application.graph,
                            ),
                        }.into()
                    );
                }
                // Note that object types in the supergraph are guaranteed to be object types in
                // subgraphs. We also know that the type must exist in this case (we don't generate
                // broken @join__unionMember).
                pos.insert_member(
                    &mut subgraph.schema,
                    ComponentName::from(Name::new(&union_member_directive_application.member)?),
                )?;
            }
        }
    }

    Ok(())
}

fn extract_enum_type_content(
    supergraph_schema: &FederationSchema,
    subgraphs: &mut FederationSubgraphs,
    graph_enum_value_name_to_subgraph_name: &IndexMap<Name, NodeStr>,
    join_spec_definition: &JoinSpecDefinition,
    info: &[TypeInfo],
) -> Result<(), FederationError> {
    // This was added in join 0.3, so it can genuinely be None.
    let enum_value_directive_definition =
        join_spec_definition.enum_value_directive_definition(supergraph_schema)?;

    for TypeInfo {
        name: type_name,
        subgraph_info,
    } in info.iter()
    {
        let pos = EnumTypeDefinitionPosition {
            type_name: (*type_name).clone(),
        };
        let type_ = pos.get(supergraph_schema.schema())?;

        for (value_name, value) in type_.values.iter() {
            let value_pos = pos.value(value_name.clone());
            let mut enum_value_directive_applications = Vec::new();
            if let Some(enum_value_directive_definition) = enum_value_directive_definition {
                for directive in value
                    .directives
                    .get_all(&enum_value_directive_definition.name)
                {
                    enum_value_directive_applications
                        .push(join_spec_definition.enum_value_directive_arguments(directive)?);
                }
            }
            if enum_value_directive_applications.is_empty() {
                for graph_enum_value in subgraph_info.keys() {
                    let subgraph = get_subgraph(
                        subgraphs,
                        graph_enum_value_name_to_subgraph_name,
                        graph_enum_value,
                    )?;
                    value_pos.insert(
                        &mut subgraph.schema,
                        Component::new(EnumValueDefinition {
                            description: None,
                            value: value_name.clone(),
                            directives: Default::default(),
                        }),
                    )?;
                }
            } else {
                for enum_value_directive_application in &enum_value_directive_applications {
                    let subgraph = get_subgraph(
                        subgraphs,
                        graph_enum_value_name_to_subgraph_name,
                        &enum_value_directive_application.graph,
                    )?;
                    if !subgraph_info.contains_key(&enum_value_directive_application.graph) {
                        return Err(
                            SingleFederationError::InvalidFederationSupergraph {
                                message: format!(
                                    "@join__enumValue cannot exist on {}.{} for subgraph {} without type-level @join__type",
                                    type_name,
                                    value_name,
                                    enum_value_directive_application.graph,
                                ),
                            }.into()
                        );
                    }
                    value_pos.insert(
                        &mut subgraph.schema,
                        Component::new(EnumValueDefinition {
                            description: None,
                            value: value_name.clone(),
                            directives: Default::default(),
                        }),
                    )?;
                }
            }
        }
    }

    Ok(())
}

fn extract_input_object_type_content(
    supergraph_schema: &FederationSchema,
    subgraphs: &mut FederationSubgraphs,
    graph_enum_value_name_to_subgraph_name: &IndexMap<Name, NodeStr>,
    join_spec_definition: &JoinSpecDefinition,
    info: &[TypeInfo],
) -> Result<(), FederationError> {
    let field_directive_definition =
        join_spec_definition.field_directive_definition(supergraph_schema)?;

    for TypeInfo {
        name: type_name,
        subgraph_info,
    } in info.iter()
    {
        let pos = InputObjectTypeDefinitionPosition {
            type_name: (*type_name).clone(),
        };
        let type_ = pos.get(supergraph_schema.schema())?;

        for (input_field_name, input_field) in type_.fields.iter() {
            let input_field_pos = pos.field(input_field_name.clone());
            let mut field_directive_applications = Vec::new();
            for directive in input_field
                .directives
                .get_all(&field_directive_definition.name)
            {
                field_directive_applications
                    .push(join_spec_definition.field_directive_arguments(directive)?);
            }
            if field_directive_applications.is_empty() {
                for graph_enum_value in subgraph_info.keys() {
                    let subgraph = get_subgraph(
                        subgraphs,
                        graph_enum_value_name_to_subgraph_name,
                        graph_enum_value,
                    )?;
                    add_subgraph_input_field(input_field_pos.clone(), input_field, subgraph, None)?;
                }
            } else {
                for field_directive_application in &field_directive_applications {
                    let Some(graph_enum_value) = &field_directive_application.graph else {
                        // We use a @join__field with no graph to indicates when a field in the
                        // supergraph does not come directly from any subgraph and there is thus
                        // nothing to do to "extract" it.
                        continue;
                    };
                    let subgraph = get_subgraph(
                        subgraphs,
                        graph_enum_value_name_to_subgraph_name,
                        graph_enum_value,
                    )?;
                    if !subgraph_info.contains_key(graph_enum_value) {
                        return Err(
                            SingleFederationError::InvalidFederationSupergraph {
                                message: format!(
                                    "@join__field cannot exist on {}.{} for subgraph {} without type-level @join__type",
                                    type_name,
                                    input_field_name,
                                    graph_enum_value,
                                ),
                            }.into()
                        );
                    }
                    add_subgraph_input_field(
                        input_field_pos.clone(),
                        input_field,
                        subgraph,
                        Some(field_directive_application),
                    )?;
                }
            }
        }
    }

    Ok(())
}

fn add_subgraph_field(
    object_or_interface_field_definition_position: ObjectOrInterfaceFieldDefinitionPosition,
    field: &FieldDefinition,
    subgraph: &mut FederationSubgraph,
    federation_spec_definition: &'static FederationSpecDefinition,
    is_shareable: bool,
    field_directive_application: Option<&FieldDirectiveArguments>,
) -> Result<(), FederationError> {
    let field_directive_application =
        field_directive_application.unwrap_or_else(|| &FieldDirectiveArguments {
            graph: None,
            requires: None,
            provides: None,
            type_: None,
            external: None,
            override_: None,
            user_overridden: None,
        });
    let subgraph_field_type = match &field_directive_application.type_ {
        Some(t) => decode_type(t)?,
        None => field.ty.clone(),
    };
    let mut subgraph_field = FieldDefinition {
        description: None,
        name: object_or_interface_field_definition_position
            .field_name()
            .clone(),
        arguments: vec![],
        ty: subgraph_field_type,
        directives: Default::default(),
    };

    for argument in &field.arguments {
        subgraph_field
            .arguments
            .push(Node::new(InputValueDefinition {
                description: None,
                name: argument.name.clone(),
                ty: argument.ty.clone(),
                default_value: argument.default_value.clone(),
                directives: Default::default(),
            }))
    }
    if let Some(requires) = &field_directive_application.requires {
        subgraph_field.directives.push(Node::new(
            federation_spec_definition.requires_directive(&subgraph.schema, requires.clone())?,
        ));
    }
    if let Some(provides) = &field_directive_application.provides {
        subgraph_field.directives.push(Node::new(
            federation_spec_definition.provides_directive(&subgraph.schema, provides.clone())?,
        ));
    }
    let external = field_directive_application.external.unwrap_or(false);
    if external {
        subgraph_field.directives.push(Node::new(
            federation_spec_definition.external_directive(&subgraph.schema, None)?,
        ));
    }
    let user_overridden = field_directive_application.user_overridden.unwrap_or(false);
    if user_overridden {
        subgraph_field.directives.push(Node::new(
            federation_spec_definition
                .external_directive(&subgraph.schema, Some(NodeStr::new("[overridden]")))?,
        ));
    }
    if let Some(override_) = &field_directive_application.override_ {
        subgraph_field.directives.push(Node::new(
            federation_spec_definition.override_directive(&subgraph.schema, override_.clone())?,
        ));
    }
    if is_shareable && !external && !user_overridden {
        subgraph_field.directives.push(Node::new(
            federation_spec_definition.shareable_directive(&subgraph.schema)?,
        ));
    }

    match object_or_interface_field_definition_position {
        ObjectOrInterfaceFieldDefinitionPosition::Object(pos) => {
            pos.insert(&mut subgraph.schema, Component::from(subgraph_field))?;
        }
        ObjectOrInterfaceFieldDefinitionPosition::Interface(pos) => {
            pos.insert(&mut subgraph.schema, Component::from(subgraph_field))?;
        }
    };

    Ok(())
}

fn add_subgraph_input_field(
    input_object_field_definition_position: InputObjectFieldDefinitionPosition,
    input_field: &InputValueDefinition,
    subgraph: &mut FederationSubgraph,
    field_directive_application: Option<&FieldDirectiveArguments>,
) -> Result<(), FederationError> {
    let field_directive_application =
        field_directive_application.unwrap_or_else(|| &FieldDirectiveArguments {
            graph: None,
            requires: None,
            provides: None,
            type_: None,
            external: None,
            override_: None,
            user_overridden: None,
        });
    let subgraph_input_field_type = match &field_directive_application.type_ {
        Some(t) => Node::new(decode_type(t)?),
        None => input_field.ty.clone(),
    };
    let subgraph_input_field = InputValueDefinition {
        description: None,
        name: input_object_field_definition_position.field_name.clone(),
        ty: subgraph_input_field_type,
        default_value: input_field.default_value.clone(),
        directives: Default::default(),
    };

    input_object_field_definition_position
        .insert(&mut subgraph.schema, Component::from(subgraph_input_field))?;

    Ok(())
}

/// Parse a string encoding a type reference.
fn decode_type(type_: &str) -> Result<Type, FederationError> {
    Type::parse(type_, "").map_err(|_| {
        SingleFederationError::InvalidGraphQL {
            message: format!("Cannot parse type \"{}\"", type_),
        }
        .into()
    })
}

fn get_subgraph<'subgraph>(
    subgraphs: &'subgraph mut FederationSubgraphs,
    graph_enum_value_name_to_subgraph_name: &IndexMap<Name, NodeStr>,
    graph_enum_value: &Name,
) -> Result<&'subgraph mut FederationSubgraph, FederationError> {
    let subgraph_name = graph_enum_value_name_to_subgraph_name
        .get(graph_enum_value)
        .ok_or_else(|| {
            SingleFederationError::Internal {
                message: format!(
                    "Invalid graph enum_value \"{}\": does not match an enum value defined in the @join__Graph enum",
                    graph_enum_value,
                ),
            }
        })?;
    subgraphs.get_mut(subgraph_name).ok_or_else(|| {
        SingleFederationError::Internal {
            message: "All subgraphs should have been created by \"collect_empty_subgraphs()\""
                .to_owned(),
        }
        .into()
    })
}

struct FederationSubgraph {
    name: String,
    url: String,
    schema: FederationSchema,
}

struct FederationSubgraphs {
    subgraphs: BTreeMap<String, FederationSubgraph>,
}

impl FederationSubgraphs {
    fn new() -> Self {
        FederationSubgraphs {
            subgraphs: BTreeMap::new(),
        }
    }

    fn add(&mut self, subgraph: FederationSubgraph) -> Result<(), FederationError> {
        if self.subgraphs.contains_key(&subgraph.name) {
            return Err(SingleFederationError::InvalidFederationSupergraph {
                message: format!("A subgraph named \"{}\" already exists", subgraph.name),
            }
            .into());
        }
        self.subgraphs.insert(subgraph.name.clone(), subgraph);
        Ok(())
    }

    fn get(&self, name: &str) -> Option<&FederationSubgraph> {
        self.subgraphs.get(name)
    }

    fn get_mut(&mut self, name: &str) -> Option<&mut FederationSubgraph> {
        self.subgraphs.get_mut(name)
    }
}

impl IntoIterator for FederationSubgraphs {
    type Item = <BTreeMap<String, FederationSubgraph> as IntoIterator>::Item;
    type IntoIter = <BTreeMap<String, FederationSubgraph> as IntoIterator>::IntoIter;

    fn into_iter(self) -> Self::IntoIter {
        self.subgraphs.into_iter()
    }
}

// TODO(@goto-bus-stop): consider an appropriate name for this in the public API
// TODO(@goto-bus-stop): should this exist separately from the `crate::subgraph::Subgraph` type?
#[derive(Debug)]
pub struct ValidFederationSubgraph {
    pub name: String,
    pub url: String,
    pub schema: ValidFederationSchema,
}

pub struct ValidFederationSubgraphs {
    subgraphs: BTreeMap<String, ValidFederationSubgraph>,
}

impl fmt::Debug for ValidFederationSubgraphs {
    fn fmt(&self, f: &mut fmt::Formatter<'_>) -> fmt::Result {
        f.write_str("ValidFederationSubgraphs ")?;
        f.debug_map().entries(self.subgraphs.iter()).finish()
    }
}

impl ValidFederationSubgraphs {
    pub(crate) fn new() -> Self {
        ValidFederationSubgraphs {
            subgraphs: BTreeMap::new(),
        }
    }

    pub(crate) fn add(&mut self, subgraph: ValidFederationSubgraph) -> Result<(), FederationError> {
        if self.subgraphs.contains_key(&subgraph.name) {
            return Err(SingleFederationError::InvalidFederationSupergraph {
                message: format!("A subgraph named \"{}\" already exists", subgraph.name),
            }
            .into());
        }
        self.subgraphs.insert(subgraph.name.clone(), subgraph);
        Ok(())
    }

    pub fn get(&self, name: &str) -> Option<&ValidFederationSubgraph> {
        self.subgraphs.get(name)
    }
}

impl IntoIterator for ValidFederationSubgraphs {
    type Item = <BTreeMap<String, ValidFederationSubgraph> as IntoIterator>::Item;
    type IntoIter = <BTreeMap<String, ValidFederationSubgraph> as IntoIterator>::IntoIter;

    fn into_iter(self) -> Self::IntoIter {
        self.subgraphs.into_iter()
    }
}

lazy_static! {
    static ref EXECUTABLE_DIRECTIVE_LOCATIONS: IndexSet<DirectiveLocation> = {
        IndexSet::from([
            DirectiveLocation::Query,
            DirectiveLocation::Mutation,
            DirectiveLocation::Subscription,
            DirectiveLocation::Field,
            DirectiveLocation::FragmentDefinition,
            DirectiveLocation::FragmentSpread,
            DirectiveLocation::InlineFragment,
            DirectiveLocation::VariableDefinition,
        ])
    };
}

fn remove_unused_types_from_subgraph(schema: &mut FederationSchema) -> Result<(), FederationError> {
    // We now do an additional path on all types because we sometimes added types to subgraphs
    // without being sure that the subgraph had the type in the first place (especially with the
    // join 0.1 spec), and because we later might not have added any fields/members to said type,
    // they may be empty (indicating they clearly didn't belong to the subgraph in the first) and we
    // need to remove them. Note that need to do this _after_ the `add_external_fields()` call above
    // since it may have added (external) fields to some of the types.
    let mut type_definition_positions: Vec<TypeDefinitionPosition> = Vec::new();
    for (type_name, type_) in schema.schema().types.iter() {
        match type_ {
            ExtendedType::Object(type_) => {
                if type_.fields.is_empty() {
                    type_definition_positions.push(
                        ObjectTypeDefinitionPosition {
                            type_name: type_name.clone(),
                        }
                        .into(),
                    );
                }
            }
            ExtendedType::Interface(type_) => {
                if type_.fields.is_empty() {
                    type_definition_positions.push(
                        InterfaceTypeDefinitionPosition {
                            type_name: type_name.clone(),
                        }
                        .into(),
                    );
                }
            }
            ExtendedType::Union(type_) => {
                if type_.members.is_empty() {
                    type_definition_positions.push(
                        UnionTypeDefinitionPosition {
                            type_name: type_name.clone(),
                        }
                        .into(),
                    );
                }
            }
            ExtendedType::InputObject(type_) => {
                if type_.fields.is_empty() {
                    type_definition_positions.push(
                        InputObjectTypeDefinitionPosition {
                            type_name: type_name.clone(),
                        }
                        .into(),
                    );
                }
            }
            _ => {}
        }
    }

    // Note that we have to use remove_recursive() or this could leave the subgraph invalid. But if
    // the type was not in this subgraph, nothing that depends on it should be either.
    for position in type_definition_positions {
        match position {
            TypeDefinitionPosition::Object(position) => {
                position.remove_recursive(schema)?;
            }
            TypeDefinitionPosition::Interface(position) => {
                position.remove_recursive(schema)?;
            }
            TypeDefinitionPosition::Union(position) => {
                position.remove_recursive(schema)?;
            }
            TypeDefinitionPosition::InputObject(position) => {
                position.remove_recursive(schema)?;
            }
            _ => {
                return Err(SingleFederationError::Internal {
                    message: "Encountered type kind that shouldn't have been removed".to_owned(),
                }
                .into());
            }
        }
    }

    Ok(())
}

const FEDERATION_ANY_TYPE_NAME: Name = name!("_Any");
const FEDERATION_SERVICE_TYPE_NAME: Name = name!("_Service");
const FEDERATION_SDL_FIELD_NAME: Name = name!("sdl");
const FEDERATION_ENTITY_TYPE_NAME: Name = name!("_Entity");
const FEDERATION_SERVICE_FIELD_NAME: Name = name!("_service");
const FEDERATION_ENTITIES_FIELD_NAME: Name = name!("_entities");
const FEDERATION_REPRESENTATIONS_ARGUMENTS_NAME: Name = name!("representations");

fn add_federation_operations(
    subgraph: &mut FederationSubgraph,
    federation_spec_definition: &'static FederationSpecDefinition,
) -> Result<(), FederationError> {
    // TODO: Use the JS/programmatic approach of checkOrAdd() instead of hard-coding the adds.
    let any_type_pos = ScalarTypeDefinitionPosition {
        type_name: FEDERATION_ANY_TYPE_NAME,
    };
    any_type_pos.pre_insert(&mut subgraph.schema)?;
    any_type_pos.insert(
        &mut subgraph.schema,
        Node::new(ScalarType {
            description: None,
            name: any_type_pos.type_name.clone(),
            directives: Default::default(),
        }),
    )?;
    let mut service_fields = IndexMap::new();
    service_fields.insert(
        FEDERATION_SDL_FIELD_NAME,
        Component::new(FieldDefinition {
            description: None,
            name: FEDERATION_SDL_FIELD_NAME,
            arguments: Vec::new(),
            ty: Type::Named(name!("String")),
            directives: Default::default(),
        }),
    );
    let service_type_pos = ObjectTypeDefinitionPosition {
        type_name: FEDERATION_SERVICE_TYPE_NAME,
    };
    service_type_pos.pre_insert(&mut subgraph.schema)?;
    service_type_pos.insert(
        &mut subgraph.schema,
        Node::new(ObjectType {
            description: None,
            name: service_type_pos.type_name.clone(),
            implements_interfaces: Default::default(),
            directives: Default::default(),
            fields: service_fields,
        }),
    )?;
    let key_directive_definition =
        federation_spec_definition.key_directive_definition(&subgraph.schema)?;
    let entity_members = subgraph
        .schema
        .schema()
        .types
        .iter()
        .filter_map(|(type_name, type_)| {
            let ExtendedType::Object(type_) = type_ else {
                return None;
            };
            if !type_.directives.has(&key_directive_definition.name) {
                return None;
            }
            Some(ComponentName::from(type_name))
        })
        .collect::<IndexSet<_>>();
    let is_entity_type = !entity_members.is_empty();
    if is_entity_type {
        let entity_type_pos = UnionTypeDefinitionPosition {
            type_name: FEDERATION_ENTITY_TYPE_NAME,
        };
        entity_type_pos.pre_insert(&mut subgraph.schema)?;
        entity_type_pos.insert(
            &mut subgraph.schema,
            Node::new(UnionType {
                description: None,
                name: entity_type_pos.type_name.clone(),
                directives: Default::default(),
                members: entity_members,
            }),
        )?;
    }

    let query_root_pos = SchemaRootDefinitionPosition {
        root_kind: SchemaRootDefinitionKind::Query,
    };
    if query_root_pos.try_get(subgraph.schema.schema()).is_none() {
        let default_query_type_pos = ObjectTypeDefinitionPosition {
            type_name: name!("Query"),
        };
        default_query_type_pos.pre_insert(&mut subgraph.schema)?;
        default_query_type_pos.insert(
            &mut subgraph.schema,
            Node::new(ObjectType {
                description: None,
                name: default_query_type_pos.type_name.clone(),
                implements_interfaces: Default::default(),
                directives: Default::default(),
                fields: Default::default(),
            }),
        )?;
        query_root_pos.insert(
            &mut subgraph.schema,
            ComponentName::from(default_query_type_pos.type_name),
        )?;
    }

    let query_root_type_name = query_root_pos.get(subgraph.schema.schema())?.name.clone();
    let entity_field_pos = ObjectFieldDefinitionPosition {
        type_name: query_root_type_name.clone(),
        field_name: FEDERATION_ENTITIES_FIELD_NAME,
    };
    if is_entity_type {
        entity_field_pos.insert(
            &mut subgraph.schema,
            Component::new(FieldDefinition {
                description: None,
                name: FEDERATION_ENTITIES_FIELD_NAME,
                arguments: vec![Node::new(InputValueDefinition {
                    description: None,
                    name: FEDERATION_REPRESENTATIONS_ARGUMENTS_NAME,
                    ty: Node::new(Type::NonNullList(Box::new(Type::NonNullNamed(
                        FEDERATION_ANY_TYPE_NAME,
                    )))),
                    default_value: None,
                    directives: Default::default(),
                })],
                ty: Type::NonNullList(Box::new(Type::Named(FEDERATION_ENTITY_TYPE_NAME))),
                directives: Default::default(),
            }),
        )?;
    } else {
        entity_field_pos.remove(&mut subgraph.schema)?;
    }

    ObjectFieldDefinitionPosition {
        type_name: query_root_type_name.clone(),
        field_name: FEDERATION_SERVICE_FIELD_NAME,
    }
    .insert(
        &mut subgraph.schema,
        Component::new(FieldDefinition {
            description: None,
            name: FEDERATION_SERVICE_FIELD_NAME,
            arguments: Vec::new(),
            ty: Type::NonNullNamed(FEDERATION_SERVICE_TYPE_NAME),
            directives: Default::default(),
        }),
    )?;

    Ok(())
}

/// It makes no sense to have a @requires/@provides on a non-external leaf field, and we usually
/// reject it during schema validation. But this function remove such fields for when:
///  1. We extract subgraphs from a Fed 1 supergraph, where such validations haven't been run.
///  2. Fed 1 subgraphs are upgraded to Fed 2 subgraphs.
///
/// The reason we do this (and generally reject it) is that such @requires/@provides have a negative
/// impact on later query planning, because it sometimes make us try type-exploding some interfaces
/// unnecessarily. Besides, if a usage adds something useless, there is a chance it hasn't fully
/// understood something, and warning about that fact through an error is more helpful.
fn remove_inactive_requires_and_provides_from_subgraph(
    schema: &mut FederationSchema,
) -> Result<(), FederationError> {
    let federation_spec_definition = get_federation_spec_definition_from_subgraph(schema)?;
    let requires_directive_definition_name = federation_spec_definition
        .requires_directive_definition(schema)?
        .name
        .clone();
    let provides_directive_definition_name = federation_spec_definition
        .provides_directive_definition(schema)?
        .name
        .clone();

    let mut object_or_interface_field_definition_positions: Vec<
        ObjectOrInterfaceFieldDefinitionPosition,
    > = vec![];
    for type_pos in schema.get_types() {
        // Ignore introspection types.
        if is_graphql_reserved_name(type_pos.type_name()) {
            continue;
        }

        // Ignore non-object/interface types.
        let Ok(type_pos): Result<ObjectOrInterfaceTypeDefinitionPosition, _> = type_pos.try_into()
        else {
            continue;
        };

        match type_pos {
            ObjectOrInterfaceTypeDefinitionPosition::Object(type_pos) => {
                object_or_interface_field_definition_positions.extend(
                    type_pos
                        .get(schema.schema())?
                        .fields
                        .keys()
                        .map(|field_name| type_pos.field(field_name.clone()).into()),
                )
            }
            ObjectOrInterfaceTypeDefinitionPosition::Interface(type_pos) => {
                object_or_interface_field_definition_positions.extend(
                    type_pos
                        .get(schema.schema())?
                        .fields
                        .keys()
                        .map(|field_name| type_pos.field(field_name.clone()).into()),
                )
            }
        };
    }

    for pos in object_or_interface_field_definition_positions {
        remove_inactive_applications(
            schema,
            federation_spec_definition,
            FieldSetDirectiveKind::Requires,
            &requires_directive_definition_name,
            pos.clone(),
        )?;
        remove_inactive_applications(
            schema,
            federation_spec_definition,
            FieldSetDirectiveKind::Provides,
            &provides_directive_definition_name,
            pos,
        )?;
    }

    Ok(())
}

enum FieldSetDirectiveKind {
    Provides,
    Requires,
}

fn remove_inactive_applications(
    schema: &mut FederationSchema,
    federation_spec_definition: &'static FederationSpecDefinition,
    directive_kind: FieldSetDirectiveKind,
    name_in_schema: &Name,
    object_or_interface_field_definition_position: ObjectOrInterfaceFieldDefinitionPosition,
) -> Result<(), FederationError> {
    let mut replacement_directives = Vec::new();
    let field = object_or_interface_field_definition_position.get(schema.schema())?;
    for directive in field.directives.get_all(name_in_schema) {
        let (fields, parent_type_pos) = match directive_kind {
            FieldSetDirectiveKind::Provides => {
                let fields = federation_spec_definition
                    .provides_directive_arguments(directive)?
                    .fields;
                let parent_type_pos: CompositeTypeDefinitionPosition = schema
                    .get_type(field.ty.inner_named_type().clone())?
                    .try_into()?;
                (fields, parent_type_pos)
            }
            FieldSetDirectiveKind::Requires => {
                let fields = federation_spec_definition
                    .requires_directive_arguments(directive)?
                    .fields;
                let parent_type_pos: CompositeTypeDefinitionPosition =
                    object_or_interface_field_definition_position
                        .parent()
                        .clone()
                        .into();
                (fields, parent_type_pos)
            }
        };
        // TODO: The assume_valid_ref() here is non-ideal, in the sense that the error messages we
        // get back during field set parsing may not be user-friendly. We can't really validate the
        // schema here since the schema may not be fully valid when this function is called within
        // extract_subgraphs_from_supergraph() (it would also incur significant performance loss).
        // At best, we could try to shift this computation to after the subgraph schema validation
        // step, but its unclear at this time whether performing this shift affects correctness (and
        // it takes time to determine that). So for now, we keep this here.
        let valid_schema = Valid::assume_valid_ref(schema.schema());
        // TODO: In the JS codebase, this function ends up getting additionally used in the schema
        // upgrader, where parsing the field set may error. In such cases, we end up skipping those
        // directives instead of returning error here, as it pollutes the list of error messages
        // during composition (another site in composition will properly check for field set
        // validity and give better error messaging).
        let mut fields = parse_field_set_without_normalization(
            valid_schema,
            parent_type_pos.type_name().clone(),
            fields,
        )?;
        let is_modified = remove_non_external_leaf_fields(schema, &mut fields)?;
        if is_modified {
            let replacement_directive = if fields.selections.is_empty() {
                None
            } else {
                let fields = NodeStr::from(fields.serialize().no_indent().to_string());
                Some(Node::new(match directive_kind {
                    FieldSetDirectiveKind::Provides => {
                        federation_spec_definition.provides_directive(schema, fields)?
                    }
                    FieldSetDirectiveKind::Requires => {
                        federation_spec_definition.requires_directive(schema, fields)?
                    }
                }))
            };
            replacement_directives.push((directive.clone(), replacement_directive))
        }
    }

    for (old_directive, new_directive) in replacement_directives {
        object_or_interface_field_definition_position.remove_directive(schema, &old_directive);
        if let Some(new_directive) = new_directive {
            object_or_interface_field_definition_position
                .insert_directive(schema, new_directive)?;
        }
    }
    Ok(())
}

/// Removes any non-external leaf fields from the selection set, returning true if the selection
/// set was modified.
fn remove_non_external_leaf_fields(
    schema: &FederationSchema,
    selection_set: &mut SelectionSet,
) -> Result<bool, FederationError> {
    let federation_spec_definition = get_federation_spec_definition_from_subgraph(schema)?;
    let external_directive_definition_name = federation_spec_definition
        .external_directive_definition(schema)?
        .name
        .clone();
    remove_non_external_leaf_fields_internal(
        schema,
        &external_directive_definition_name,
        selection_set,
    )
}

fn remove_non_external_leaf_fields_internal(
    schema: &FederationSchema,
    external_directive_definition_name: &Name,
    selection_set: &mut SelectionSet,
) -> Result<bool, FederationError> {
    let mut is_modified = false;
    let mut errors = MultipleFederationErrors { errors: Vec::new() };
    selection_set.selections.retain_mut(|selection| {
        let child_selection_set = match selection {
            Selection::Field(field) => {
                match is_external_or_has_external_implementations(
                    schema,
                    external_directive_definition_name,
                    &selection_set.ty,
                    field,
                ) {
                    Ok(is_external) => {
                        if is_external {
                            // Either the field or one of its implementors is external, so we keep
                            // the entire selection in that case.
                            return true;
                        }
                    }
                    Err(error) => {
                        errors.push(error);
                        return false;
                    }
                };
                if field.selection_set.selections.is_empty() {
                    // An empty selection set means this is a leaf field. We would have returned
                    // earlier if this were external, so this is a non-external leaf field.
                    is_modified = true;
                    return false;
                }
                &mut field.make_mut().selection_set
            }
            Selection::InlineFragment(inline_fragment) => {
                &mut inline_fragment.make_mut().selection_set
            }
            Selection::FragmentSpread(_) => {
                errors.push(
                    SingleFederationError::Internal {
                        message: "Unexpectedly found named fragment in FieldSet scalar".to_owned(),
                    }
                    .into(),
                );
                return false;
            }
        };
        // At this point, we either have a non-leaf non-external field, or an inline fragment. In
        // either case, we recurse into its selection set.
        match remove_non_external_leaf_fields_internal(
            schema,
            external_directive_definition_name,
            child_selection_set,
        ) {
            Ok(is_child_modified) => {
                if is_child_modified {
                    is_modified = true;
                }
            }
            Err(error) => {
                errors.push(error);
                return false;
            }
        }
        // If the recursion resulted in the selection set becoming empty, we remove this selection.
        // Note that it shouldn't have started out empty, so if it became empty, is_child_modified
        // would have been true, which means is_modified has already been set appropriately.
        !child_selection_set.selections.is_empty()
    });
    if errors.errors.is_empty() {
        Ok(is_modified)
    } else {
        Err(errors.into())
    }
}

fn is_external_or_has_external_implementations(
    schema: &FederationSchema,
    external_directive_definition_name: &Name,
    parent_type_name: &NamedType,
    selection: &Node<Field>,
) -> Result<bool, FederationError> {
    let type_pos: CompositeTypeDefinitionPosition =
        schema.get_type(parent_type_name.clone())?.try_into()?;
    let field_pos = type_pos.field(selection.name.clone())?;
    let field = field_pos.get(schema.schema())?;
    if field.directives.has(external_directive_definition_name) {
        return Ok(true);
    }
    if let FieldDefinitionPosition::Interface(field_pos) = field_pos {
        for runtime_object_pos in schema.possible_runtime_types(field_pos.parent().into())? {
            let runtime_field_pos = runtime_object_pos.field(field_pos.field_name.clone());
            let runtime_field = runtime_field_pos.get(schema.schema())?;
            if runtime_field
                .directives
                .has(external_directive_definition_name)
            {
                return Ok(true);
            }
        }
    }
    Ok(false)
}

static DEBUG_SUBGRAPHS_ENV_VARIABLE_NAME: &str = "APOLLO_FEDERATION_DEBUG_SUBGRAPHS";

fn maybe_dump_subgraph_schema(subgraph: FederationSubgraph, message: &mut String) {
    // NOTE: The std::fmt::write returns an error, but writing to a string will never return an
    // error, so the result is dropped.
    _ = match std::env::var(DEBUG_SUBGRAPHS_ENV_VARIABLE_NAME).map(|v| v.parse::<bool>()) {
        Ok(Ok(true)) => {
            let time = OffsetDateTime::now_local().unwrap_or_else(|_| OffsetDateTime::now_utc());
            let filename = format!("extracted-subgraph-{}-{time}.graphql", subgraph.name,);
            let contents = subgraph.schema.schema().to_string();
            match std::fs::write(&filename, contents) {
                Ok(_) => write!(
                    message,
                    "The (invalid) extracted subgraph has been written in: {filename}."
                ),
                Err(e) => write!(
                    message,
                    r#"Was not able to print generated subgraph for "{}" because: {e}"#,
                    subgraph.name
                ),
            }
        }
        _ => write!(
            message,
            "Re-run with environment variable '{}' set to 'true' to extract the invalid subgraph",
            DEBUG_SUBGRAPHS_ENV_VARIABLE_NAME
        ),
    };
}<|MERGE_RESOLUTION|>--- conflicted
+++ resolved
@@ -34,11 +34,8 @@
 use std::fmt;
 use std::fmt::Write;
 use std::ops::Deref;
-<<<<<<< HEAD
-=======
 use std::sync::Arc;
 use time::OffsetDateTime;
->>>>>>> 85b1ff71
 
 /// Assumes the given schema has been validated.
 ///
